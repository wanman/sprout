--- conflicted
+++ resolved
@@ -196,11 +196,6 @@
   virtual SAS::TrailId trail() const;
 
 private:
-<<<<<<< HEAD
-  SproutletTsxHelper* _helper;
-  pj_pool_t* _pool;
-  pjsip_route_hdr _route_set;
-=======
 
   /// Get a URI that routes to this App Server.
   pjsip_sip_uri* get_reflexive_uri(pj_pool_t* pool) const;
@@ -210,7 +205,6 @@
   pjsip_route_hdr _route_set;
   bool _record_routed;
   std::string _rr_param_value;
->>>>>>> 5c8c3c68
 };
 
 class SproutletAppServerShim : public Sproutlet
@@ -221,15 +215,10 @@
   ///
   /// @param  helper        - The service helper to use to perform
   ///                         the underlying service-related processing.
-<<<<<<< HEAD
-  /// @param  req           - The received request message.
-  virtual SproutletTsx* get_tsx(SproutletTsxHelper* helper,
-=======
   /// @param  alias         - Ignored.
   /// @param  req           - The received request message.
   virtual SproutletTsx* get_tsx(SproutletTsxHelper* helper,
                                 const std::string& alias,
->>>>>>> 5c8c3c68
                                 pjsip_msg* req);
 
   /// Constructor.
