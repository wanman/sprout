--- conflicted
+++ resolved
@@ -225,19 +225,10 @@
   inline SAS::TrailId trail() { return (_tsx != NULL) ? get_trail(_tsx) : 0; }
   inline const char* name() { return (_tsx != NULL) ? _tsx->obj_name : "unknown"; }
 
-<<<<<<< HEAD
   void liveness_timer_expired();
 
   static void liveness_timer_callback(pj_timer_heap_t *timer_heap, struct pj_timer_entry *entry);
 
-  // Enters/exits this transaction's context.  While in the transaction's
-  // context, it will not be destroyed.  enter_context and exit_context should
-  // always be called at the start and end of any entry point (e.g. call from
-  // non-transaction code into transaction or callback from PJSIP) to avoid
-  // the transaction object being destroyed under our feet.  On return from
-  // exit_context, you must not assume that the transaction still exists.  Note
-  // that this does not prevent the _tsx from being destroyed.
-=======
   // Enters/exits this UACTransaction's context.  This takes a group lock,
   // single-threading any processing on this UACTransaction, the associated
   // UASTransaction and other associated UACTransactions.  While in the
@@ -249,7 +240,6 @@
   // end of any entry point (e.g. call from non-transaction code into
   // transaction or callback from PJSIP).  On return from exit_context, you
   // must not assume that the transaction still exists.
->>>>>>> 9a6cb61f
   void enter_context();
   void exit_context();
 
@@ -258,14 +248,9 @@
 private:
   UASTransaction*      _uas_data;
   int                  _target;
-<<<<<<< HEAD
+  pj_grp_lock_t*       _lock;       //< Lock to protect this UACTransaction and the underlying PJSIP transaction
   pjsip_transaction*   _tsx;
   pjsip_tx_data*       _tdata;
-=======
-  pj_grp_lock_t       *_lock;       //< Lock to protect this UACTransaction and the underlying PJSIP transaction
-  pjsip_transaction   *_tsx;
-  pjsip_tx_data       *_tdata;
->>>>>>> 9a6cb61f
   pj_bool_t            _from_store; /* If true, the aor and binding_id
                                        identify the binding. */
   pj_str_t             _aor;
