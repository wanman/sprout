--- conflicted
+++ resolved
@@ -44,6 +44,26 @@
 #include "sipresolver.h"
 #include "avstore.h"
 
+/// Common factory for all handlers that deal with chronos timer pops. This is
+/// a subclass of ConfiguredHandlerFactory that requests HTTP flows to be
+/// logged at detail level. 
+template<class H, class C>
+class ChronosHandlerFactory : public HttpStack::ConfiguredHandlerFactory<H, C>
+{
+public:
+  ChronosHandlerFactory(C* cfg) :
+    HttpStack::ConfiguredHandlerFactory<H, C>(cfg)
+  {}
+
+  virtual ~ChronosHandlerFactory() {}
+
+  SASEvent::HttpLogLevel sas_log_level(HttpStack::Request& req)
+  {
+    // Log all chronos flows at detail level.
+    return SASEvent::HttpLogLevel::DETAIL;
+  }
+};
+
 class RegistrationTimeoutHandler : public HttpStack::Handler
 {
 public:
@@ -76,25 +96,6 @@
   std::string _binding_id;
 };
 
-<<<<<<< HEAD
-/// Chronos handler factory. This is a normal configured handler factory, but
-/// causes all HTTP flows to be logged at detail level.
-class ChronosHandlerFactory :
-  public HttpStack::ConfiguredHandlerFactory<ChronosHandler, ChronosHandler::Config>
-{
-public:
-  ChronosHandlerFactory(ChronosHandler::Config* cfg) :
-    HttpStack::ConfiguredHandlerFactory<ChronosHandler, ChronosHandler::Config>(cfg)
-  {}
-
-  virtual ~ChronosHandlerFactory() {}
-
-  SASEvent::HttpLogLevel sas_log_level(HttpStack::Request& req)
-  {
-    // Log all chronos flows at detail level.
-    return SASEvent::HttpLogLevel::DETAIL;
-  }
-=======
 class DeregistrationHandler : public HttpStack::Handler
 {
 public:
@@ -149,7 +150,6 @@
   std::string _impu;
   std::string _nonce;
 
->>>>>>> b673b75a
 };
 
 #endif