/**
 * @file hssconnection.h Definitions for HSSConnection class.
 *
 * Project Clearwater - IMS in the Cloud
 * Copyright (C) 2013  Metaswitch Networks Ltd
 *
 * This program is free software: you can redistribute it and/or modify it
 * under the terms of the GNU General Public License as published by the
 * Free Software Foundation, either version 3 of the License, or (at your
 * option) any later version, along with the "Special Exception" for use of
 * the program along with SSL, set forth below. This program is distributed
 * in the hope that it will be useful, but WITHOUT ANY WARRANTY;
 * without even the implied warranty of MERCHANTABILITY or FITNESS FOR
 * A PARTICULAR PURPOSE.  See the GNU General Public License for more
 * details. You should have received a copy of the GNU General Public
 * License along with this program.  If not, see
 * <http://www.gnu.org/licenses/>.
 *
 * The author can be reached by email at clearwater@metaswitch.com or by
 * post at Metaswitch Networks Ltd, 100 Church St, Enfield EN2 6BQ, UK
 *
 * Special Exception
 * Metaswitch Networks Ltd  grants you permission to copy, modify,
 * propagate, and distribute a work formed by combining OpenSSL with The
 * Software, or a work derivative of such a combination, even if such
 * copying, modification, propagation, or distribution would otherwise
 * violate the terms of the GPL. You must comply with the GPL in all
 * respects for all of the code used other than OpenSSL.
 * "OpenSSL" means OpenSSL toolkit software distributed by the OpenSSL
 * Project and licensed under the OpenSSL Licenses, or a work based on such
 * software and licensed under the OpenSSL Licenses.
 * "OpenSSL Licenses" means the OpenSSL License and Original SSLeay License
 * under which the OpenSSL Project distributes the OpenSSL toolkit software,
 * as those licenses appear in the file LICENSE-OPENSSL.
 */

///
///

#ifndef HSSCONNECTION_H__
#define HSSCONNECTION_H__

#include <curl/curl.h>
#include <json/value.h>

#include "httpconnection.h"
#include "rapidxml/rapidxml.hpp"
#include "ifchandler.h"
#include "sas.h"
#include "accumulator.h"
#include "load_monitor.h"

/// @class HSSConnection
///
/// Provides a connection to the Homstead service for retrieving user
/// profiles and authentication information.
///
class HSSConnection
{
public:
  HSSConnection(const std::string& server,
                LoadMonitor *load_monitor,
                LastValueCache *stats_aggregator);
  ~HSSConnection();

<<<<<<< HEAD
  long get_digest_data(const std::string& private_user_id,
                       const std::string& public_user_id,
                       Json::Value*& object,
                       SAS::TrailId trail);
  long get_auth_vector(const std::string& private_user_id,
                       const std::string& public_user_id,
                       const std::string& auth_type,
                       const std::string& autn,
                       Json::Value*& object,
                       SAS::TrailId trail);
  long get_user_auth_status(const std::string& private_user_identity,
                            const std::string& public_user_identity,
                            const std::string& visited_network,
                            const std::string& auth_type,
                            Json::Value*& object,
                            SAS::TrailId trail);
  long get_location_data(const std::string& public_user_identity,
                         const bool& originating,
                         const std::string& auth_type,
                         Json::Value*& object,
                         SAS::TrailId trail);
  long get_subscription_data(const std::string& public_user_identity,
                             const std::string& private_user_identity,
                             std::map<std::string, Ifcs >& service_profiles,
                             std::vector<std::string>& associated_uris,
                             SAS::TrailId trail);
=======
  Json::Value* get_digest_data(const std::string& private_user_id,
                               const std::string& public_user_id,
                               SAS::TrailId trail);
  Json::Value* get_auth_vector(const std::string& private_user_id,
                               const std::string& public_user_id,
                               const std::string& auth_type,
                               const std::string& autn,
                               SAS::TrailId trail);
  Json::Value* get_user_auth_status(const std::string& private_user_identity,
                                    const std::string& public_user_identity,
                                    const std::string& visited_network,
                                    const std::string& auth_type,
                                    SAS::TrailId trail);
  Json::Value* get_location_data(const std::string& public_user_identity,
                                 const bool& originating,
                                 const std::string& auth_type,
                                 SAS::TrailId trail);
  HTTPCode update_registration_state(const std::string& public_user_identity,
                               const std::string& private_user_identity,
                               const std::string& type,
                               std::string& regstate,
                               std::map<std::string, Ifcs >& service_profiles,
                               std::vector<std::string>& associated_uris,
                               SAS::TrailId trail);
  HTTPCode update_registration_state(const std::string& public_user_identity,
                               const std::string& private_user_identity,
                               const std::string& type,
                               SAS::TrailId trail);
  HTTPCode update_registration_state(const std::string& public_user_identity,
                               const std::string& private_user_identity,
                               const std::string& type,
                               std::map<std::string, Ifcs >& service_profiles,
                               std::vector<std::string>& associated_uris,
                               SAS::TrailId trail);
  HTTPCode get_registration_data(const std::string& public_user_identity,
                                 std::string& regstate,
                                 std::map<std::string, Ifcs >& service_profiles,
                                 std::vector<std::string>& associated_uris,
                                 SAS::TrailId trail);
  rapidxml::xml_document<>* parse_xml(std::string raw, const std::string& url);

  static const std::string REG;
  static const std::string CALL;
  static const std::string DEREG_USER;
  static const std::string DEREG_ADMIN;
  static const std::string DEREG_TIMEOUT;
  static const std::string AUTH_TIMEOUT;
  static const std::string AUTH_FAIL;

  static const std::string STATE_REGISTERED;
>>>>>>> 5c188201
private:
  virtual long get_json_object(const std::string& path, Json::Value*& object, SAS::TrailId trail);
  virtual long get_xml_object(const std::string& path, rapidxml::xml_document<>*& root, SAS::TrailId trail);
  virtual long put_for_xml_object(const std::string& path, std::string body, rapidxml::xml_document<>*& root, SAS::TrailId trail);

  HttpConnection* _http;
  StatisticAccumulator _latency_stat;
  StatisticAccumulator _digest_latency_stat;
  StatisticAccumulator _subscription_latency_stat;
  StatisticAccumulator _user_auth_latency_stat;
  StatisticAccumulator _location_latency_stat;
};

#endif<|MERGE_RESOLUTION|>--- conflicted
+++ resolved
@@ -63,7 +63,6 @@
                 LastValueCache *stats_aggregator);
   ~HSSConnection();
 
-<<<<<<< HEAD
   long get_digest_data(const std::string& private_user_id,
                        const std::string& public_user_id,
                        Json::Value*& object,
@@ -85,29 +84,7 @@
                          const std::string& auth_type,
                          Json::Value*& object,
                          SAS::TrailId trail);
-  long get_subscription_data(const std::string& public_user_identity,
-                             const std::string& private_user_identity,
-                             std::map<std::string, Ifcs >& service_profiles,
-                             std::vector<std::string>& associated_uris,
-                             SAS::TrailId trail);
-=======
-  Json::Value* get_digest_data(const std::string& private_user_id,
-                               const std::string& public_user_id,
-                               SAS::TrailId trail);
-  Json::Value* get_auth_vector(const std::string& private_user_id,
-                               const std::string& public_user_id,
-                               const std::string& auth_type,
-                               const std::string& autn,
-                               SAS::TrailId trail);
-  Json::Value* get_user_auth_status(const std::string& private_user_identity,
-                                    const std::string& public_user_identity,
-                                    const std::string& visited_network,
-                                    const std::string& auth_type,
-                                    SAS::TrailId trail);
-  Json::Value* get_location_data(const std::string& public_user_identity,
-                                 const bool& originating,
-                                 const std::string& auth_type,
-                                 SAS::TrailId trail);
+
   HTTPCode update_registration_state(const std::string& public_user_identity,
                                const std::string& private_user_identity,
                                const std::string& type,
@@ -141,7 +118,6 @@
   static const std::string AUTH_FAIL;
 
   static const std::string STATE_REGISTERED;
->>>>>>> 5c188201
 private:
   virtual long get_json_object(const std::string& path, Json::Value*& object, SAS::TrailId trail);
   virtual long get_xml_object(const std::string& path, rapidxml::xml_document<>*& root, SAS::TrailId trail);
