--- conflicted
+++ resolved
@@ -65,12 +65,10 @@
   Json::Value* get_digest_data(const std::string& private_user_id,
                                const std::string& public_user_id,
                                SAS::TrailId trail);
-<<<<<<< HEAD
   Json::Value* get_auth_vector(const std::string& private_user_id,
                                const std::string& public_user_id,
                                const std::string& autn,
                                SAS::TrailId trail);
-=======
   Json::Value* get_user_auth_status(const std::string& private_user_identity,
                                     const std::string& public_user_identity,
                                     const std::string& visited_network,
@@ -80,7 +78,6 @@
                                  const bool& originating,
                                  const std::string& auth_type,
                                  SAS::TrailId trail);
->>>>>>> 6b592a2f
   long get_subscription_data(const std::string& public_user_identity,
                              const std::string& private_user_identity,
                              std::map<std::string, Ifcs >& service_profiles,
