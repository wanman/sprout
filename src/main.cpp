--- conflicted
+++ resolved
@@ -150,13 +150,10 @@
   SPROUTLET_MACRO(SPROUTLET_OPTION_TYPES)
   OPT_IMPI_STORE_MODE,
   OPT_NONCE_COUNT_SUPPORTED,
-<<<<<<< HEAD
   OPT_LOCAL_SITE_NAME,
   OPT_REGISTRATION_STORES,
   OPT_IMPI_STORE,
-=======
   OPT_SCSCF_NODE_URI,
->>>>>>> 57cb59e8
 };
 
 
