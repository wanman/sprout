/**
 * @file registrar_test.cpp UT for Sprout registrar module.
 *
 * Project Clearwater - IMS in the Cloud
 * Copyright (C) 2013  Metaswitch Networks Ltd
 *
 * This program is free software: you can redistribute it and/or modify it
 * under the terms of the GNU General Public License as published by the
 * Free Software Foundation, either version 3 of the License, or (at your
 * option) any later version, along with the "Special Exception" for use of
 * the program along with SSL, set forth below. This program is distributed
 * in the hope that it will be useful, but WITHOUT ANY WARRANTY;
 * without even the implied warranty of MERCHANTABILITY or FITNESS FOR
 * A PARTICULAR PURPOSE.  See the GNU General Public License for more
 * details. You should have received a copy of the GNU General Public
 * License along with this program.  If not, see
 * <http://www.gnu.org/licenses/>.
 *
 * The author can be reached by email at clearwater@metaswitch.com or by
 * post at Metaswitch Networks Ltd, 100 Church St, Enfield EN2 6BQ, UK
 *
 * Special Exception
 * Metaswitch Networks Ltd  grants you permission to copy, modify,
 * propagate, and distribute a work formed by combining OpenSSL with The
 * Software, or a work derivative of such a combination, even if such
 * copying, modification, propagation, or distribution would otherwise
 * violate the terms of the GPL. You must comply with the GPL in all
 * respects for all of the code used other than OpenSSL.
 * "OpenSSL" means OpenSSL toolkit software distributed by the OpenSSL
 * Project and licensed under the OpenSSL Licenses, or a work based on such
 * software and licensed under the OpenSSL Licenses.
 * "OpenSSL Licenses" means the OpenSSL License and Original SSLeay License
 * under which the OpenSSL Project distributes the OpenSSL toolkit software,
 * as those licenses appear in the file LICENSE-OPENSSL.
 */

#include <string>
#include "gmock/gmock.h"
#include "gtest/gtest.h"

#include "siptest.hpp"
#include "utils.h"
#include "stack.h"
#include "registrar.h"
#include "registration_utils.h"
#include "fakehssconnection.hpp"
#include "fakechronosconnection.hpp"
#include "test_interposer.hpp"
#include "mock_store.h"
#include "fakesnmp.hpp"
#include "rapidxml/rapidxml.hpp"
#include "mock_hss_connection.h"

using ::testing::MatchesRegex;
using ::testing::_;
using ::testing::Return;

class Message
{
public:
  string _method;
  string _user;
  string _domain;
  string _content_type;
  string _body;
  string _contact;
  string _contact_instance;
  string _contact_params;
  string _expires;
  string _path;
  string _auth;
  string _cseq;
  string _scheme;
  string _route;
  bool _gruu_support;

  Message() :
    _method("REGISTER"),
    _user("6505550231"),
    _domain("homedomain"),
    _contact("sip:f5cc3de4334589d89c661a7acf228ed7@10.114.61.213:5061;transport=tcp;ob"),
    _contact_instance(";+sip.instance=\"<urn:uuid:00000000-0000-0000-0000-b665231f1213>\""),
    _contact_params(";expires=3600;+sip.ice;reg-id=1"),
    _expires(""),
    _path("Path: <sip:GgAAAAAAAACYyAW4z38AABcUwStNKgAAa3WOL+1v72nFJg==@ec2-107-22-156-220.compute-1.amazonaws.com:5060;lr;ob>"),
    _auth(""),
    _cseq("16567"),
    _scheme("sip"),
    _route("homedomain"),
    _gruu_support(true)
  {
  }

  string get();
};

string Message::get()
{
  char buf[16384];
  char contact[1024];
  int n = 0;

  // Contact header is optional
  contact[0] = 0;
  if (!_contact.empty())
  {
    n = snprintf(contact, sizeof(contact),
                 "Contact: %1$s%2$s%3$s\r\n",
                 /*  1 */ (_contact == "*") ? "*" : string("<").append(_contact).append(">").c_str(),
                 /*  2 */ _contact_params.c_str(),
                 /*  3 */ _contact_instance.c_str()
                 );
    EXPECT_LT(n, (int)sizeof(buf));
  }

  n = snprintf(buf, sizeof(buf),
               "%1$s sip:%3$s SIP/2.0\r\n"
               "%8$s"
               "Via: SIP/2.0/TCP 10.83.18.38:36530;rport;branch=z9hG4bKPjmo1aimuq33BAI4rjhgQgBr4sY5e9kSPI\r\n"
               "Via: SIP/2.0/TCP 10.114.61.213:5061;received=23.20.193.43;branch=z9hG4bK+7f6b263a983ef39b0bbda2135ee454871+sip+1+a64de9f6\r\n"
               "From: <%2$s>;tag=10.114.61.213+1+8c8b232a+5fb751cf\r\n"
               "Supported: outbound, path%13$s\r\n"
               "To: <%2$s>\r\n"
               "Max-Forwards: 68\r\n"
               "Call-ID: 0gQAAC8WAAACBAAALxYAAAL8P3UbW8l4mT8YBkKGRKc5SOHaJ1gMRqsUOO4ohntC@10.114.61.213\r\n"
               "CSeq: %11$s %1$s\r\n"
               "User-Agent: Accession 2.0.0.0\r\n"
               "Allow: PRACK, INVITE, ACK, BYE, CANCEL, UPDATE, SUBSCRIBE, NOTIFY, REFER, MESSAGE, OPTIONS\r\n"
               "%9$s"
               "%7$s"
               "Route: <sip:%12$s;transport=tcp;lr>\r\n"
               "P-Access-Network-Info: DUMMY\r\n"
               "P-Visited-Network-ID: DUMMY\r\n"
               "P-Charging-Vector: icid-value=100\r\n"
               "%10$s"
               "%4$s"
               "Content-Length:  %5$d\r\n"
               "\r\n"
               "%6$s",
               /*  1 */ _method.c_str(),
               /*  2 */ (_scheme == "tel") ? string(_scheme).append(":").append(_user).c_str() : string(_scheme).append(":").append(_user).append("@").append(_domain).c_str(),
               /*  3 */ _domain.c_str(),
               /*  4 */ _content_type.empty() ? "" : string("Content-Type: ").append(_content_type).append("\r\n").c_str(),
               /*  5 */ (int)_body.length(),
               /*  6 */ _body.c_str(),
               /*  7 */ contact,
               /*  8 */ _path.empty() ? "" : string(_path).append("\r\n").c_str(),
               /*  9 */ _expires.empty() ? "" : string(_expires).append("\r\n").c_str(),
               /* 10 */ _auth.empty() ? "" : string(_auth).append("\r\n").c_str(),
               /* 11 */ _cseq.c_str(),
               /* 12 */ _route.c_str(),
               /* 13 */ _gruu_support ? ", gruu" : ""
    );

  EXPECT_LT(n, (int)sizeof(buf));

  string ret(buf, n);

  TRC_DEBUG("REGISTER message\n%s", ret.c_str());
  return ret;
}

/// Fixture for RegistrarTest.
class RegistrarTest : public SipTest
{
public:

  static void SetUpTestCase()
  {
    SipTest::SetUpTestCase();
    SipTest::SetScscfUri("sip:all.the.sprout.nodes:5058;transport=TCP");

    _chronos_connection = new FakeChronosConnection();
    _local_data_store = new LocalStore();
    _remote_data_store = new LocalStore();
    _sdm = new SubscriberDataManager((Store*)_local_data_store, _chronos_connection, true);
    _remote_sdm = new SubscriberDataManager((Store*)_remote_data_store, _chronos_connection, false);
    _remote_sdms = {_remote_sdm};
<<<<<<< HEAD
    _hss_connection = new FakeHSSConnection();
=======
    _analytics = new AnalyticsLogger();
    _hss_connection_observer = new MockHSSConnection();
    _hss_connection = new FakeHSSConnection(_hss_connection_observer);
>>>>>>> 1d9e9201
    _acr_factory = new ACRFactory();
    pj_status_t ret = init_registrar(_sdm,
                                     _remote_sdms,
                                     _hss_connection,
                                     _acr_factory,
                                     300,
                                     false,
                                     &SNMP::FAKE_REGISTRATION_STATS_TABLES,
                                     &SNMP::FAKE_THIRD_PARTY_REGISTRATION_STATS_TABLES);
    ASSERT_EQ(PJ_SUCCESS, ret);
  }

  static void TearDownTestCase()
  {
    destroy_registrar();
    delete _acr_factory; _acr_factory = NULL;
    delete _hss_connection; _hss_connection = NULL;
<<<<<<< HEAD
=======
    delete _hss_connection_observer; _hss_connection_observer = NULL;
    delete _analytics;
>>>>>>> 1d9e9201
    delete _remote_sdm; _remote_sdm = NULL;
    delete _sdm; _sdm = NULL;
    delete _remote_data_store; _remote_data_store = NULL;
    delete _local_data_store; _local_data_store = NULL;
    delete _chronos_connection; _chronos_connection = NULL;
    SipTest::TearDownTestCase();
  }

  void SetUp()
  {
    _hss_connection->set_impu_result("sip:6505550231@homedomain", "reg", HSSConnection::STATE_REGISTERED, "");
    _hss_connection->set_impu_result("tel:6505550231", "reg", HSSConnection::STATE_REGISTERED, "");
    _hss_connection->set_impu_result("sip:6505550231@homedomain", "reg", HSSConnection::STATE_REGISTERED, "");
    _hss_connection->set_impu_result("sip:6505550231@homedomain", "", HSSConnection::STATE_REGISTERED, "");
    _hss_connection->set_rc("/impu/sip%3A6505550231%40homedomain/reg-data", HTTP_OK);
    _chronos_connection->set_result("", HTTP_OK);
    _chronos_connection->set_result("post_identity", HTTP_OK);
  }

  void TearDown()
  {
    _hss_connection->flush_all();
    _chronos_connection->flush_all();
    ::testing::Mock::VerifyAndClear(_hss_connection_observer);
  }

  RegistrarTest() : SipTest(&mod_registrar)
  {
    _local_data_store->flush_all();  // start from a clean slate on each test
    _remote_data_store->flush_all();
  }

  ~RegistrarTest()
  {
    // PJSIP transactions aren't actually destroyed until a zero ms
    // timer fires (presumably to ensure destruction doesn't hold up
    // real work), so poll for that to happen. Otherwise we leak!
    // Allow a good length of time to pass too, in case we have
    // transactions still open. 32s is the default UAS INVITE
    // transaction timeout, so we go higher than that.
    cwtest_advance_time_ms(33000L);
    poll();

    ((SNMP::FakeSuccessFailCountTable*)SNMP::FAKE_REGISTRATION_STATS_TABLES.init_reg_tbl)->reset_count();
    ((SNMP::FakeSuccessFailCountTable*)SNMP::FAKE_REGISTRATION_STATS_TABLES.re_reg_tbl)->reset_count();
    ((SNMP::FakeSuccessFailCountTable*)SNMP::FAKE_REGISTRATION_STATS_TABLES.de_reg_tbl)->reset_count();
    ((SNMP::FakeSuccessFailCountTable*)SNMP::FAKE_THIRD_PARTY_REGISTRATION_STATS_TABLES.init_reg_tbl)->reset_count();
    ((SNMP::FakeSuccessFailCountTable*)SNMP::FAKE_THIRD_PARTY_REGISTRATION_STATS_TABLES.re_reg_tbl)->reset_count();
    ((SNMP::FakeSuccessFailCountTable*)SNMP::FAKE_THIRD_PARTY_REGISTRATION_STATS_TABLES.de_reg_tbl)->reset_count();
  }

  void check_notify(pjsip_msg* out,
                    std::string expected_aor,
                    std::string reg_state,
                    std::pair<std::string, std::string> contact_values)
  {
    char buf[16384];
    int n = out->body->print_body(out->body, buf, sizeof(buf));
    string body(buf, n);

    // Parse the XML document, saving off the passed in string first (as parsing
    // is destructive)
    rapidxml::xml_document<> doc;
    char* xml_str = doc.allocate_string(body.c_str());

    try
    {
      doc.parse<rapidxml::parse_strip_xml_namespaces>(xml_str);
    }
    catch (rapidxml::parse_error err)
    {
      printf("Parse error in NOTIFY: %s\n\n%s", err.what(), body.c_str());
      doc.clear();
    }

    rapidxml::xml_node<> *reg_info = doc.first_node("reginfo");
    ASSERT_TRUE(reg_info);
    rapidxml::xml_node<> *registration = reg_info->first_node("registration");
    ASSERT_TRUE(registration);
    rapidxml::xml_node<> *contact = registration->first_node("contact");
    ASSERT_TRUE(contact);

    ASSERT_EQ(expected_aor, std::string(registration->first_attribute("aor")->value()));
    ASSERT_EQ("full", std::string(reg_info->first_attribute("state")->value()));
    ASSERT_EQ(reg_state, std::string(registration->first_attribute("state")->value()));
    ASSERT_EQ(contact_values.first, std::string(contact->first_attribute("state")->value()));
    ASSERT_EQ(contact_values.second, std::string(contact->first_attribute("event")->value()));
  }

protected:
  static LocalStore* _local_data_store;
  static LocalStore* _remote_data_store;
  static SubscriberDataManager* _sdm;
  static SubscriberDataManager* _remote_sdm;
  static std::vector<SubscriberDataManager*> _remote_sdms;
  static IfcHandler* _ifc_handler;
  static ACRFactory* _acr_factory;
  static MockHSSConnection* _hss_connection_observer;
  static FakeHSSConnection* _hss_connection;
  static FakeChronosConnection* _chronos_connection;

private:

  /// Common test of multiple REGISTERs followed by "fetch bindings" query
  /// REGISTERS and deregistrations
  void MultipleRegistrationTest()
  {
    // First registration OK.
    Message msg;

    EXPECT_CALL(*_hss_connection_observer,
                update_registration_state("sip:6505550231@homedomain", _, HSSConnection::REG, _, _, _, _, _, _)).WillOnce(Return(HTTP_OK));
    inject_msg(msg.get());
    ASSERT_EQ(1, txdata_count());
    pjsip_msg* out = current_txdata()->msg;
    EXPECT_EQ(200, out->line.status.code);
    EXPECT_EQ(1,((SNMP::FakeSuccessFailCountTable*)SNMP::FAKE_REGISTRATION_STATS_TABLES.init_reg_tbl)->_attempts);
    EXPECT_EQ(1,((SNMP::FakeSuccessFailCountTable*)SNMP::FAKE_REGISTRATION_STATS_TABLES.init_reg_tbl)->_successes);
    free_txdata();

    // Second registration also OK.  Bindings are ordered by binding ID.
    Message msg0;
    msg = msg0;
    msg._contact = "sip:eeeebbbbaaaa11119c661a7acf228ed7@10.114.61.111:5061;transport=tcp;ob";
    msg._contact_instance = ";+sip.instance=\"<urn:uuid:00000000-0000-0000-0000-a55444444440>\"";
    msg._path = "Path: <sip:XxxxxxxXXXXXXAW4z38AABcUwStNKgAAa3WOL+1v72nFJg==@ec2-107-22-156-119.compute-1.amazonaws.com:5060;lr;ob>";
    EXPECT_CALL(*_hss_connection_observer,
                update_registration_state("sip:6505550231@homedomain", _, HSSConnection::REG, _, _, _, _, _, _)).WillOnce(Return(HTTP_OK));
    inject_msg(msg.get());
    ASSERT_EQ(1, txdata_count());
    out = current_txdata()->msg;
    EXPECT_EQ(200, out->line.status.code);
    EXPECT_EQ("OK", str_pj(out->line.status.reason));
    EXPECT_EQ("Supported: outbound", get_headers(out, "Supported"));
    // Expires timer for first contact may have ticked down, so give it some leeway.
    EXPECT_THAT(get_headers(out, "Contact"),
                MatchesRegex("Contact: <sip:eeeebbbbaaaa11119c661a7acf228ed7@10.114.61.111:5061;transport=tcp;ob>;expires=(300|[1-2][0-9][0-9]|[1-9][0-9]|[1-9]);\\+sip.ice;\\+sip.instance=\"<urn:uuid:00000000-0000-0000-0000-a55444444440>\";reg-id=1;pub-gruu=\"sip:6505550231@homedomain;gr=urn:uuid:00000000-0000-0000-0000-a55444444440\"\r\n"
                             "Contact: <sip:f5cc3de4334589d89c661a7acf228ed7@10.114.61.213:5061;transport=tcp;ob>;expires=(300|[1-2][0-9][0-9]|[1-9][0-9]|[1-9]);\\+sip.ice;\\+sip.instance=\"<urn:uuid:00000000-0000-0000-0000-b665231f1213>\";reg-id=1;pub-gruu=\"sip:6505550231@homedomain;gr=urn:uuid:00000000-0000-0000-0000-b665231f1213\""));
    EXPECT_EQ("Require: outbound", get_headers(out, "Require")); // because we have path
    EXPECT_EQ(msg._path, get_headers(out, "Path"));
    EXPECT_EQ("P-Associated-URI: <sip:6505550231@homedomain>", get_headers(out, "P-Associated-URI"));
    EXPECT_EQ("Service-Route: <sip:all.the.sprout.nodes:5058;transport=TCP;lr;orig>", get_headers(out, "Service-Route"));
    // Creating a new binding for an existing URI is counted as a re-registration,
    // not an initial registration.
    EXPECT_EQ(1,((SNMP::FakeSuccessFailCountTable*)SNMP::FAKE_REGISTRATION_STATS_TABLES.re_reg_tbl)->_attempts);
    EXPECT_EQ(1,((SNMP::FakeSuccessFailCountTable*)SNMP::FAKE_REGISTRATION_STATS_TABLES.re_reg_tbl)->_successes);
    free_txdata();

    // Reregistration of first binding is OK but doesn't add a new one.
    msg = msg0;
    EXPECT_CALL(*_hss_connection_observer,
                update_registration_state("sip:6505550231@homedomain", _, HSSConnection::REG, _, _, _, _, _, _)).WillOnce(Return(HTTP_OK));
    inject_msg(msg.get());
    ASSERT_EQ(1, txdata_count());
    out = current_txdata()->msg;
    EXPECT_EQ(200, out->line.status.code);
    EXPECT_EQ("OK", str_pj(out->line.status.reason));
    EXPECT_EQ("Supported: outbound", get_headers(out, "Supported"));
    EXPECT_THAT(get_headers(out, "Contact"),
                MatchesRegex("Contact: <sip:eeeebbbbaaaa11119c661a7acf228ed7@10.114.61.111:5061;transport=tcp;ob>;expires=(300|[1-2][0-9][0-9]|[1-9][0-9]|[1-9]);\\+sip.ice;\\+sip.instance=\"<urn:uuid:00000000-0000-0000-0000-a55444444440>\";reg-id=1;pub-gruu=\"sip:6505550231@homedomain;gr=urn:uuid:00000000-0000-0000-0000-a55444444440\"\r\n"
                             "Contact: <sip:f5cc3de4334589d89c661a7acf228ed7@10.114.61.213:5061;transport=tcp;ob>;expires=(300|[1-2][0-9][0-9]|[1-9][0-9]|[1-9]);\\+sip.ice;\\+sip.instance=\"<urn:uuid:00000000-0000-0000-0000-b665231f1213>\";reg-id=1;pub-gruu=\"sip:6505550231@homedomain;gr=urn:uuid:00000000-0000-0000-0000-b665231f1213\""));
    EXPECT_EQ("Require: outbound", get_headers(out, "Require")); // because we have path
    EXPECT_EQ(msg._path, get_headers(out, "Path"));
    EXPECT_EQ("P-Associated-URI: <sip:6505550231@homedomain>", get_headers(out, "P-Associated-URI"));
    EXPECT_EQ("Service-Route: <sip:all.the.sprout.nodes:5058;transport=TCP;lr;orig>", get_headers(out, "Service-Route"));
    EXPECT_EQ(2,((SNMP::FakeSuccessFailCountTable*)SNMP::FAKE_REGISTRATION_STATS_TABLES.re_reg_tbl)->_attempts);
    EXPECT_EQ(2,((SNMP::FakeSuccessFailCountTable*)SNMP::FAKE_REGISTRATION_STATS_TABLES.re_reg_tbl)->_successes);
    free_txdata();

    // Registering the first binding again but without the binding ID counts as a separate binding (named by the contact itself).  Bindings are ordered by binding ID.
    msg = msg0;
    msg._contact_instance = "";
    EXPECT_CALL(*_hss_connection_observer,
                update_registration_state("sip:6505550231@homedomain", _, HSSConnection::REG, _, _, _, _, _, _)).WillOnce(Return(HTTP_OK));
    inject_msg(msg.get());
    ASSERT_EQ(1, txdata_count());
    out = current_txdata()->msg;
    EXPECT_EQ(200, out->line.status.code);
    EXPECT_EQ("OK", str_pj(out->line.status.reason));
    EXPECT_EQ("Supported: outbound", get_headers(out, "Supported"));
    EXPECT_THAT(get_headers(out, "Contact"),
                MatchesRegex("Contact: <sip:eeeebbbbaaaa11119c661a7acf228ed7@10.114.61.111:5061;transport=tcp;ob>;expires=(300|[1-2][0-9][0-9]|[1-9][0-9]|[1-9]);\\+sip.ice;\\+sip.instance=\"<urn:uuid:00000000-0000-0000-0000-a55444444440>\";reg-id=1;pub-gruu=\"sip:6505550231@homedomain;gr=urn:uuid:00000000-0000-0000-0000-a55444444440\"\r\n"
                             "Contact: <sip:f5cc3de4334589d89c661a7acf228ed7@10.114.61.213:5061;transport=tcp;ob>;expires=(300|[1-2][0-9][0-9]|[1-9][0-9]|[1-9]);\\+sip.ice;\\+sip.instance=\"<urn:uuid:00000000-0000-0000-0000-b665231f1213>\";reg-id=1;pub-gruu=\"sip:6505550231@homedomain;gr=urn:uuid:00000000-0000-0000-0000-b665231f1213\"\r\n"
                             "Contact: <sip:f5cc3de4334589d89c661a7acf228ed7@10.114.61.213:5061;transport=tcp;ob>;expires=(300|[1-2][0-9][0-9]|[1-9][0-9]|[1-9]);\\+sip.ice;reg-id=1"));

    EXPECT_EQ("Require: outbound", get_headers(out, "Require")); // because we have path
    EXPECT_EQ(msg._path, get_headers(out, "Path"));
    EXPECT_EQ("P-Associated-URI: <sip:6505550231@homedomain>", get_headers(out, "P-Associated-URI"));
    EXPECT_EQ("Service-Route: <sip:all.the.sprout.nodes:5058;transport=TCP;lr;orig>", get_headers(out, "Service-Route"));
    EXPECT_EQ(3,((SNMP::FakeSuccessFailCountTable*)SNMP::FAKE_REGISTRATION_STATS_TABLES.re_reg_tbl)->_attempts);
    EXPECT_EQ(3,((SNMP::FakeSuccessFailCountTable*)SNMP::FAKE_REGISTRATION_STATS_TABLES.re_reg_tbl)->_successes);
    free_txdata();

    // Reregistering that yields no change.
    EXPECT_CALL(*_hss_connection_observer,
                update_registration_state("sip:6505550231@homedomain", _, HSSConnection::REG, _, _, _, _, _, _)).WillOnce(Return(HTTP_OK));
    inject_msg(msg.get());
    ASSERT_EQ(1, txdata_count());
    out = current_txdata()->msg;
    EXPECT_EQ(200, out->line.status.code);
    EXPECT_EQ("OK", str_pj(out->line.status.reason));
    EXPECT_EQ("Supported: outbound", get_headers(out, "Supported"));
    EXPECT_THAT(get_headers(out, "Contact"),
                MatchesRegex("Contact: <sip:eeeebbbbaaaa11119c661a7acf228ed7@10.114.61.111:5061;transport=tcp;ob>;expires=(300|[1-2][0-9][0-9]|[1-9][0-9]|[1-9]);\\+sip.ice;\\+sip.instance=\"<urn:uuid:00000000-0000-0000-0000-a55444444440>\";reg-id=1;pub-gruu=\"sip:6505550231@homedomain;gr=urn:uuid:00000000-0000-0000-0000-a55444444440\"\r\n"
                             "Contact: <sip:f5cc3de4334589d89c661a7acf228ed7@10.114.61.213:5061;transport=tcp;ob>;expires=(300|[1-2][0-9][0-9]|[1-9][0-9]|[1-9]);\\+sip.ice;\\+sip.instance=\"<urn:uuid:00000000-0000-0000-0000-b665231f1213>\";reg-id=1;pub-gruu=\"sip:6505550231@homedomain;gr=urn:uuid:00000000-0000-0000-0000-b665231f1213\"\r\n"
                             "Contact: <sip:f5cc3de4334589d89c661a7acf228ed7@10.114.61.213:5061;transport=tcp;ob>;expires=(300|[1-2][0-9][0-9]|[1-9][0-9]|[1-9]);\\+sip.ice;reg-id=1"));
    EXPECT_EQ("Require: outbound", get_headers(out, "Require")); // because we have path
    EXPECT_EQ(msg._path, get_headers(out, "Path"));
    EXPECT_EQ("P-Associated-URI: <sip:6505550231@homedomain>", get_headers(out, "P-Associated-URI"));
    EXPECT_EQ("Service-Route: <sip:all.the.sprout.nodes:5058;transport=TCP;lr;orig>", get_headers(out, "Service-Route"));
    EXPECT_EQ(4,((SNMP::FakeSuccessFailCountTable*)SNMP::FAKE_REGISTRATION_STATS_TABLES.re_reg_tbl)->_attempts);
    EXPECT_EQ(4,((SNMP::FakeSuccessFailCountTable*)SNMP::FAKE_REGISTRATION_STATS_TABLES.re_reg_tbl)->_successes);
    free_txdata();

    // A fetch bindings registration (no Contact headers).  Should just return current state.
    string save_contact = msg._contact;
    msg._contact = "";
    EXPECT_CALL(*_hss_connection_observer,
                update_registration_state("sip:6505550231@homedomain", _, HSSConnection::REG, _, _, _, _, _, _)).WillOnce(Return(HTTP_OK));
    inject_msg(msg.get());
    ASSERT_EQ(1, txdata_count());
    out = current_txdata()->msg;
    EXPECT_EQ(200, out->line.status.code);
    EXPECT_EQ("OK", str_pj(out->line.status.reason));
    EXPECT_EQ("Supported: outbound", get_headers(out, "Supported"));
    EXPECT_THAT(get_headers(out, "Contact"),
                MatchesRegex("Contact: <sip:eeeebbbbaaaa11119c661a7acf228ed7@10.114.61.111:5061;transport=tcp;ob>;expires=(300|[1-2][0-9][0-9]|[1-9][0-9]|[1-9]);\\+sip.ice;\\+sip.instance=\"<urn:uuid:00000000-0000-0000-0000-a55444444440>\";reg-id=1;pub-gruu=\"sip:6505550231@homedomain;gr=urn:uuid:00000000-0000-0000-0000-a55444444440\"\r\n"
                             "Contact: <sip:f5cc3de4334589d89c661a7acf228ed7@10.114.61.213:5061;transport=tcp;ob>;expires=(300|[1-2][0-9][0-9]|[1-9][0-9]|[1-9]);\\+sip.ice;\\+sip.instance=\"<urn:uuid:00000000-0000-0000-0000-b665231f1213>\";reg-id=1;pub-gruu=\"sip:6505550231@homedomain;gr=urn:uuid:00000000-0000-0000-0000-b665231f1213\"\r\n"
                             "Contact: <sip:f5cc3de4334589d89c661a7acf228ed7@10.114.61.213:5061;transport=tcp;ob>;expires=(300|[1-2][0-9][0-9]|[1-9][0-9]|[1-9]);\\+sip.ice;reg-id=1"));
    EXPECT_EQ("Require: outbound", get_headers(out, "Require")); // because we have path
    EXPECT_EQ(msg._path, get_headers(out, "Path"));
    EXPECT_EQ("P-Associated-URI: <sip:6505550231@homedomain>", get_headers(out, "P-Associated-URI"));
    EXPECT_EQ("Service-Route: <sip:all.the.sprout.nodes:5058;transport=TCP;lr;orig>", get_headers(out, "Service-Route"));
    EXPECT_EQ(4,((SNMP::FakeSuccessFailCountTable*)SNMP::FAKE_REGISTRATION_STATS_TABLES.re_reg_tbl)->_attempts);
    EXPECT_EQ(4,((SNMP::FakeSuccessFailCountTable*)SNMP::FAKE_REGISTRATION_STATS_TABLES.re_reg_tbl)->_successes);
    free_txdata();
    msg._contact = save_contact;

    // Reregistering again with an updated cseq triggers an update of the binding.
    msg._cseq = "16568";
    EXPECT_CALL(*_hss_connection_observer,
                update_registration_state("sip:6505550231@homedomain", _, HSSConnection::REG, _, _, _, _, _, _)).WillOnce(Return(HTTP_OK));
    inject_msg(msg.get());
    ASSERT_EQ(1, txdata_count());
    out = current_txdata()->msg;
    EXPECT_EQ(200, out->line.status.code);
    EXPECT_EQ("OK", str_pj(out->line.status.reason));
    EXPECT_EQ("Supported: outbound", get_headers(out, "Supported"));
    EXPECT_THAT(get_headers(out, "Contact"),
                MatchesRegex("Contact: <sip:eeeebbbbaaaa11119c661a7acf228ed7@10.114.61.111:5061;transport=tcp;ob>;expires=(300|[1-2][0-9][0-9]|[1-9][0-9]|[1-9]);\\+sip.ice;\\+sip.instance=\"<urn:uuid:00000000-0000-0000-0000-a55444444440>\";reg-id=1;pub-gruu=\"sip:6505550231@homedomain;gr=urn:uuid:00000000-0000-0000-0000-a55444444440\"\r\n"
                             "Contact: <sip:f5cc3de4334589d89c661a7acf228ed7@10.114.61.213:5061;transport=tcp;ob>;expires=(300|[1-2][0-9][0-9]|[1-9][0-9]|[1-9]);\\+sip.ice;\\+sip.instance=\"<urn:uuid:00000000-0000-0000-0000-b665231f1213>\";reg-id=1;pub-gruu=\"sip:6505550231@homedomain;gr=urn:uuid:00000000-0000-0000-0000-b665231f1213\"\r\n"
                             "Contact: <sip:f5cc3de4334589d89c661a7acf228ed7@10.114.61.213:5061;transport=tcp;ob>;expires=(300|[1-2][0-9][0-9]|[1-9][0-9]|[1-9]);\\+sip.ice;reg-id=1"));
    EXPECT_EQ("Require: outbound", get_headers(out, "Require")); // because we have path
    EXPECT_EQ(msg._path, get_headers(out, "Path"));
    EXPECT_EQ("P-Associated-URI: <sip:6505550231@homedomain>", get_headers(out, "P-Associated-URI"));
    EXPECT_EQ("Service-Route: <sip:all.the.sprout.nodes:5058;transport=TCP;lr;orig>", get_headers(out, "Service-Route"));
    EXPECT_EQ(5,((SNMP::FakeSuccessFailCountTable*)SNMP::FAKE_REGISTRATION_STATS_TABLES.re_reg_tbl)->_attempts);
    EXPECT_EQ(5,((SNMP::FakeSuccessFailCountTable*)SNMP::FAKE_REGISTRATION_STATS_TABLES.re_reg_tbl)->_successes);
    free_txdata();

    // Registration of star but with a non zero expiry means the request is rejected with a 400.
    msg = msg0;
    msg._contact = "*";
    msg._contact_instance = "";
    msg._contact_params = "";
    EXPECT_CALL(*_hss_connection_observer,
                update_registration_state("sip:6505550231@homedomain", _, HSSConnection::REG, _, _, _, _, _, _)).WillOnce(Return(HTTP_OK));
    inject_msg(msg.get());
    ASSERT_EQ(1, txdata_count());
    out = current_txdata()->msg;
    EXPECT_EQ(400, out->line.status.code);
    EXPECT_EQ("Bad Request", str_pj(out->line.status.reason));
    EXPECT_EQ(1,((SNMP::FakeSuccessFailCountTable*)SNMP::FAKE_REGISTRATION_STATS_TABLES.de_reg_tbl)->_attempts);
    EXPECT_EQ(1,((SNMP::FakeSuccessFailCountTable*)SNMP::FAKE_REGISTRATION_STATS_TABLES.de_reg_tbl)->_failures);
    free_txdata();

    // Registration of star with expiry = 0 clears all bindings.
    msg = msg0;
    msg._expires = "Expires: 0";
    msg._contact = "*";
    msg._contact_instance = "";
    msg._contact_params = "";
    EXPECT_CALL(*_hss_connection_observer,
                update_registration_state("sip:6505550231@homedomain", _, HSSConnection::REG, _, _, _, _, _, _)).WillOnce(Return(HTTP_OK));
    EXPECT_CALL(*_hss_connection_observer,
                update_registration_state("sip:6505550231@homedomain", _, HSSConnection::DEREG_USER, _)).WillOnce(Return(HTTP_OK));
    inject_msg(msg.get());
    ASSERT_EQ(1, txdata_count());
    out = current_txdata()->msg;
    EXPECT_EQ(200, out->line.status.code);
    EXPECT_EQ("OK", str_pj(out->line.status.reason));
    EXPECT_EQ("Supported: outbound", get_headers(out, "Supported"));
    EXPECT_EQ("", get_headers(out, "Contact"));
    EXPECT_EQ("", get_headers(out, "Require")); // even though we have path, we have no bindings
    EXPECT_EQ(msg._path, get_headers(out, "Path"));
    EXPECT_EQ("P-Associated-URI: <sip:6505550231@homedomain>", get_headers(out, "P-Associated-URI"));
    EXPECT_EQ("Service-Route: <sip:all.the.sprout.nodes:5058;transport=TCP;lr;orig>", get_headers(out, "Service-Route"));
    EXPECT_EQ(2,((SNMP::FakeSuccessFailCountTable*)SNMP::FAKE_REGISTRATION_STATS_TABLES.de_reg_tbl)->_attempts);
    EXPECT_EQ(1,((SNMP::FakeSuccessFailCountTable*)SNMP::FAKE_REGISTRATION_STATS_TABLES.de_reg_tbl)->_successes);

    free_txdata();
  }
};

/// SDM that doesn't return any bindings
class SDMNoBindings : public SubscriberDataManager
{
public:
  SDMNoBindings(Store* data_store,
                ChronosConnection* chronos_connection,
                bool is_primary) :
    SubscriberDataManager(data_store, chronos_connection, is_primary)
  {
  }

  SubscriberDataManager::AoRPair* get_aor_data(
                                            const std::string& aor_id,
                                            SAS::TrailId trail)
  {
    // Call the real get_data function, but delete any bindings from the AoRPair
    // returned (if any)
    SubscriberDataManager::AoRPair* aor_pair = SubscriberDataManager::get_aor_data(aor_id, trail);

    if ((aor_pair != NULL) && aor_pair->current_contains_bindings())
    {
      aor_pair->get_current()->clear_bindings();
    }
    return aor_pair;
  }
};


/// Fixture for RegistrarTestRemoteSDM (for REGISTER tests that use the remote
/// store by artificially causing the local SDM and first remote SDM lookups to
/// return nothing)
class RegistrarTestRemoteSDM : public RegistrarTest
{
public:
  // Similar to RegistrarTest, but we deliberately give it a dummy local sdm
  // and first remote sdm that never return bindings.
  static void SetUpTestCase()
  {
    SipTest::SetUpTestCase();
    SipTest::SetScscfUri("sip:all.the.sprout.nodes:5058;transport=TCP");

    _chronos_connection = new FakeChronosConnection();
    _local_data_store = new LocalStore();
    _remote_data_store_no_bindings = new LocalStore();
    _remote_data_store = new LocalStore();
    _sdm = new SDMNoBindings((Store*)_local_data_store, _chronos_connection, true);
    _remote_sdm_no_bindings = new SDMNoBindings((Store*)_remote_data_store_no_bindings, _chronos_connection, false);
    _remote_sdm = new SubscriberDataManager((Store*)_remote_data_store, _chronos_connection, false);
    _remote_sdms = {_remote_sdm_no_bindings, _remote_sdm};
<<<<<<< HEAD
    _hss_connection = new FakeHSSConnection();
=======
    _analytics = new AnalyticsLogger();
    _hss_connection_observer = new MockHSSConnection();
    _hss_connection = new FakeHSSConnection(_hss_connection_observer);
>>>>>>> 1d9e9201
    _acr_factory = new ACRFactory();
    pj_status_t ret = init_registrar(_sdm,
                                     _remote_sdms,
                                     _hss_connection,
                                     _acr_factory,
                                     300,
                                     false,
                                     &SNMP::FAKE_REGISTRATION_STATS_TABLES,
                                     &SNMP::FAKE_THIRD_PARTY_REGISTRATION_STATS_TABLES);
    ASSERT_EQ(PJ_SUCCESS, ret);
  }

  RegistrarTestRemoteSDM() : RegistrarTest()
  {
    _remote_data_store_no_bindings->flush_all();
                                 // start from a clean slate on each test
  }

  static void TearDownTestCase()
  {
    destroy_registrar();
    delete _acr_factory; _acr_factory = NULL;
    delete _hss_connection; _hss_connection = NULL;
<<<<<<< HEAD
=======
    delete _hss_connection_observer; _hss_connection_observer = NULL;
    delete _analytics;
>>>>>>> 1d9e9201
    delete _remote_sdm_no_bindings; _remote_sdm_no_bindings = NULL;
    delete _remote_sdm; _remote_sdm = NULL;
    delete _sdm; _sdm = NULL;
    delete _remote_data_store; _remote_data_store = NULL;
    delete _remote_data_store_no_bindings; _remote_data_store_no_bindings = NULL;
    delete _local_data_store; _local_data_store = NULL;
    delete _chronos_connection; _chronos_connection = NULL;
    SipTest::TearDownTestCase();
  }

protected:
  static LocalStore* _remote_data_store_no_bindings;
  static SubscriberDataManager* _remote_sdm_no_bindings;
};

LocalStore* RegistrarTest::_local_data_store;
LocalStore* RegistrarTest::_remote_data_store;
LocalStore* RegistrarTestRemoteSDM::_remote_data_store_no_bindings;
SubscriberDataManager* RegistrarTest::_sdm;
SubscriberDataManager* RegistrarTest::_remote_sdm;
SubscriberDataManager* RegistrarTestRemoteSDM::_remote_sdm_no_bindings;
std::vector<SubscriberDataManager*> RegistrarTest::_remote_sdms;
IfcHandler* RegistrarTest::_ifc_handler;
ACRFactory* RegistrarTest::_acr_factory;
FakeHSSConnection* RegistrarTest::_hss_connection;
MockHSSConnection* RegistrarTest::_hss_connection_observer;
FakeChronosConnection* RegistrarTest::_chronos_connection;

TEST_F(RegistrarTest, NotRegister)
{
  Message msg;
  msg._method = "INVITE";
  pj_bool_t ret = inject_msg_direct(msg.get());
  EXPECT_EQ(PJ_FALSE, ret);
}

TEST_F(RegistrarTest, NotOurs)
{
  Message msg;
  msg._domain = "not-us.example.org";
  pj_bool_t ret = inject_msg_direct(msg.get());
  EXPECT_EQ(PJ_FALSE, ret);
}

TEST_F(RegistrarTest, RouteHeaderNotMatching)
{
  Message msg;
  msg._domain = "notthehomedomain";
  pj_bool_t ret = inject_msg_direct(msg.get());
  EXPECT_EQ(PJ_FALSE, ret);
}

TEST_F(RegistrarTest, BadScheme)
{
  Message msg;
  msg._scheme = "sips";
  inject_msg(msg.get());
  ASSERT_EQ(1, txdata_count());
  pjsip_msg* out = current_txdata()->msg;
  out = pop_txdata()->msg;
  EXPECT_EQ(404, out->line.status.code);
  EXPECT_EQ("Not Found", str_pj(out->line.status.reason));
  EXPECT_EQ(1,((SNMP::FakeSuccessFailCountTable*)SNMP::FAKE_REGISTRATION_STATS_TABLES.init_reg_tbl)->_attempts);
  EXPECT_EQ(1,((SNMP::FakeSuccessFailCountTable*)SNMP::FAKE_REGISTRATION_STATS_TABLES.init_reg_tbl)->_failures);
}

TEST_F(RegistrarTest, DeRegBadScheme)
{
  Message msg;
  msg._scheme = "sips";
  msg._expires = "Expires: 0";
  msg._contact = "*";
  msg._contact_instance = "";
  msg._contact_params = "";
  inject_msg(msg.get());
  ASSERT_EQ(1, txdata_count());
  pjsip_msg* out = current_txdata()->msg;
  out = pop_txdata()->msg;
  EXPECT_EQ(404, out->line.status.code);
  EXPECT_EQ("Not Found", str_pj(out->line.status.reason));
  EXPECT_EQ(1,((SNMP::FakeSuccessFailCountTable*)SNMP::FAKE_REGISTRATION_STATS_TABLES.de_reg_tbl)->_attempts);
  EXPECT_EQ(1,((SNMP::FakeSuccessFailCountTable*)SNMP::FAKE_REGISTRATION_STATS_TABLES.de_reg_tbl)->_failures);
}

///----------------------------------------------------------------------------
/// Check that a bare +sip.instance keyword doesn't break contact parsing
///----------------------------------------------------------------------------
TEST_F(RegistrarTest, BadGRUU)
{
  Message msg;
  msg._contact_instance = ";+sip.instance";
  inject_msg(msg.get());
  ASSERT_EQ(1, txdata_count());
  pjsip_msg* out = current_txdata()->msg;
  EXPECT_EQ(200, out->line.status.code);
  EXPECT_EQ(1,((SNMP::FakeSuccessFailCountTable*)SNMP::FAKE_REGISTRATION_STATS_TABLES.init_reg_tbl)->_attempts);
  EXPECT_EQ(1,((SNMP::FakeSuccessFailCountTable*)SNMP::FAKE_REGISTRATION_STATS_TABLES.init_reg_tbl)->_successes);
  free_txdata();
}

/// Simple correct example with Authorization header
TEST_F(RegistrarTest, SimpleMainlineAuthHeader)
{
  // We have a private ID in this test, so set up the expect response
  // to the query.
  _hss_connection->set_impu_result("sip:6505550231@homedomain", "reg", HSSConnection::STATE_REGISTERED, "", "?private_id=Alice");

  Message msg;
  msg._expires = "Expires: 300";
  msg._auth = "Authorization: Digest username=\"Alice\", realm=\"atlanta.com\", nonce=\"84a4cc6f3082121f32b42a2187831a9e\", response=\"7587245234b3434cc3412213e5f113a5432\"";
  msg._contact_params = ";+sip.ice;reg-id=1";
  inject_msg(msg.get());
  ASSERT_EQ(1, txdata_count());
  pjsip_msg* out = current_txdata()->msg;
  out = pop_txdata()->msg;
  EXPECT_EQ(200, out->line.status.code);
  EXPECT_EQ("OK", str_pj(out->line.status.reason));
  EXPECT_EQ("Supported: outbound", get_headers(out, "Supported"));
  EXPECT_EQ("Contact: <sip:f5cc3de4334589d89c661a7acf228ed7@10.114.61.213:5061;transport=tcp;ob>;expires=300;+sip.ice;+sip.instance=\"<urn:uuid:00000000-0000-0000-0000-b665231f1213>\";reg-id=1;pub-gruu=\"sip:6505550231@homedomain;gr=urn:uuid:00000000-0000-0000-0000-b665231f1213\"",
            get_headers(out, "Contact"));
  EXPECT_EQ("Require: outbound", get_headers(out, "Require")); // because we have path
  EXPECT_EQ(msg._path, get_headers(out, "Path"));
  EXPECT_EQ("P-Associated-URI: <sip:6505550231@homedomain>", get_headers(out, "P-Associated-URI"));
  EXPECT_EQ("Service-Route: <sip:all.the.sprout.nodes:5058;transport=TCP;lr;orig>", get_headers(out, "Service-Route"));
  EXPECT_EQ(1,((SNMP::FakeSuccessFailCountTable*)SNMP::FAKE_REGISTRATION_STATS_TABLES.init_reg_tbl)->_attempts);
  EXPECT_EQ(1,((SNMP::FakeSuccessFailCountTable*)SNMP::FAKE_REGISTRATION_STATS_TABLES.init_reg_tbl)->_successes);
  free_txdata();

  // Fetch this binding by sending in the same request with no Contact header
  _hss_connection->set_impu_result("sip:6505550231@homedomain", "", HSSConnection::STATE_REGISTERED, "", "?private_id=Alice");

  msg._contact = "";
  inject_msg(msg.get());
  ASSERT_EQ(1, txdata_count());
  out = pop_txdata()->msg;
  EXPECT_EQ(200, out->line.status.code);
  EXPECT_EQ("OK", str_pj(out->line.status.reason));
  EXPECT_EQ("Supported: outbound", get_headers(out, "Supported"));
  EXPECT_EQ("Contact: <sip:f5cc3de4334589d89c661a7acf228ed7@10.114.61.213:5061;transport=tcp;ob>;expires=300;+sip.ice;+sip.instance=\"<urn:uuid:00000000-0000-0000-0000-b665231f1213>\";reg-id=1;pub-gruu=\"sip:6505550231@homedomain;gr=urn:uuid:00000000-0000-0000-0000-b665231f1213\"",
            get_headers(out, "Contact"));
  EXPECT_EQ("Require: outbound", get_headers(out, "Require")); // because we have path
  EXPECT_EQ(msg._path, get_headers(out, "Path"));
  EXPECT_EQ("P-Associated-URI: <sip:6505550231@homedomain>", get_headers(out, "P-Associated-URI"));
  EXPECT_EQ("Service-Route: <sip:all.the.sprout.nodes:5058;transport=TCP;lr;orig>", get_headers(out, "Service-Route"));
  EXPECT_EQ(1,((SNMP::FakeSuccessFailCountTable*)SNMP::FAKE_REGISTRATION_STATS_TABLES.init_reg_tbl)->_attempts);
  EXPECT_EQ(1,((SNMP::FakeSuccessFailCountTable*)SNMP::FAKE_REGISTRATION_STATS_TABLES.init_reg_tbl)->_successes);
  free_txdata();
}

/// Simple correct example with Authorization header and Tel URIs
TEST_F(RegistrarTest, SimpleMainlineAuthHeaderWithTelURI)
{
  // We have a private ID in this test, so set up the expect response
  // to the query.
  _hss_connection->set_impu_result("tel:6505550231", "reg", HSSConnection::STATE_REGISTERED, "", "?private_id=Alice");
  Message msg;
  msg._expires = "Expires: 300";
  msg._auth = "Authorization: Digest username=\"Alice\", realm=\"atlanta.com\", nonce=\"84a4cc6f3082121f32b42a2187831a9e\", response=\"7587245234b3434cc3412213e5f113a5432\"";
  msg._contact_params = ";+sip.ice;reg-id=1";
  msg._scheme = "tel";
  inject_msg(msg.get());
  ASSERT_EQ(1, txdata_count());
  pjsip_msg* out = current_txdata()->msg;
  out = pop_txdata()->msg;
  EXPECT_EQ(200, out->line.status.code);
  EXPECT_EQ("OK", str_pj(out->line.status.reason));
  EXPECT_EQ("Supported: outbound", get_headers(out, "Supported"));
  EXPECT_EQ("Contact: <sip:f5cc3de4334589d89c661a7acf228ed7@10.114.61.213:5061;transport=tcp;ob>;expires=300;+sip.ice;+sip.instance=\"<urn:uuid:00000000-0000-0000-0000-b665231f1213>\";reg-id=1",
            get_headers(out, "Contact"));  // that's a bit odd; we glom together the params
  EXPECT_EQ("Require: outbound", get_headers(out, "Require")); // because we have path
  EXPECT_EQ(msg._path, get_headers(out, "Path"));
  EXPECT_EQ("P-Associated-URI: <tel:6505550231>", get_headers(out, "P-Associated-URI"));
  EXPECT_EQ("Service-Route: <sip:all.the.sprout.nodes:5058;transport=TCP;lr;orig>", get_headers(out, "Service-Route"));
  EXPECT_EQ(1,((SNMP::FakeSuccessFailCountTable*)SNMP::FAKE_REGISTRATION_STATS_TABLES.init_reg_tbl)->_attempts);
  EXPECT_EQ(1,((SNMP::FakeSuccessFailCountTable*)SNMP::FAKE_REGISTRATION_STATS_TABLES.init_reg_tbl)->_successes);
  free_txdata();
}

/// Simple correct example with Expires header
TEST_F(RegistrarTest, SimpleMainlineExpiresHeader)
{
  Message msg;
  msg._expires = "Expires: 300";
  msg._contact_params = ";+sip.ice;reg-id=1";
  inject_msg(msg.get());
  ASSERT_EQ(1, txdata_count());
  pjsip_msg* out = current_txdata()->msg;
  EXPECT_EQ(200, out->line.status.code);
  EXPECT_EQ("OK", str_pj(out->line.status.reason));
  EXPECT_EQ("Supported: outbound", get_headers(out, "Supported"));
  EXPECT_EQ("Contact: <sip:f5cc3de4334589d89c661a7acf228ed7@10.114.61.213:5061;transport=tcp;ob>;expires=300;+sip.ice;+sip.instance=\"<urn:uuid:00000000-0000-0000-0000-b665231f1213>\";reg-id=1;pub-gruu=\"sip:6505550231@homedomain;gr=urn:uuid:00000000-0000-0000-0000-b665231f1213\"",
            get_headers(out, "Contact"));  // that's a bit odd; we glom together the params
  EXPECT_EQ("Require: outbound", get_headers(out, "Require")); // because we have path
  EXPECT_EQ(msg._path, get_headers(out, "Path"));
  EXPECT_EQ("P-Associated-URI: <sip:6505550231@homedomain>", get_headers(out, "P-Associated-URI"));
  EXPECT_EQ("Service-Route: <sip:all.the.sprout.nodes:5058;transport=TCP;lr;orig>", get_headers(out, "Service-Route"));
  EXPECT_EQ(1,((SNMP::FakeSuccessFailCountTable*)SNMP::FAKE_REGISTRATION_STATS_TABLES.init_reg_tbl)->_attempts);
  EXPECT_EQ(1,((SNMP::FakeSuccessFailCountTable*)SNMP::FAKE_REGISTRATION_STATS_TABLES.init_reg_tbl)->_successes);
  free_txdata();
}

/// Simple correct example with Expires header - check that
/// appropriate headers are passed through
TEST_F(RegistrarTest, SimpleMainlinePassthrough)
{
  Message msg;
  msg._expires = "Expires: 300";
  msg._contact_params = ";+sip.ice;reg-id=1";
  inject_msg(msg.get());
  ASSERT_EQ(1, txdata_count());
  pjsip_msg* out = current_txdata()->msg;
  EXPECT_EQ(200, out->line.status.code);
  EXPECT_EQ("OK", str_pj(out->line.status.reason));
  EXPECT_EQ("P-Charging-Vector: icid-value=\"100\"", get_headers(out, "P-Charging-Vector"));
  EXPECT_EQ("P-Charging-Function-Addresses: ccf=ccf1;ecf=ecf1;ecf=ecf2", get_headers(out, "P-Charging-Function-Addresses"));
  EXPECT_EQ(1,((SNMP::FakeSuccessFailCountTable*)SNMP::FAKE_REGISTRATION_STATS_TABLES.init_reg_tbl)->_attempts);
  EXPECT_EQ(1,((SNMP::FakeSuccessFailCountTable*)SNMP::FAKE_REGISTRATION_STATS_TABLES.init_reg_tbl)->_successes);

  free_txdata();
}


/// Simple correct example with Expires parameter
TEST_F(RegistrarTest, SimpleMainlineExpiresParameter)
{
  Message msg;
  inject_msg(msg.get());
  ASSERT_EQ(1, txdata_count());
  pjsip_msg* out = current_txdata()->msg;
  EXPECT_EQ(200, out->line.status.code);
  EXPECT_EQ("OK", str_pj(out->line.status.reason));
  EXPECT_EQ("Supported: outbound", get_headers(out, "Supported"));
  EXPECT_EQ("Contact: <sip:f5cc3de4334589d89c661a7acf228ed7@10.114.61.213:5061;transport=tcp;ob>;expires=300;+sip.ice;+sip.instance=\"<urn:uuid:00000000-0000-0000-0000-b665231f1213>\";reg-id=1;pub-gruu=\"sip:6505550231@homedomain;gr=urn:uuid:00000000-0000-0000-0000-b665231f1213\"",
            get_headers(out, "Contact"));  // that's a bit odd; we glom together the params
  EXPECT_EQ("Require: outbound", get_headers(out, "Require")); // because we have path
  EXPECT_EQ(msg._path, get_headers(out, "Path"));
  EXPECT_EQ("P-Associated-URI: <sip:6505550231@homedomain>", get_headers(out, "P-Associated-URI"));
  EXPECT_EQ("Service-Route: <sip:all.the.sprout.nodes:5058;transport=TCP;lr;orig>", get_headers(out, "Service-Route"));
  EXPECT_EQ(1,((SNMP::FakeSuccessFailCountTable*)SNMP::FAKE_REGISTRATION_STATS_TABLES.init_reg_tbl)->_attempts);
  EXPECT_EQ(1,((SNMP::FakeSuccessFailCountTable*)SNMP::FAKE_REGISTRATION_STATS_TABLES.init_reg_tbl)->_successes);
  free_txdata();
}

/// Simple correct example with Expires parameter set to 0
TEST_F(RegistrarTest, SimpleMainlineDeregister)
{
  Message msg;
  msg._contact_params = ";expires=0;+sip.ice;reg-id=1";
  inject_msg(msg.get());
  ASSERT_EQ(1, txdata_count());
  pjsip_msg* out = current_txdata()->msg;
  EXPECT_EQ(200, out->line.status.code);
  EXPECT_EQ("OK", str_pj(out->line.status.reason));
  EXPECT_EQ("Supported: outbound", get_headers(out, "Supported"));
  EXPECT_EQ("", get_headers(out, "Contact"));  // no existing bindings
  EXPECT_EQ("P-Associated-URI: <sip:6505550231@homedomain>", get_headers(out, "P-Associated-URI"));
  EXPECT_EQ(1,((SNMP::FakeSuccessFailCountTable*)SNMP::FAKE_REGISTRATION_STATS_TABLES.de_reg_tbl)->_attempts);
  EXPECT_EQ(1,((SNMP::FakeSuccessFailCountTable*)SNMP::FAKE_REGISTRATION_STATS_TABLES.de_reg_tbl)->_successes);
  free_txdata();
}

/// Simple correct example with no expiry header or parameter.
TEST_F(RegistrarTest, SimpleMainlineNoExpiresHeaderParameter)
{
  Message msg;
  msg._contact_params = ";+sip.ice;reg-id=1";
  inject_msg(msg.get());
  ASSERT_EQ(1, txdata_count());
  pjsip_msg* out = current_txdata()->msg;
  EXPECT_EQ(200, out->line.status.code);
  EXPECT_EQ("OK", str_pj(out->line.status.reason));
  EXPECT_EQ("Supported: outbound", get_headers(out, "Supported"));
  EXPECT_EQ("Contact: <sip:f5cc3de4334589d89c661a7acf228ed7@10.114.61.213:5061;transport=tcp;ob>;expires=300;+sip.ice;+sip.instance=\"<urn:uuid:00000000-0000-0000-0000-b665231f1213>\";reg-id=1;pub-gruu=\"sip:6505550231@homedomain;gr=urn:uuid:00000000-0000-0000-0000-b665231f1213\"",
            get_headers(out, "Contact"));  // that's a bit odd; we glom together the params
  EXPECT_EQ("Require: outbound", get_headers(out, "Require")); // because we have path
  EXPECT_EQ(msg._path, get_headers(out, "Path"));
  EXPECT_EQ("P-Associated-URI: <sip:6505550231@homedomain>", get_headers(out, "P-Associated-URI"));
  EXPECT_EQ("Service-Route: <sip:all.the.sprout.nodes:5058;transport=TCP;lr;orig>", get_headers(out, "Service-Route"));
  EXPECT_EQ(1,((SNMP::FakeSuccessFailCountTable*)SNMP::FAKE_REGISTRATION_STATS_TABLES.init_reg_tbl)->_attempts);
  EXPECT_EQ(1,((SNMP::FakeSuccessFailCountTable*)SNMP::FAKE_REGISTRATION_STATS_TABLES.init_reg_tbl)->_successes);
  free_txdata();
}

/// UE without support for GRUUs
TEST_F(RegistrarTest, GRUUNotSupported)
{
  // We have a private ID in this test, so set up the expect response
  // to the query.
  _hss_connection->set_impu_result("sip:6505550231@homedomain", "reg", HSSConnection::STATE_REGISTERED, "", "?private_id=Alice");

  Message msg;
  msg._expires = "Expires: 300";
  msg._auth = "Authorization: Digest username=\"Alice\", realm=\"atlanta.com\", nonce=\"84a4cc6f3082121f32b42a2187831a9e\", response=\"7587245234b3434cc3412213e5f113a5432\"";
  msg._contact_params = ";+sip.ice;reg-id=1";
  msg._gruu_support = false;
  inject_msg(msg.get());
  ASSERT_EQ(1, txdata_count());
  pjsip_msg* out = current_txdata()->msg;
  out = pop_txdata()->msg;
  EXPECT_EQ(200, out->line.status.code);
  EXPECT_EQ("OK", str_pj(out->line.status.reason));
  // No pub-gruu as UE doesn't support GRUUs.
  EXPECT_EQ("Contact: <sip:f5cc3de4334589d89c661a7acf228ed7@10.114.61.213:5061;transport=tcp;ob>;expires=300;+sip.ice;+sip.instance=\"<urn:uuid:00000000-0000-0000-0000-b665231f1213>\";reg-id=1",
            get_headers(out, "Contact"));
  EXPECT_EQ(1,((SNMP::FakeSuccessFailCountTable*)SNMP::FAKE_REGISTRATION_STATS_TABLES.init_reg_tbl)->_attempts);
  EXPECT_EQ(1,((SNMP::FakeSuccessFailCountTable*)SNMP::FAKE_REGISTRATION_STATS_TABLES.init_reg_tbl)->_successes);
  free_txdata();
}

TEST_F(RegistrarTest, MultipleRegistrations)
{
  MultipleRegistrationTest();
}

// Check that a sensible result (no bindings) is returned on a "fetch bindings"
// REGISTER if the subscriber isn't actually registered
TEST_F(RegistrarTest, FetchBindingsUnregistered)
{
  Message msg;
  msg._contact = "";
  _hss_connection->set_impu_result("sip:6505550231@homedomain", "", HSSConnection::STATE_NOT_REGISTERED, "");
  inject_msg(msg.get());
  ASSERT_EQ(1, txdata_count());
  pjsip_msg* out = current_txdata()->msg;
  EXPECT_EQ(200, out->line.status.code);
  EXPECT_EQ("OK", str_pj(out->line.status.reason));
  EXPECT_EQ("Supported: outbound", get_headers(out, "Supported"));
  EXPECT_EQ("", get_headers(out, "Contact"));
  EXPECT_EQ("", get_headers(out, "Require")); // because we have path
  EXPECT_EQ(msg._path, get_headers(out, "Path"));
  EXPECT_EQ("P-Associated-URI: <sip:6505550231@homedomain>", get_headers(out, "P-Associated-URI"));
  EXPECT_EQ("Service-Route: <sip:all.the.sprout.nodes:5058;transport=TCP;lr;orig>", get_headers(out, "Service-Route"));
  EXPECT_EQ(0,((SNMP::FakeSuccessFailCountTable*)SNMP::FAKE_REGISTRATION_STATS_TABLES.re_reg_tbl)->_attempts);
  EXPECT_EQ(0,((SNMP::FakeSuccessFailCountTable*)SNMP::FAKE_REGISTRATION_STATS_TABLES.re_reg_tbl)->_successes);
  free_txdata();
}

TEST_F(RegistrarTest, NoPath)
{
  Message msg;
  msg._path = "";
  inject_msg(msg.get());
  ASSERT_EQ(1, txdata_count());
  pjsip_msg* out = current_txdata()->msg;
  EXPECT_EQ(200, out->line.status.code);
  EXPECT_EQ("OK", str_pj(out->line.status.reason));
  EXPECT_EQ("Supported: outbound", get_headers(out, "Supported"));
  EXPECT_EQ("Contact: <sip:f5cc3de4334589d89c661a7acf228ed7@10.114.61.213:5061;transport=tcp;ob>;expires=300;+sip.ice;+sip.instance=\"<urn:uuid:00000000-0000-0000-0000-b665231f1213>\";reg-id=1;pub-gruu=\"sip:6505550231@homedomain;gr=urn:uuid:00000000-0000-0000-0000-b665231f1213\"",
            get_headers(out, "Contact"));
  EXPECT_EQ("", get_headers(out, "Require")); // because we have no path
  EXPECT_EQ("", get_headers(out, "Path"));
  EXPECT_EQ("P-Associated-URI: <sip:6505550231@homedomain>", get_headers(out, "P-Associated-URI"));
  EXPECT_EQ("Service-Route: <sip:all.the.sprout.nodes:5058;transport=TCP;lr;orig>", get_headers(out, "Service-Route"));
  EXPECT_EQ(1,((SNMP::FakeSuccessFailCountTable*)SNMP::FAKE_REGISTRATION_STATS_TABLES.init_reg_tbl)->_attempts);
  EXPECT_EQ(1,((SNMP::FakeSuccessFailCountTable*)SNMP::FAKE_REGISTRATION_STATS_TABLES.init_reg_tbl)->_successes);
  free_txdata();
}

// Generate a REGISTER flow to app servers from the iFC.
// First case - REGISTER is generated with a multipart body
TEST_F(RegistrarTest, AppServersWithMultipartBody)
{
  _hss_connection->set_impu_result("sip:6505550231@homedomain", "reg", HSSConnection::STATE_REGISTERED,
                              "<IMSSubscription><ServiceProfile>\n"
                              "  <PublicIdentity><Identity>sip:6505550231@homedomain</Identity></PublicIdentity>\n"
                              "  <InitialFilterCriteria>\n"
                              "    <Priority>1</Priority>\n"
                              "    <TriggerPoint>\n"
                              "    <ConditionTypeCNF>0</ConditionTypeCNF>\n"
                              "    <SPT>\n"
                              "      <ConditionNegated>0</ConditionNegated>\n"
                              "      <Group>0</Group>\n"
                              "      <Method>REGISTER</Method>\n"
                              "      <Extension></Extension>\n"
                              "    </SPT>\n"
                              "  </TriggerPoint>\n"
                              "  <ApplicationServer>\n"
                              "    <ServerName>sip:1.2.3.4:56789;transport=UDP</ServerName>\n"
                              "    <DefaultHandling>0</DefaultHandling>\n"
                              "    <ServiceInfo>banana</ServiceInfo>\n"
                              "      <Extension><IncludeRegisterRequest/><IncludeRegisterResponse/></Extension>\n"
                              "  </ApplicationServer>\n"
                              "  </InitialFilterCriteria>\n"
                              "</ServiceProfile></IMSSubscription>");

  TransportFlow tpAS(TransportFlow::Protocol::UDP, stack_data.scscf_port, "1.2.3.4", 56789);

  SCOPED_TRACE("REGISTER (1)");
  Message msg;
  msg._expires = "Expires: 800";
  msg._contact_params = ";+sip.ice;reg-id=1";
  SCOPED_TRACE("REGISTER (about to inject)");
  inject_msg(msg.get());
  SCOPED_TRACE("REGISTER (injected)");
  ASSERT_EQ(2, txdata_count());
  SCOPED_TRACE("REGISTER (200 OK)");
  pjsip_msg* out = current_txdata()->msg;
  EXPECT_EQ(200, out->line.status.code);
  EXPECT_EQ("OK", str_pj(out->line.status.reason));
  EXPECT_EQ("Supported: outbound", get_headers(out, "Supported"));
  EXPECT_EQ("Contact: <sip:f5cc3de4334589d89c661a7acf228ed7@10.114.61.213:5061;transport=tcp;ob>;expires=300;+sip.ice;+sip.instance=\"<urn:uuid:00000000-0000-0000-0000-b665231f1213>\";reg-id=1;pub-gruu=\"sip:6505550231@homedomain;gr=urn:uuid:00000000-0000-0000-0000-b665231f1213\"",
            get_headers(out, "Contact"));  // that's a bit odd; we glom together the params
  EXPECT_EQ("Require: outbound", get_headers(out, "Require")); // because we have path
  EXPECT_EQ(msg._path, get_headers(out, "Path"));
  EXPECT_EQ("P-Associated-URI: <sip:6505550231@homedomain>", get_headers(out, "P-Associated-URI"));
  EXPECT_EQ("Service-Route: <sip:all.the.sprout.nodes:5058;transport=TCP;lr;orig>", get_headers(out, "Service-Route"));
  EXPECT_EQ(1,((SNMP::FakeSuccessFailCountTable*)SNMP::FAKE_REGISTRATION_STATS_TABLES.init_reg_tbl)->_attempts);
  EXPECT_EQ(1,((SNMP::FakeSuccessFailCountTable*)SNMP::FAKE_REGISTRATION_STATS_TABLES.init_reg_tbl)->_successes);
  free_txdata();

  SCOPED_TRACE("REGISTER (forwarded)");
  // INVITE passed on to AS
  SCOPED_TRACE("REGISTER (S)");
  out = current_txdata()->msg;
  ReqMatcher r1("REGISTER");
  ASSERT_NO_FATAL_FAILURE(r1.matches(out));
  pj_str_t multipart = pj_str("multipart");
  pj_str_t mixed = pj_str("mixed");
  EXPECT_EQ(0, pj_strcmp(&multipart, &out->body->content_type.type));
  EXPECT_EQ(0, pj_strcmp(&mixed, &out->body->content_type.subtype));

  tpAS.expect_target(current_txdata(), false);
  inject_msg(respond_to_current_txdata(200));

  EXPECT_EQ(1,((SNMP::FakeSuccessFailCountTable*)SNMP::FAKE_THIRD_PARTY_REGISTRATION_STATS_TABLES.init_reg_tbl)->_attempts);
  EXPECT_EQ(1,((SNMP::FakeSuccessFailCountTable*)SNMP::FAKE_THIRD_PARTY_REGISTRATION_STATS_TABLES.init_reg_tbl)->_successes);

  free_txdata();
}

// Generate a REGISTER flow to app servers from the iFC.
// First case - REGISTER is generated with a multipart body
TEST_F(RegistrarTest, AppServersWithMultipartBodyWithTelURI)
{
  _hss_connection->set_impu_result("tel:6505550231", "reg", HSSConnection::STATE_REGISTERED,
                              "<IMSSubscription><ServiceProfile>\n"
                              "  <PublicIdentity><Identity>tel:6505550231</Identity></PublicIdentity>\n"
                              "  <InitialFilterCriteria>\n"
                              "    <Priority>1</Priority>\n"
                              "    <TriggerPoint>\n"
                              "    <ConditionTypeCNF>0</ConditionTypeCNF>\n"
                              "    <SPT>\n"
                              "      <ConditionNegated>0</ConditionNegated>\n"
                              "      <Group>0</Group>\n"
                              "      <Method>REGISTER</Method>\n"
                              "      <Extension></Extension>\n"
                              "    </SPT>\n"
                              "  </TriggerPoint>\n"
                              "  <ApplicationServer>\n"
                              "    <ServerName>sip:1.2.3.4:56789;transport=UDP</ServerName>\n"
                              "    <DefaultHandling>0</DefaultHandling>\n"
                              "    <ServiceInfo>banana</ServiceInfo>\n"
                              "      <Extension><IncludeRegisterRequest/><IncludeRegisterResponse/></Extension>\n"
                              "  </ApplicationServer>\n"
                              "  </InitialFilterCriteria>\n"
                              "</ServiceProfile></IMSSubscription>");

  TransportFlow tpAS(TransportFlow::Protocol::UDP, stack_data.scscf_port, "1.2.3.4", 56789);

  SCOPED_TRACE("REGISTER (1)");
  Message msg;
  msg._expires = "Expires: 800";
  msg._contact_params = ";+sip.ice;reg-id=1";
  msg._scheme = "tel";
  SCOPED_TRACE("REGISTER (about to inject)");
  inject_msg(msg.get());
  SCOPED_TRACE("REGISTER (injected)");
  ASSERT_EQ(2, txdata_count());
  SCOPED_TRACE("REGISTER (200 OK)");
  pjsip_msg* out = current_txdata()->msg;
  EXPECT_EQ(200, out->line.status.code);
  EXPECT_EQ("OK", str_pj(out->line.status.reason));
  EXPECT_EQ("Supported: outbound", get_headers(out, "Supported"));
  EXPECT_EQ("Contact: <sip:f5cc3de4334589d89c661a7acf228ed7@10.114.61.213:5061;transport=tcp;ob>;expires=300;+sip.ice;+sip.instance=\"<urn:uuid:00000000-0000-0000-0000-b665231f1213>\";reg-id=1",
            get_headers(out, "Contact"));  // that's a bit odd; we glom together the params
  EXPECT_EQ("Require: outbound", get_headers(out, "Require")); // because we have path
  EXPECT_EQ(msg._path, get_headers(out, "Path"));
  EXPECT_EQ("P-Associated-URI: <tel:6505550231>", get_headers(out, "P-Associated-URI"));
  EXPECT_EQ("Service-Route: <sip:all.the.sprout.nodes:5058;transport=TCP;lr;orig>", get_headers(out, "Service-Route"));
  EXPECT_EQ(1,((SNMP::FakeSuccessFailCountTable*)SNMP::FAKE_REGISTRATION_STATS_TABLES.init_reg_tbl)->_attempts);
  EXPECT_EQ(1,((SNMP::FakeSuccessFailCountTable*)SNMP::FAKE_REGISTRATION_STATS_TABLES.init_reg_tbl)->_successes);
  free_txdata();

  SCOPED_TRACE("REGISTER (forwarded)");
  // INVITE passed on to AS
  SCOPED_TRACE("REGISTER (S)");
  out = current_txdata()->msg;
  ReqMatcher r1("REGISTER");
  ASSERT_NO_FATAL_FAILURE(r1.matches(out));
  pj_str_t multipart = pj_str("multipart");
  pj_str_t mixed = pj_str("mixed");
  EXPECT_EQ(0, pj_strcmp(&multipart, &out->body->content_type.type));
  EXPECT_EQ(0, pj_strcmp(&mixed, &out->body->content_type.subtype));

  tpAS.expect_target(current_txdata(), false);
  inject_msg(respond_to_current_txdata(200));

  EXPECT_EQ(1,((SNMP::FakeSuccessFailCountTable*)SNMP::FAKE_THIRD_PARTY_REGISTRATION_STATS_TABLES.init_reg_tbl)->_attempts);
  EXPECT_EQ(1,((SNMP::FakeSuccessFailCountTable*)SNMP::FAKE_THIRD_PARTY_REGISTRATION_STATS_TABLES.init_reg_tbl)->_successes);

  free_txdata();
}

/// Second case - REGISTER is generated with a non-multipart body
TEST_F(RegistrarTest, AppServersWithOneBody)
{
  _hss_connection->set_impu_result("sip:6505550231@homedomain", "reg", HSSConnection::STATE_REGISTERED,
                              "<IMSSubscription><ServiceProfile>\n"
                              "  <PublicIdentity><Identity>sip:6505550231@homedomain</Identity></PublicIdentity>\n"
                              "  <InitialFilterCriteria>\n"
                              "    <Priority>1</Priority>\n"
                              "    <TriggerPoint>\n"
                              "      <ConditionTypeCNF>0</ConditionTypeCNF>\n"
                              "      <SPT>\n"
                              "        <ConditionNegated>0</ConditionNegated>\n"
                              "        <Group>0</Group>\n"
                              "        <Method>REGISTER</Method>\n"
                              "        <Extension></Extension>\n"
                              "      </SPT>\n"
                              "    </TriggerPoint>\n"
                              "    <ApplicationServer>\n"
                              "      <ServerName>sip:1.2.3.4:56789;transport=UDP</ServerName>\n"
                              "      <DefaultHandling>0</DefaultHandling>\n"
                              "      <Extension><IncludeRegisterRequest/></Extension>\n"
                              "    </ApplicationServer>\n"
                              "  </InitialFilterCriteria>\n"
                              "</ServiceProfile></IMSSubscription>");

  TransportFlow tpAS(TransportFlow::Protocol::UDP, stack_data.scscf_port, "1.2.3.4", 56789);

  SCOPED_TRACE("REGISTER (1)");
  Message msg;
  msg._expires = "Expires: 800";
  msg._contact_params = ";+sip.ice;reg-id=1";
  SCOPED_TRACE("REGISTER (about to inject)");
  inject_msg(msg.get());
  SCOPED_TRACE("REGISTER (injected)");
  ASSERT_EQ(2, txdata_count());
  SCOPED_TRACE("REGISTER (200 OK)");
  pjsip_msg* out = current_txdata()->msg;
  EXPECT_EQ(200, out->line.status.code);
  EXPECT_EQ("OK", str_pj(out->line.status.reason));
  EXPECT_EQ("Supported: outbound", get_headers(out, "Supported"));
  EXPECT_EQ("Contact: <sip:f5cc3de4334589d89c661a7acf228ed7@10.114.61.213:5061;transport=tcp;ob>;expires=300;+sip.ice;+sip.instance=\"<urn:uuid:00000000-0000-0000-0000-b665231f1213>\";reg-id=1;pub-gruu=\"sip:6505550231@homedomain;gr=urn:uuid:00000000-0000-0000-0000-b665231f1213\"",
            get_headers(out, "Contact"));  // that's a bit odd; we glom together the params
  EXPECT_EQ("Require: outbound", get_headers(out, "Require")); // because we have path
  EXPECT_EQ(msg._path, get_headers(out, "Path"));
  EXPECT_EQ(1,((SNMP::FakeSuccessFailCountTable*)SNMP::FAKE_REGISTRATION_STATS_TABLES.init_reg_tbl)->_attempts);
  EXPECT_EQ(1,((SNMP::FakeSuccessFailCountTable*)SNMP::FAKE_REGISTRATION_STATS_TABLES.init_reg_tbl)->_successes);
  free_txdata();

  SCOPED_TRACE("REGISTER (forwarded)");
  // REGISTER passed on to AS
  out = current_txdata()->msg;
  ReqMatcher r1("REGISTER");
  ASSERT_NO_FATAL_FAILURE(r1.matches(out));
  pj_str_t message = pj_str("message");
  pj_str_t sip = pj_str("sip");
  EXPECT_EQ(0, pj_strcmp(&message, &out->body->content_type.type));
  EXPECT_EQ(0, pj_strcmp(&sip, &out->body->content_type.subtype));

  tpAS.expect_target(current_txdata(), false);
  inject_msg(respond_to_current_txdata(200));

  EXPECT_EQ(1,((SNMP::FakeSuccessFailCountTable*)SNMP::FAKE_THIRD_PARTY_REGISTRATION_STATS_TABLES.init_reg_tbl)->_attempts);
  EXPECT_EQ(1,((SNMP::FakeSuccessFailCountTable*)SNMP::FAKE_THIRD_PARTY_REGISTRATION_STATS_TABLES.init_reg_tbl)->_successes);

  free_txdata();
}

/// Third case - REGISTER is generated with no body
TEST_F(RegistrarTest, AppServersWithNoBody)
{
  _hss_connection->set_impu_result("sip:6505550231@homedomain", "reg", HSSConnection::STATE_REGISTERED,
                              "<IMSSubscription><ServiceProfile>\n"
                              "  <PublicIdentity><Identity>sip:6505550231@homedomain</Identity></PublicIdentity>\n"
                              "  <InitialFilterCriteria>\n"
                              "    <Priority>1</Priority>\n"
                              "    <TriggerPoint>\n"
                              "      <ConditionTypeCNF>0</ConditionTypeCNF>\n"
                              "      <SPT>\n"
                              "        <ConditionNegated>0</ConditionNegated>\n"
                              "        <Group>0</Group>\n"
                              "        <Method>REGISTER</Method>\n"
                              "        <Extension></Extension>\n"
                              "      </SPT>\n"
                              "    </TriggerPoint>\n"
                              "    <ApplicationServer>\n"
                              "      <ServerName>sip:1.2.3.4:56789;transport=UDP</ServerName>\n"
                              "      <DefaultHandling>0</DefaultHandling>\n"
                              "    </ApplicationServer>\n"
                              "  </InitialFilterCriteria>\n"
                              "</ServiceProfile></IMSSubscription>");

  TransportFlow tpAS(TransportFlow::Protocol::UDP, stack_data.scscf_port, "1.2.3.4", 56789);

  SCOPED_TRACE("REGISTER (1)");
  Message msg;
  msg._expires = "Expires: 800";
  msg._contact_params = ";+sip.ice;reg-id=1";
  SCOPED_TRACE("REGISTER (about to inject)");
  inject_msg(msg.get());
  SCOPED_TRACE("REGISTER (injected)");
  ASSERT_EQ(2, txdata_count());
  SCOPED_TRACE("REGISTER (200 OK)");
  pjsip_msg* out = current_txdata()->msg;
  EXPECT_EQ(200, out->line.status.code);
  EXPECT_EQ("OK", str_pj(out->line.status.reason));
  EXPECT_EQ("Supported: outbound", get_headers(out, "Supported"));
  EXPECT_EQ("Contact: <sip:f5cc3de4334589d89c661a7acf228ed7@10.114.61.213:5061;transport=tcp;ob>;expires=300;+sip.ice;+sip.instance=\"<urn:uuid:00000000-0000-0000-0000-b665231f1213>\";reg-id=1;pub-gruu=\"sip:6505550231@homedomain;gr=urn:uuid:00000000-0000-0000-0000-b665231f1213\"",
            get_headers(out, "Contact"));  // that's a bit odd; we glom together the params
  EXPECT_EQ("Require: outbound", get_headers(out, "Require")); // because we have path
  EXPECT_EQ(msg._path, get_headers(out, "Path"));
  EXPECT_EQ(1,((SNMP::FakeSuccessFailCountTable*)SNMP::FAKE_REGISTRATION_STATS_TABLES.init_reg_tbl)->_attempts);
  EXPECT_EQ(1,((SNMP::FakeSuccessFailCountTable*)SNMP::FAKE_REGISTRATION_STATS_TABLES.init_reg_tbl)->_successes);
  free_txdata();

  SCOPED_TRACE("REGISTER (forwarded)");
  // REGISTER passed on to AS
  out = current_txdata()->msg;
  ReqMatcher r1("REGISTER");
  ASSERT_NO_FATAL_FAILURE(r1.matches(out));
  EXPECT_EQ(NULL, out->body);

  tpAS.expect_target(current_txdata(), false);
  inject_msg(respond_to_current_txdata(200));

  EXPECT_EQ(1,((SNMP::FakeSuccessFailCountTable*)SNMP::FAKE_THIRD_PARTY_REGISTRATION_STATS_TABLES.init_reg_tbl)->_attempts);
  EXPECT_EQ(1,((SNMP::FakeSuccessFailCountTable*)SNMP::FAKE_THIRD_PARTY_REGISTRATION_STATS_TABLES.init_reg_tbl)->_successes);

  free_txdata();
}

/// Verify that third-party REGISTERs have appropriate headers passed through
TEST_F(RegistrarTest, AppServersPassthrough)
{
  _hss_connection->set_impu_result("sip:6505550231@homedomain", "reg", HSSConnection::STATE_REGISTERED,
                              "<IMSSubscription><ServiceProfile>\n"
                              "  <PublicIdentity><Identity>sip:6505550231@homedomain</Identity></PublicIdentity>\n"
                              "  <InitialFilterCriteria>\n"
                              "    <Priority>1</Priority>\n"
                              "    <TriggerPoint>\n"
                              "      <ConditionTypeCNF>0</ConditionTypeCNF>\n"
                              "      <SPT>\n"
                              "        <ConditionNegated>0</ConditionNegated>\n"
                              "        <Group>0</Group>\n"
                              "        <Method>REGISTER</Method>\n"
                              "        <Extension></Extension>\n"
                              "      </SPT>\n"
                              "    </TriggerPoint>\n"
                              "    <ApplicationServer>\n"
                              "      <ServerName>sip:1.2.3.4:56789;transport=UDP</ServerName>\n"
                              "      <DefaultHandling>0</DefaultHandling>\n"
                              "    </ApplicationServer>\n"
                              "  </InitialFilterCriteria>\n"
                              "</ServiceProfile></IMSSubscription>");

  TransportFlow tpAS(TransportFlow::Protocol::UDP, stack_data.scscf_port, "1.2.3.4", 56789);

  SCOPED_TRACE("REGISTER (1)");
  Message msg;
  msg._expires = "Expires: 800";
  msg._contact_params = ";+sip.ice;reg-id=1";
  SCOPED_TRACE("REGISTER (about to inject)");
  inject_msg(msg.get());
  SCOPED_TRACE("REGISTER (injected)");
  ASSERT_EQ(2, txdata_count());
  SCOPED_TRACE("REGISTER (200 OK)");
  pjsip_msg* out = current_txdata()->msg;
  EXPECT_EQ(200, out->line.status.code);
  EXPECT_EQ("OK", str_pj(out->line.status.reason));
  EXPECT_EQ("Supported: outbound", get_headers(out, "Supported"));
  EXPECT_EQ("Contact: <sip:f5cc3de4334589d89c661a7acf228ed7@10.114.61.213:5061;transport=tcp;ob>;expires=300;+sip.ice;+sip.instance=\"<urn:uuid:00000000-0000-0000-0000-b665231f1213>\";reg-id=1;pub-gruu=\"sip:6505550231@homedomain;gr=urn:uuid:00000000-0000-0000-0000-b665231f1213\"",
            get_headers(out, "Contact"));  // that's a bit odd; we glom together the params
  EXPECT_EQ("Require: outbound", get_headers(out, "Require")); // because we have path
  EXPECT_EQ(msg._path, get_headers(out, "Path"));
  EXPECT_EQ(1,((SNMP::FakeSuccessFailCountTable*)SNMP::FAKE_REGISTRATION_STATS_TABLES.init_reg_tbl)->_attempts);
  EXPECT_EQ(1,((SNMP::FakeSuccessFailCountTable*)SNMP::FAKE_REGISTRATION_STATS_TABLES.init_reg_tbl)->_successes);
  free_txdata();

  SCOPED_TRACE("REGISTER (forwarded)");
  // REGISTER passed on to AS
  out = current_txdata()->msg;
  ReqMatcher r1("REGISTER");
  ASSERT_NO_FATAL_FAILURE(r1.matches(out));

  // Test the headers we expect to have passed through
  EXPECT_EQ("P-Charging-Vector: icid-value=\"100\"", get_headers(out, "P-Charging-Vector"));
  EXPECT_EQ("P-Charging-Function-Addresses: ccf=ccf1;ecf=ecf1;ecf=ecf2", get_headers(out, "P-Charging-Function-Addresses"));

  tpAS.expect_target(current_txdata(), false);
  inject_msg(respond_to_current_txdata(200));

  EXPECT_EQ(1,((SNMP::FakeSuccessFailCountTable*)SNMP::FAKE_THIRD_PARTY_REGISTRATION_STATS_TABLES.init_reg_tbl)->_attempts);
  EXPECT_EQ(1,((SNMP::FakeSuccessFailCountTable*)SNMP::FAKE_THIRD_PARTY_REGISTRATION_STATS_TABLES.init_reg_tbl)->_successes);

  free_txdata();
}


/// Check that the network-initiated deregistration code works as expected
TEST_F(RegistrarTest, DeregisterAppServersWithNoBody)
{
  TransportFlow tpAS(TransportFlow::Protocol::UDP, stack_data.scscf_port, "1.2.3.4", 56789);

  std::string user = "sip:6505550231@homedomain";
  register_uri(_sdm, _hss_connection, "6505550231", "homedomain", "sip:f5cc3de4334589d89c661a7acf228ed7@10.114.61.213", 30);

  _hss_connection->set_impu_result("sip:6505550231@homedomain", "dereg-admin", HSSConnection::STATE_REGISTERED,
                              "<IMSSubscription><ServiceProfile>\n"
                              "  <PublicIdentity><Identity>sip:6505550231@homedomain</Identity></PublicIdentity>\n"
                              "  <InitialFilterCriteria>\n"
                              "    <Priority>1</Priority>\n"
                              "    <TriggerPoint>\n"
                              "      <ConditionTypeCNF>0</ConditionTypeCNF>\n"
                              "      <SPT>\n"
                              "        <ConditionNegated>0</ConditionNegated>\n"
                              "        <Group>0</Group>\n"
                              "        <Method>REGISTER</Method>\n"
                              "        <Extension></Extension>\n"
                              "      </SPT>\n"
                              "    </TriggerPoint>\n"
                              "    <ApplicationServer>\n"
                              "      <ServerName>sip:1.2.3.4:56789;transport=UDP</ServerName>\n"
                              "      <DefaultHandling>1</DefaultHandling>\n"
                              "    </ApplicationServer>\n"
                              "  </InitialFilterCriteria>\n"
                              "</ServiceProfile></IMSSubscription>");

  SubscriberDataManager::AoRPair* aor_data;
  aor_data = _sdm->get_aor_data(user, 0);
  ASSERT_TRUE(aor_data != NULL);
  EXPECT_EQ(1u, aor_data->get_current()->_bindings.size());
  delete aor_data; aor_data = NULL;

  RegistrationUtils::remove_bindings(_sdm,
                                     _remote_sdms,
                                     _hss_connection,
                                     user,
                                     "*",
                                     HSSConnection::DEREG_ADMIN,
                                     0);

  SCOPED_TRACE("deREGISTER");
  // Check that we send a REGISTER to the AS on network-initiated deregistration
  ASSERT_TRUE(current_txdata() != NULL);
  pjsip_msg* out = current_txdata()->msg;
  ReqMatcher r1("REGISTER");
  ASSERT_NO_FATAL_FAILURE(r1.matches(out));
  EXPECT_EQ(NULL, out->body);

  tpAS.expect_target(current_txdata(), false);
  inject_msg(respond_to_current_txdata(200));

  EXPECT_EQ(1,((SNMP::FakeSuccessFailCountTable*)SNMP::FAKE_THIRD_PARTY_REGISTRATION_STATS_TABLES.de_reg_tbl)->_attempts);
  EXPECT_EQ(1,((SNMP::FakeSuccessFailCountTable*)SNMP::FAKE_THIRD_PARTY_REGISTRATION_STATS_TABLES.de_reg_tbl)->_successes);

  free_txdata();
  // Check that we deleted the binding
  aor_data = _sdm->get_aor_data(user, 0);
  ASSERT_TRUE(aor_data != NULL);
  EXPECT_EQ(0u, aor_data->get_current()->_bindings.size());
  delete aor_data; aor_data = NULL;
}

TEST_F(RegistrarTest, AppServersInitialRegistration)
{
  _hss_connection->set_impu_result("sip:6505550231@homedomain", "reg", HSSConnection::STATE_REGISTERED,
                                "<IMSSubscription><ServiceProfile>\n"
                                "<PublicIdentity><Identity>sip:6505550231@homedomain</Identity></PublicIdentity>"
                                "  <InitialFilterCriteria>\n"
                                "    <Priority>1</Priority>\n"
                                "    <TriggerPoint>\n"
                                "    <ConditionTypeCNF>0</ConditionTypeCNF>\n"
                                "    <SPT>\n"
                                "      <ConditionNegated>0</ConditionNegated>\n"
                                "      <Group>0</Group>\n"
                                "      <Method>REGISTER</Method>\n"
                                "      <Extension><RegistrationType>0</RegistrationType></Extension>\n"
                                "    </SPT>\n"
                                "  </TriggerPoint>\n"
                                "  <ApplicationServer>\n"
                                "    <ServerName>sip:1.2.3.4:56789;transport=UDP</ServerName>\n"
                                "    <DefaultHandling>0</DefaultHandling>\n"
                                "  </ApplicationServer>\n"
                                "  </InitialFilterCriteria>\n"
                                "</ServiceProfile></IMSSubscription>");

  TransportFlow tpAS(TransportFlow::Protocol::UDP, stack_data.scscf_port, "1.2.3.4", 56789);

  SCOPED_TRACE("REGISTER (1)");
  Message msg;
  msg._expires = "Expires: 800";
  msg._contact_params = ";+sip.ice;reg-id=1";
  SCOPED_TRACE("REGISTER (about to inject)");
  inject_msg(msg.get());
  SCOPED_TRACE("REGISTER (injected)");
  ASSERT_EQ(2, txdata_count());
  SCOPED_TRACE("REGISTER (200 OK)");
  pjsip_msg* out = current_txdata()->msg;
  EXPECT_EQ(200, out->line.status.code);
  EXPECT_EQ("OK", str_pj(out->line.status.reason));
  EXPECT_EQ(1,((SNMP::FakeSuccessFailCountTable*)SNMP::FAKE_REGISTRATION_STATS_TABLES.init_reg_tbl)->_attempts);
  EXPECT_EQ(1,((SNMP::FakeSuccessFailCountTable*)SNMP::FAKE_REGISTRATION_STATS_TABLES.init_reg_tbl)->_successes);
  free_txdata();

  SCOPED_TRACE("REGISTER (forwarded)");
  // REGISTER passed on to AS
  out = current_txdata()->msg;
  ReqMatcher r1("REGISTER");
  ASSERT_NO_FATAL_FAILURE(r1.matches(out));
  EXPECT_EQ(NULL, out->body);

  tpAS.expect_target(current_txdata(), false);
  inject_msg(respond_to_current_txdata(200));
  EXPECT_EQ(1,((SNMP::FakeSuccessFailCountTable*)SNMP::FAKE_THIRD_PARTY_REGISTRATION_STATS_TABLES.init_reg_tbl)->_attempts);
  EXPECT_EQ(1,((SNMP::FakeSuccessFailCountTable*)SNMP::FAKE_THIRD_PARTY_REGISTRATION_STATS_TABLES.init_reg_tbl)->_successes);
  free_txdata();

  SCOPED_TRACE("REGISTER (reregister)");
  Message msg2;
  msg2._expires = "Expires: 800";
  msg2._contact_params = ";+sip.ice;reg-id=1";
  SCOPED_TRACE("REGISTER (reregister, about to inject)");
  inject_msg(msg.get());
  SCOPED_TRACE("REGISTER (reregister, injected)");
  ASSERT_EQ(1, txdata_count());
  SCOPED_TRACE("REGISTER (200 OK)");
  out = current_txdata()->msg;
  EXPECT_EQ(200, out->line.status.code);
  EXPECT_EQ("OK", str_pj(out->line.status.reason));
  EXPECT_EQ(1,((SNMP::FakeSuccessFailCountTable*)SNMP::FAKE_REGISTRATION_STATS_TABLES.re_reg_tbl)->_attempts);
  EXPECT_EQ(1,((SNMP::FakeSuccessFailCountTable*)SNMP::FAKE_REGISTRATION_STATS_TABLES.re_reg_tbl)->_successes);
  free_txdata();

  SCOPED_TRACE("REGISTER (forwarded)");
  // REGISTER not passed on to AS
  ASSERT_EQ(0, txdata_count());

  free_txdata();
}

TEST_F(RegistrarTest, AppServersInitialRegistrationFailure)
{
  std::string user = "sip:6505550231@homedomain";
  std::string xml =            ("<IMSSubscription><ServiceProfile>\n"
                                "<PublicIdentity><Identity>sip:6505550231@homedomain</Identity></PublicIdentity>"
                                "  <InitialFilterCriteria>\n"
                                "    <Priority>1</Priority>\n"
                                "    <TriggerPoint>\n"
                                "    <ConditionTypeCNF>0</ConditionTypeCNF>\n"
                                "    <SPT>\n"
                                "      <ConditionNegated>0</ConditionNegated>\n"
                                "      <Group>0</Group>\n"
                                "      <Method>REGISTER</Method>\n"
                                "    </SPT>\n"
                                "  </TriggerPoint>\n"
                                "  <ApplicationServer>\n"
                                "    <ServerName>sip:app-server:56789;transport=UDP</ServerName>\n"
                                "    <DefaultHandling>1</DefaultHandling>\n"
                                "  </ApplicationServer>\n"
                                "  </InitialFilterCriteria>\n"
                                "</ServiceProfile></IMSSubscription>");

  _hss_connection->set_impu_result("sip:6505550231@homedomain", "reg", HSSConnection::STATE_REGISTERED, xml);
  _hss_connection->set_impu_result("sip:6505550231@homedomain", "dereg-admin", HSSConnection::STATE_NOT_REGISTERED, xml);

  // We add two identical IP addresses so that we hit the retry behaviour,
  // but we don't have to worry about which IP address is selected first.
  add_host_mapping("app-server", "1.2.3.4, 1.2.3.4");

  TransportFlow tpAS(TransportFlow::Protocol::UDP, stack_data.scscf_port, "1.2.3.4", 56789);

  SCOPED_TRACE("REGISTER (1)");
  Message msg;
  msg._expires = "Expires: 800";
  msg._contact_params = ";+sip.ice;reg-id=1";
  SCOPED_TRACE("REGISTER (about to inject)");
  inject_msg(msg.get());
  SCOPED_TRACE("REGISTER (injected)");
  ASSERT_EQ(2, txdata_count());
  SCOPED_TRACE("REGISTER (200 OK)");
  pjsip_msg* out = current_txdata()->msg;
  EXPECT_EQ(200, out->line.status.code);
  EXPECT_EQ("OK", str_pj(out->line.status.reason));
  EXPECT_EQ(1,((SNMP::FakeSuccessFailCountTable*)SNMP::FAKE_REGISTRATION_STATS_TABLES.init_reg_tbl)->_attempts);
  EXPECT_EQ(1,((SNMP::FakeSuccessFailCountTable*)SNMP::FAKE_REGISTRATION_STATS_TABLES.init_reg_tbl)->_successes);
  free_txdata();

  SubscriberDataManager::AoRPair* aor_data;
  aor_data = _sdm->get_aor_data(user, 0);
  ASSERT_TRUE(aor_data != NULL);
  EXPECT_EQ(1u, aor_data->get_current()->_bindings.size());
  delete aor_data; aor_data = NULL;

  SCOPED_TRACE("REGISTER (forwarded)");
  // REGISTER passed on to AS
  out = current_txdata()->msg;
  ReqMatcher r1("REGISTER");
  ASSERT_NO_FATAL_FAILURE(r1.matches(out));
  EXPECT_EQ(NULL, out->body);

  tpAS.expect_target(current_txdata(), false);
  // Respond with a 500 - this should trigger a deregistration since
  // DEFAULT_HANDLING is 1
  inject_msg(respond_to_current_txdata(500));

  tpAS.expect_target(current_txdata(), false);
  // Respond with a 500 - this should trigger a deregistration since
  // DEFAULT_HANDLING is 1
  inject_msg(respond_to_current_txdata(500));

  EXPECT_EQ(1,((SNMP::FakeSuccessFailCountTable*)SNMP::FAKE_THIRD_PARTY_REGISTRATION_STATS_TABLES.init_reg_tbl)->_attempts);
  EXPECT_EQ(1,((SNMP::FakeSuccessFailCountTable*)SNMP::FAKE_THIRD_PARTY_REGISTRATION_STATS_TABLES.init_reg_tbl)->_failures);

  // Check that we deleted the binding
  aor_data = _sdm->get_aor_data(user, 0);
  ASSERT_TRUE(aor_data != NULL);
  ASSERT_EQ(0u, aor_data->get_current()->_bindings.size());
  delete aor_data; aor_data = NULL;

  SCOPED_TRACE("deREGISTER");
  // Check that we send a deREGISTER to the AS on network-initiated deregistration
  out = current_txdata()->msg;
  ASSERT_NO_FATAL_FAILURE(r1.matches(out));
  EXPECT_EQ(NULL, out->body);

  tpAS.expect_target(current_txdata(), false);
  inject_msg(respond_to_current_txdata(200));

  EXPECT_EQ(1,((SNMP::FakeSuccessFailCountTable*)SNMP::FAKE_THIRD_PARTY_REGISTRATION_STATS_TABLES.de_reg_tbl)->_attempts);
  EXPECT_EQ(1,((SNMP::FakeSuccessFailCountTable*)SNMP::FAKE_THIRD_PARTY_REGISTRATION_STATS_TABLES.de_reg_tbl)->_successes);

  free_txdata();
}

TEST_F(RegistrarTest, AppServersDeRegistrationFailure)
{
  std::string user = "sip:6505550231@homedomain";
  std::string xml =            ("<IMSSubscription><ServiceProfile>\n"
                                "<PublicIdentity><Identity>sip:6505550231@homedomain</Identity></PublicIdentity>"
                                "  <InitialFilterCriteria>\n"
                                "    <Priority>1</Priority>\n"
                                "    <TriggerPoint>\n"
                                "    <ConditionTypeCNF>0</ConditionTypeCNF>\n"
                                "    <SPT>\n"
                                "      <ConditionNegated>0</ConditionNegated>\n"
                                "      <Group>0</Group>\n"
                                "      <Method>REGISTER</Method>\n"
                                "    </SPT>\n"
                                "  </TriggerPoint>\n"
                                "  <ApplicationServer>\n"
                                "    <ServerName>sip:app-server:56789;transport=UDP</ServerName>\n"
                                "    <DefaultHandling>0</DefaultHandling>\n"
                                "  </ApplicationServer>\n"
                                "  </InitialFilterCriteria>\n"
                                "</ServiceProfile></IMSSubscription>");

  _hss_connection->set_impu_result("sip:6505550231@homedomain", "reg", HSSConnection::STATE_REGISTERED, xml);
  _hss_connection->set_impu_result("sip:6505550231@homedomain", "dereg-admin", HSSConnection::STATE_NOT_REGISTERED, xml);

  // We add two identical IP addresses so that we hit the retry behaviour,
  // but we don't have to worry about which IP address is selected first.
  add_host_mapping("app-server", "1.2.3.4, 1.2.3.4");

  TransportFlow tpAS(TransportFlow::Protocol::UDP, stack_data.scscf_port, "1.2.3.4", 56789);

  SCOPED_TRACE("REGISTER (1)");
  Message msg;
  msg._expires = "Expires: 0";
  msg._contact = "*";
  msg._contact_instance = "";
  msg._contact_params = "";
  SCOPED_TRACE("REGISTER (about to inject)");
  inject_msg(msg.get());
  SCOPED_TRACE("REGISTER (injected)");
  ASSERT_EQ(2, txdata_count());
  SCOPED_TRACE("REGISTER (200 OK)");
  pjsip_msg* out = current_txdata()->msg;
  EXPECT_EQ(200, out->line.status.code);
  EXPECT_EQ("OK", str_pj(out->line.status.reason));
  EXPECT_EQ(1,((SNMP::FakeSuccessFailCountTable*)SNMP::FAKE_REGISTRATION_STATS_TABLES.de_reg_tbl)->_attempts);
  EXPECT_EQ(1,((SNMP::FakeSuccessFailCountTable*)SNMP::FAKE_REGISTRATION_STATS_TABLES.de_reg_tbl)->_successes);
  free_txdata();

  SubscriberDataManager::AoRPair* aor_data;
  aor_data = _sdm->get_aor_data(user, 0);
  ASSERT_TRUE(aor_data != NULL);
  EXPECT_EQ(0u, aor_data->get_current()->_bindings.size());
  delete aor_data; aor_data = NULL;

  SCOPED_TRACE("REGISTER (forwarded)");
  // REGISTER passed on to AS
  out = current_txdata()->msg;
  ReqMatcher r1("REGISTER");
  ASSERT_NO_FATAL_FAILURE(r1.matches(out));
  EXPECT_EQ(NULL, out->body);

  tpAS.expect_target(current_txdata(), false);
  // Respond with a 500 - this should trigger a deregistration since
  // DEFAULT_HANDLING is 1
  inject_msg(respond_to_current_txdata(500));

  tpAS.expect_target(current_txdata(), false);
  // Respond with a 500 - this should trigger a deregistration since
  // DEFAULT_HANDLING is 1
  inject_msg(respond_to_current_txdata(500));

  EXPECT_EQ(1,((SNMP::FakeSuccessFailCountTable*)SNMP::FAKE_THIRD_PARTY_REGISTRATION_STATS_TABLES.de_reg_tbl)->_attempts);
  EXPECT_EQ(1,((SNMP::FakeSuccessFailCountTable*)SNMP::FAKE_THIRD_PARTY_REGISTRATION_STATS_TABLES.de_reg_tbl)->_failures);

  // Check that we deleted the binding
  aor_data = _sdm->get_aor_data(user, 0);
  ASSERT_TRUE(aor_data != NULL);
  ASSERT_EQ(0u, aor_data->get_current()->_bindings.size());
  delete aor_data; aor_data = NULL;

  free_txdata();
}

TEST_F(RegistrarTest, AppServersReRegistrationFailure)
{
  _hss_connection->set_impu_result("sip:6505550231@homedomain", "reg", HSSConnection::STATE_REGISTERED,
                                "<IMSSubscription><ServiceProfile>\n"
                                "<PublicIdentity><Identity>sip:6505550231@homedomain</Identity></PublicIdentity>"
                                "  <InitialFilterCriteria>\n"
                                "    <Priority>1</Priority>\n"
                                "    <TriggerPoint>\n"
                                "    <ConditionTypeCNF>0</ConditionTypeCNF>\n"
                                "    <SPT>\n"
                                "      <ConditionNegated>0</ConditionNegated>\n"
                                "      <Group>0</Group>\n"
                                "      <Method>REGISTER</Method>\n"
                                "      <Extension><RegistrationType>1</RegistrationType></Extension>\n"
                                "    </SPT>\n"
                                "  </TriggerPoint>\n"
                                "  <ApplicationServer>\n"
                                "    <ServerName>sip:1.2.3.4:56789;transport=UDP</ServerName>\n"
                                "    <DefaultHandling>1</DefaultHandling>\n"
                                "  </ApplicationServer>\n"
                                "  </InitialFilterCriteria>\n"
                                "</ServiceProfile></IMSSubscription>");

  TransportFlow tpAS(TransportFlow::Protocol::UDP, stack_data.scscf_port, "1.2.3.4", 56789);

  SCOPED_TRACE("REGISTER (1)");
  Message msg;
  msg._expires = "Expires: 800";
  msg._contact_params = ";+sip.ice;reg-id=1";
  SCOPED_TRACE("REGISTER (about to inject)");
  inject_msg(msg.get());
  SCOPED_TRACE("REGISTER (injected)");
  ASSERT_EQ(1, txdata_count());
  SCOPED_TRACE("REGISTER (200 OK)");
  pjsip_msg* out = current_txdata()->msg;
  EXPECT_EQ(200, out->line.status.code);
  EXPECT_EQ("OK", str_pj(out->line.status.reason));
  EXPECT_EQ(1,((SNMP::FakeSuccessFailCountTable*)SNMP::FAKE_REGISTRATION_STATS_TABLES.init_reg_tbl)->_attempts);
  EXPECT_EQ(1,((SNMP::FakeSuccessFailCountTable*)SNMP::FAKE_REGISTRATION_STATS_TABLES.init_reg_tbl)->_successes);
  free_txdata();

  SCOPED_TRACE("REGISTER (forwarded)");
  // REGISTER not passed on to AS
  ASSERT_EQ(0, txdata_count());

  SCOPED_TRACE("REGISTER (reregister)");
  Message msg2;
  msg2._expires = "Expires: 800";
  msg2._contact_params = ";+sip.ice;reg-id=1";
  SCOPED_TRACE("REGISTER (reregister, about to inject)");
  inject_msg(msg.get());
  SCOPED_TRACE("REGISTER (reregister, injected)");
  ASSERT_EQ(2, txdata_count());
  SCOPED_TRACE("REGISTER (200 OK)");
  out = current_txdata()->msg;
  EXPECT_EQ(200, out->line.status.code);
  EXPECT_EQ("OK", str_pj(out->line.status.reason));
  EXPECT_EQ(1,((SNMP::FakeSuccessFailCountTable*)SNMP::FAKE_REGISTRATION_STATS_TABLES.re_reg_tbl)->_attempts);
  EXPECT_EQ(1,((SNMP::FakeSuccessFailCountTable*)SNMP::FAKE_REGISTRATION_STATS_TABLES.re_reg_tbl)->_successes);
  free_txdata();

  SCOPED_TRACE("REGISTER (forwarded)");
  // REGISTER passed on to AS
  out = current_txdata()->msg;
  ReqMatcher r1("REGISTER");
  ASSERT_NO_FATAL_FAILURE(r1.matches(out));
  EXPECT_EQ(NULL, out->body);

  tpAS.expect_target(current_txdata(), false);
  inject_msg(respond_to_current_txdata(500));

  EXPECT_EQ(1,((SNMP::FakeSuccessFailCountTable*)SNMP::FAKE_THIRD_PARTY_REGISTRATION_STATS_TABLES.re_reg_tbl)->_attempts);
  EXPECT_EQ(1,((SNMP::FakeSuccessFailCountTable*)SNMP::FAKE_THIRD_PARTY_REGISTRATION_STATS_TABLES.re_reg_tbl)->_failures);

  free_txdata();
}

TEST_F(RegistrarTest, AppServersReRegistration)
{
  _hss_connection->set_impu_result("sip:6505550231@homedomain", "reg", HSSConnection::STATE_REGISTERED,
                                "<IMSSubscription><ServiceProfile>\n"
                                "<PublicIdentity><Identity>sip:6505550231@homedomain</Identity></PublicIdentity>"
                                "  <InitialFilterCriteria>\n"
                                "    <Priority>1</Priority>\n"
                                "    <TriggerPoint>\n"
                                "    <ConditionTypeCNF>0</ConditionTypeCNF>\n"
                                "    <SPT>\n"
                                "      <ConditionNegated>0</ConditionNegated>\n"
                                "      <Group>0</Group>\n"
                                "      <Method>REGISTER</Method>\n"
                                "      <Extension><RegistrationType>1</RegistrationType></Extension>\n"
                                "    </SPT>\n"
                                "  </TriggerPoint>\n"
                                "  <ApplicationServer>\n"
                                "    <ServerName>sip:1.2.3.4:56789;transport=UDP</ServerName>\n"
                                "    <DefaultHandling>0</DefaultHandling>\n"
                                "  </ApplicationServer>\n"
                                "  </InitialFilterCriteria>\n"
                                "</ServiceProfile></IMSSubscription>");

  TransportFlow tpAS(TransportFlow::Protocol::UDP, stack_data.scscf_port, "1.2.3.4", 56789);

  SCOPED_TRACE("REGISTER (1)");
  Message msg;
  msg._expires = "Expires: 800";
  msg._contact_params = ";+sip.ice;reg-id=1";
  SCOPED_TRACE("REGISTER (about to inject)");
  inject_msg(msg.get());
  SCOPED_TRACE("REGISTER (injected)");
  ASSERT_EQ(1, txdata_count());
  SCOPED_TRACE("REGISTER (200 OK)");
  pjsip_msg* out = current_txdata()->msg;
  EXPECT_EQ(200, out->line.status.code);
  EXPECT_EQ("OK", str_pj(out->line.status.reason));
  EXPECT_EQ(1,((SNMP::FakeSuccessFailCountTable*)SNMP::FAKE_REGISTRATION_STATS_TABLES.init_reg_tbl)->_attempts);
  EXPECT_EQ(1,((SNMP::FakeSuccessFailCountTable*)SNMP::FAKE_REGISTRATION_STATS_TABLES.init_reg_tbl)->_successes);
  free_txdata();

  SCOPED_TRACE("REGISTER (forwarded)");
  ASSERT_EQ(0, txdata_count());

  SCOPED_TRACE("REGISTER (reregister)");
  Message msg2;
  msg2._expires = "Expires: 800";
  msg2._contact_params = ";+sip.ice;reg-id=1";
  SCOPED_TRACE("REGISTER (reregister, about to inject)");
  inject_msg(msg.get());
  SCOPED_TRACE("REGISTER (reregister, injected)");
  ASSERT_EQ(2, txdata_count());
  SCOPED_TRACE("REGISTER (200 OK)");
  out = current_txdata()->msg;
  EXPECT_EQ(200, out->line.status.code);
  EXPECT_EQ("OK", str_pj(out->line.status.reason));
  EXPECT_EQ(1,((SNMP::FakeSuccessFailCountTable*)SNMP::FAKE_REGISTRATION_STATS_TABLES.re_reg_tbl)->_attempts);
  EXPECT_EQ(1,((SNMP::FakeSuccessFailCountTable*)SNMP::FAKE_REGISTRATION_STATS_TABLES.re_reg_tbl)->_successes);
  free_txdata();

  SCOPED_TRACE("REGISTER (forwarded)");
  // REGISTER passed on to AS
  out = current_txdata()->msg;
  ReqMatcher r1("REGISTER");
  ASSERT_NO_FATAL_FAILURE(r1.matches(out));
  EXPECT_EQ(NULL, out->body);

  tpAS.expect_target(current_txdata(), false);
  inject_msg(respond_to_current_txdata(200));
  EXPECT_EQ(1,((SNMP::FakeSuccessFailCountTable*)SNMP::FAKE_THIRD_PARTY_REGISTRATION_STATS_TABLES.re_reg_tbl)->_attempts);
  EXPECT_EQ(1,((SNMP::FakeSuccessFailCountTable*)SNMP::FAKE_THIRD_PARTY_REGISTRATION_STATS_TABLES.re_reg_tbl)->_successes);

  free_txdata();
}


/// Homestead fails associated URI request
TEST_F(RegistrarTest, AssociatedUrisNotFound)
{
  Message msg;
  msg._user = "6505550232";
  msg._expires = "Expires: 0";
  msg._contact = "*";
  msg._contact_instance = "";
  msg._contact_params = "";
  inject_msg(msg.get());
  ASSERT_EQ(1, txdata_count());
  pjsip_msg* out = current_txdata()->msg;
  EXPECT_EQ(403, out->line.status.code);
  EXPECT_EQ("Forbidden", str_pj(out->line.status.reason));
  EXPECT_EQ(1,((SNMP::FakeSuccessFailCountTable*)SNMP::FAKE_REGISTRATION_STATS_TABLES.de_reg_tbl)->_attempts);
  EXPECT_EQ(1,((SNMP::FakeSuccessFailCountTable*)SNMP::FAKE_REGISTRATION_STATS_TABLES.de_reg_tbl)->_failures);
}

/// Homestead fails associated URI request
TEST_F(RegistrarTest, DeRegAssociatedUrisNotFound)
{
  Message msg;
  msg._user = "6505550232";
  msg._expires = "Expires: 0";
  msg._contact = "*";
  msg._contact_instance = "";
  msg._contact_params = "";
  inject_msg(msg.get());
  ASSERT_EQ(1, txdata_count());
  pjsip_msg* out = current_txdata()->msg;
  EXPECT_EQ(403, out->line.status.code);
  EXPECT_EQ("Forbidden", str_pj(out->line.status.reason));
  EXPECT_EQ(1,((SNMP::FakeSuccessFailCountTable*)SNMP::FAKE_REGISTRATION_STATS_TABLES.de_reg_tbl)->_attempts);
  EXPECT_EQ(1,((SNMP::FakeSuccessFailCountTable*)SNMP::FAKE_REGISTRATION_STATS_TABLES.de_reg_tbl)->_failures);
}

/// Homestead fails to interpret URI request
TEST_F(RegistrarTest, AssociatedUriFails)
{
  Message msg;
  msg._user = "6505550232";
  _hss_connection->set_rc("/impu/sip%3A6505550232%40homedomain/reg-data",
                          500);

  inject_msg(msg.get());
  ASSERT_EQ(1, txdata_count());
  pjsip_msg* out = current_txdata()->msg;
  EXPECT_EQ(500, out->line.status.code);
  EXPECT_EQ("Internal Server Error", str_pj(out->line.status.reason));
  EXPECT_EQ(1,((SNMP::FakeSuccessFailCountTable*)SNMP::FAKE_REGISTRATION_STATS_TABLES.init_reg_tbl)->_attempts);
  EXPECT_EQ(1,((SNMP::FakeSuccessFailCountTable*)SNMP::FAKE_REGISTRATION_STATS_TABLES.init_reg_tbl)->_failures);

  _hss_connection->delete_rc("/impu/sip%3A6505550232%40homedomain/reg-data");
}

/// Homestead times out associated URI request
TEST_F(RegistrarTest, AssociatedUrisTimeOut)
{
  Message msg;
  msg._user = "6505550232";
  _hss_connection->set_rc("/impu/sip%3A6505550232%40homedomain/reg-data",
                          503);

  inject_msg(msg.get());
  ASSERT_EQ(1, txdata_count());
  pjsip_msg* out = current_txdata()->msg;
  EXPECT_EQ(504, out->line.status.code);
  EXPECT_EQ("Server Timeout", str_pj(out->line.status.reason));
  EXPECT_EQ(1,((SNMP::FakeSuccessFailCountTable*)SNMP::FAKE_REGISTRATION_STATS_TABLES.init_reg_tbl)->_attempts);
  EXPECT_EQ(1,((SNMP::FakeSuccessFailCountTable*)SNMP::FAKE_REGISTRATION_STATS_TABLES.init_reg_tbl)->_failures);

  _hss_connection->delete_rc("/impu/sip%3A6505550232%40homedomain/reg-data");
}

/// Homestead fails associated URI request with unexpected failure
TEST_F(RegistrarTest, AssociatedUrisUnexpectedFailure)
{
  Message msg;
  msg._user = "6505550232";

  // We don't expected to get Not Implemented back from Homstead
  _hss_connection->set_rc("/impu/sip%3A6505550232%40homedomain/reg-data",
                          501);

  inject_msg(msg.get());
  ASSERT_EQ(1, txdata_count());
  pjsip_msg* out = current_txdata()->msg;
  EXPECT_EQ(504, out->line.status.code);
  EXPECT_EQ("Server Timeout", str_pj(out->line.status.reason));
  EXPECT_EQ(1,((SNMP::FakeSuccessFailCountTable*)SNMP::FAKE_REGISTRATION_STATS_TABLES.init_reg_tbl)->_attempts);
  EXPECT_EQ(1,((SNMP::FakeSuccessFailCountTable*)SNMP::FAKE_REGISTRATION_STATS_TABLES.init_reg_tbl)->_failures);

  _hss_connection->delete_rc("/impu/sip%3A6505550232%40homedomain/reg-data");
}

/// Multiple P-Associated-URIs
TEST_F(RegistrarTest, MultipleAssociatedUris)
{
  Message msg;
  msg._user = "6505550233";

  _hss_connection->set_impu_result("sip:6505550233@homedomain", "reg", HSSConnection::STATE_REGISTERED,
                              "<IMSSubscription><ServiceProfile>\n"
                              "  <PublicIdentity><Identity>sip:6505550233@homedomain</Identity></PublicIdentity>\n"
                              "  <PublicIdentity><Identity>sip:6505550234@homedomain</Identity></PublicIdentity>\n"
                              "  <InitialFilterCriteria>\n"
                              "  </InitialFilterCriteria>\n"
                              "</ServiceProfile></IMSSubscription>");

  inject_msg(msg.get());
  ASSERT_EQ(1, txdata_count());
  pjsip_msg* out = current_txdata()->msg;
  EXPECT_EQ(200, out->line.status.code);

  EXPECT_EQ("P-Associated-URI: <sip:6505550233@homedomain>\r\n"
            "P-Associated-URI: <sip:6505550234@homedomain>",
            get_headers(out, "P-Associated-URI"));
  EXPECT_EQ("Service-Route: <sip:all.the.sprout.nodes:5058;transport=TCP;lr;orig>", get_headers(out, "Service-Route"));
  EXPECT_EQ(1,((SNMP::FakeSuccessFailCountTable*)SNMP::FAKE_REGISTRATION_STATS_TABLES.init_reg_tbl)->_attempts);
  EXPECT_EQ(1,((SNMP::FakeSuccessFailCountTable*)SNMP::FAKE_REGISTRATION_STATS_TABLES.init_reg_tbl)->_successes);
  free_txdata();
}

/// Multiple P-Associated-URIs with Tel URIs
TEST_F(RegistrarTest, MultipleAssociatedUrisWithTelURI)
{
  Message msg;
  msg._user = "6505550233";
  msg._scheme = "tel";
  _hss_connection->set_impu_result("tel:6505550233", "reg", HSSConnection::STATE_REGISTERED,
                              "<IMSSubscription><ServiceProfile>\n"
                              "  <PublicIdentity><Identity>tel:6505550233</Identity></PublicIdentity>\n"
                              "  <PublicIdentity><Identity>tel:6505550234</Identity></PublicIdentity>\n"
                              "  <InitialFilterCriteria>\n"
                              "  </InitialFilterCriteria>\n"
                              "</ServiceProfile></IMSSubscription>");

  inject_msg(msg.get());
  ASSERT_EQ(1, txdata_count());
  pjsip_msg* out = current_txdata()->msg;
  EXPECT_EQ(200, out->line.status.code);

  EXPECT_EQ("P-Associated-URI: <tel:6505550233>\r\n"
            "P-Associated-URI: <tel:6505550234>",
            get_headers(out, "P-Associated-URI"));
  EXPECT_EQ("Service-Route: <sip:all.the.sprout.nodes:5058;transport=TCP;lr;orig>", get_headers(out, "Service-Route"));
  EXPECT_EQ(1,((SNMP::FakeSuccessFailCountTable*)SNMP::FAKE_REGISTRATION_STATS_TABLES.init_reg_tbl)->_attempts);
  EXPECT_EQ(1,((SNMP::FakeSuccessFailCountTable*)SNMP::FAKE_REGISTRATION_STATS_TABLES.init_reg_tbl)->_successes);
  free_txdata();
}

/// Register with non-primary P-Associated-URI
TEST_F(RegistrarTest, NonPrimaryAssociatedUri)
{
  Message msg;
  msg._user = "6505550234";

  _hss_connection->set_impu_result("sip:6505550234@homedomain", "reg", HSSConnection::STATE_REGISTERED,
                              "<IMSSubscription><ServiceProfile>\n"
                              "  <PublicIdentity><Identity>sip:6505550233@homedomain</Identity></PublicIdentity>\n"
                              "  <PublicIdentity><Identity>sip:6505550234@homedomain</Identity></PublicIdentity>\n"
                              "  <InitialFilterCriteria>\n"
                              "  </InitialFilterCriteria>\n"
                              "</ServiceProfile></IMSSubscription>");

  inject_msg(msg.get());
  ASSERT_EQ(1, txdata_count());
  pjsip_msg* out = current_txdata()->msg;
  EXPECT_EQ(200, out->line.status.code);
  EXPECT_EQ("P-Associated-URI: <sip:6505550233@homedomain>\r\n"
            "P-Associated-URI: <sip:6505550234@homedomain>",
            get_headers(out, "P-Associated-URI"));
  EXPECT_EQ("Service-Route: <sip:all.the.sprout.nodes:5058;transport=TCP;lr;orig>", get_headers(out, "Service-Route"));
  EXPECT_EQ(1,((SNMP::FakeSuccessFailCountTable*)SNMP::FAKE_REGISTRATION_STATS_TABLES.init_reg_tbl)->_attempts);
  EXPECT_EQ(1,((SNMP::FakeSuccessFailCountTable*)SNMP::FAKE_REGISTRATION_STATS_TABLES.init_reg_tbl)->_successes);
  free_txdata();

  // Check that we registered the correct URI (0233, not 0234).
  SubscriberDataManager::AoRPair* aor_data = _sdm->get_aor_data("sip:6505550233@homedomain", 0);
  ASSERT_TRUE(aor_data != NULL);
  EXPECT_EQ(1u, aor_data->get_current()->_bindings.size());
  delete aor_data; aor_data = NULL;
  aor_data = _sdm->get_aor_data("sip:6505550234@homedomain", 0);
  ASSERT_TRUE(aor_data != NULL);
  EXPECT_EQ(0u, aor_data->get_current()->_bindings.size());
  delete aor_data; aor_data = NULL;
}

/// Test for issue 356
TEST_F(RegistrarTest, AppServersWithNoExtension)
{
  _hss_connection->set_impu_result("sip:6505550231@homedomain", "reg", HSSConnection::STATE_REGISTERED,
                              "<IMSSubscription><ServiceProfile>\n"
                              "  <PublicIdentity><Identity>sip:6505550231@homedomain</Identity></PublicIdentity>\n"
                              "  <InitialFilterCriteria>\n"
                              "    <Priority>1</Priority>\n"
                              "    <TriggerPoint>\n"
                              "      <ConditionTypeCNF>0</ConditionTypeCNF>\n"
                              "      <SPT>\n"
                              "        <ConditionNegated>0</ConditionNegated>\n"
                              "        <Group>0</Group>\n"
                              "        <Method>REGISTER</Method>\n"
                              "      </SPT>\n"
                              "    </TriggerPoint>\n"
                              "    <ApplicationServer>\n"
                              "      <ServerName>sip:1.2.3.4:56789;transport=UDP</ServerName>\n"
                              "      <DefaultHandling>0</DefaultHandling>\n"
                              "    </ApplicationServer>\n"
                              "  </InitialFilterCriteria>\n"
                              "</ServiceProfile></IMSSubscription>");

  TransportFlow tpAS(TransportFlow::Protocol::UDP, stack_data.scscf_port, "1.2.3.4", 56789);

  SCOPED_TRACE("REGISTER (1)");
  Message msg;
  msg._expires = "Expires: 800";
  msg._contact_params = ";+sip.ice;reg-id=1";
  SCOPED_TRACE("REGISTER (about to inject)");
  inject_msg(msg.get());
  SCOPED_TRACE("REGISTER (injected)");
  ASSERT_EQ(2, txdata_count());
  SCOPED_TRACE("REGISTER (200 OK)");
  pjsip_msg* out = current_txdata()->msg;
  EXPECT_EQ(200, out->line.status.code);
  EXPECT_EQ("OK", str_pj(out->line.status.reason));
  EXPECT_EQ("Supported: outbound", get_headers(out, "Supported"));
  EXPECT_EQ("Contact: <sip:f5cc3de4334589d89c661a7acf228ed7@10.114.61.213:5061;transport=tcp;ob>;expires=300;+sip.ice;+sip.instance=\"<urn:uuid:00000000-0000-0000-0000-b665231f1213>\";reg-id=1;pub-gruu=\"sip:6505550231@homedomain;gr=urn:uuid:00000000-0000-0000-0000-b665231f1213\"",
            get_headers(out, "Contact"));  // that's a bit odd; we glom together the params
  EXPECT_EQ("Require: outbound", get_headers(out, "Require")); // because we have path
  EXPECT_EQ(msg._path, get_headers(out, "Path"));
  EXPECT_EQ(1,((SNMP::FakeSuccessFailCountTable*)SNMP::FAKE_REGISTRATION_STATS_TABLES.init_reg_tbl)->_attempts);
  EXPECT_EQ(1,((SNMP::FakeSuccessFailCountTable*)SNMP::FAKE_REGISTRATION_STATS_TABLES.init_reg_tbl)->_successes);
  free_txdata();

  SCOPED_TRACE("REGISTER (forwarded)");
  // REGISTER passed on to AS
  out = current_txdata()->msg;
  ReqMatcher r1("REGISTER");
  ASSERT_NO_FATAL_FAILURE(r1.matches(out));
  EXPECT_EQ(NULL, out->body);

  tpAS.expect_target(current_txdata(), false);
  inject_msg(respond_to_current_txdata(200));

  EXPECT_EQ(1,((SNMP::FakeSuccessFailCountTable*)SNMP::FAKE_THIRD_PARTY_REGISTRATION_STATS_TABLES.init_reg_tbl)->_attempts);
  EXPECT_EQ(1,((SNMP::FakeSuccessFailCountTable*)SNMP::FAKE_THIRD_PARTY_REGISTRATION_STATS_TABLES.init_reg_tbl)->_successes);

  free_txdata();
}

/// Test for issue 358 - IFCs match on SDP but REGISTER doesn't have any - should be no match
TEST_F(RegistrarTest, AppServersWithSDPIFCs)
{
  _hss_connection->set_impu_result("sip:6505550231@homedomain", "reg", HSSConnection::STATE_REGISTERED,
                              "<IMSSubscription><ServiceProfile>\n"
                              "  <PublicIdentity><Identity>sip:6505550231@homedomain</Identity></PublicIdentity>\n"
                              "  <InitialFilterCriteria>\n"
                              "    <Priority>2</Priority>\n"
                              "    <TriggerPoint>\n"
                              "      <ConditionTypeCNF>1</ConditionTypeCNF>\n"
                              "      <SPT>\n"
                              "        <Group>1</Group>\n"
                              "        <SessionDescription>\n"
                              "          <Line>m</Line>\n"
                              "          <Content>audio</Content>\n"
                              "        </SessionDescription>\n"
                              "      </SPT>\n"
                              "    </TriggerPoint>\n"
                              "    <ApplicationServer>\n"
                              "      <ServerName>sip:1.2.3.4:56789;transport=UDP</ServerName>\n"
                              "      <DefaultHandling>0</DefaultHandling>\n"
                              "    </ApplicationServer>\n"
                              "  </InitialFilterCriteria>\n"
                              "</ServiceProfile></IMSSubscription>");

  SCOPED_TRACE("REGISTER (1)");
  Message msg;
  msg._expires = "Expires: 800";
  msg._contact_params = ";+sip.ice;reg-id=1";
  SCOPED_TRACE("REGISTER (about to inject)");
  inject_msg(msg.get());
  SCOPED_TRACE("REGISTER (injected)");
  ASSERT_EQ(1, txdata_count());
  SCOPED_TRACE("REGISTER (200 OK)");
  pjsip_msg* out = current_txdata()->msg;
  EXPECT_EQ(200, out->line.status.code);
  EXPECT_EQ("OK", str_pj(out->line.status.reason));
  EXPECT_EQ("Supported: outbound", get_headers(out, "Supported"));
  EXPECT_EQ("Contact: <sip:f5cc3de4334589d89c661a7acf228ed7@10.114.61.213:5061;transport=tcp;ob>;expires=300;+sip.ice;+sip.instance=\"<urn:uuid:00000000-0000-0000-0000-b665231f1213>\";reg-id=1;pub-gruu=\"sip:6505550231@homedomain;gr=urn:uuid:00000000-0000-0000-0000-b665231f1213\"",
            get_headers(out, "Contact"));  // that's a bit odd; we glom together the params
  EXPECT_EQ("Require: outbound", get_headers(out, "Require")); // because we have path
  EXPECT_EQ(msg._path, get_headers(out, "Path"));
  EXPECT_EQ(1,((SNMP::FakeSuccessFailCountTable*)SNMP::FAKE_REGISTRATION_STATS_TABLES.init_reg_tbl)->_attempts);
  EXPECT_EQ(1,((SNMP::FakeSuccessFailCountTable*)SNMP::FAKE_REGISTRATION_STATS_TABLES.init_reg_tbl)->_successes);
  free_txdata();
}

// Test that an emergency registration is successful, and creates an emergency binding
TEST_F(RegistrarTest, MainlineEmergencyRegistration)
{
  // We have a private ID in this test, so set up the expect response
  // to the query.
  _hss_connection->set_impu_result("sip:6505550231@homedomain", "reg", HSSConnection::STATE_REGISTERED, "", "?private_id=Alice");

  // Make a emergency registration
  Message msg;
  msg._auth = "Authorization: Digest username=\"Alice\", realm=\"atlanta.com\", nonce=\"84a4cc6f3082121f32b42a2187831a9e\", response=\"7587245234b3434cc3412213e5f113a5432\"";
  msg._contact = "sip:f5cc3de4334589d89c661a7acf228ed7@10.114.61.213:5061;transport=tcp;sos;ob";
  inject_msg(msg.get());

  // Check the 200 OK
  ASSERT_EQ(1, txdata_count());
  pjsip_msg* out = current_txdata()->msg;
  EXPECT_EQ(200, out->line.status.code);
  EXPECT_EQ("OK", str_pj(out->line.status.reason));
  EXPECT_EQ("Supported: outbound", get_headers(out, "Supported"));
  EXPECT_EQ("Contact: <sip:f5cc3de4334589d89c661a7acf228ed7@10.114.61.213:5061;transport=tcp;sos;ob>;expires=300;+sip.ice;+sip.instance=\"<urn:uuid:00000000-0000-0000-0000-b665231f1213>\";reg-id=1;pub-gruu=\"sip:6505550231@homedomain;gr=urn:uuid:00000000-0000-0000-0000-b665231f1213\"",
            get_headers(out, "Contact"));
  EXPECT_EQ("Require: outbound", get_headers(out, "Require")); // because we have path
  EXPECT_EQ(msg._path, get_headers(out, "Path"));
  EXPECT_EQ("P-Associated-URI: <sip:6505550231@homedomain>", get_headers(out, "P-Associated-URI"));
  EXPECT_EQ("Service-Route: <sip:all.the.sprout.nodes:5058;transport=TCP;lr;orig>", get_headers(out, "Service-Route"));
  EXPECT_EQ(1,((SNMP::FakeSuccessFailCountTable*)SNMP::FAKE_REGISTRATION_STATS_TABLES.init_reg_tbl)->_attempts);
  EXPECT_EQ(1,((SNMP::FakeSuccessFailCountTable*)SNMP::FAKE_REGISTRATION_STATS_TABLES.init_reg_tbl)->_successes);
  free_txdata();

  // There should be one binding, and it is an emergency registration. The emergency binding should have 'sos' prepended to its key.
  SubscriberDataManager::AoRPair* aor_data = _sdm->get_aor_data("sip:6505550231@homedomain", 0);
  ASSERT_TRUE(aor_data != NULL);
  EXPECT_EQ(1u, aor_data->get_current()->_bindings.size());
  EXPECT_TRUE(aor_data->get_current()->get_binding(std::string("sos<urn:uuid:00000000-0000-0000-0000-b665231f1213>:1"))->_emergency_registration);
  delete aor_data; aor_data = NULL;
}

// Test that an emergency registration is successful, and creates an emergency binding, with Tel URIs
TEST_F(RegistrarTest, MainlineEmergencyRegistrationWithTelURI)
{
  // We have a private ID in this test, so set up the expect response
  // to the query.
  _hss_connection->set_impu_result("tel:6505550231", "reg", HSSConnection::STATE_REGISTERED, "", "?private_id=Alice");

  // Make a emergency registration
  Message msg;
  msg._auth = "Authorization: Digest username=\"Alice\", realm=\"atlanta.com\", nonce=\"84a4cc6f3082121f32b42a2187831a9e\", response=\"7587245234b3434cc3412213e5f113a5432\"";
  msg._contact = "sip:f5cc3de4334589d89c661a7acf228ed7@10.114.61.213:5061;transport=tcp;sos;ob";
  msg._scheme = "tel";
  inject_msg(msg.get());

  // Check the 200 OK
  ASSERT_EQ(1, txdata_count());
  pjsip_msg* out = current_txdata()->msg;
  EXPECT_EQ(200, out->line.status.code);
  EXPECT_EQ("OK", str_pj(out->line.status.reason));
  EXPECT_EQ("Supported: outbound", get_headers(out, "Supported"));
  EXPECT_EQ("Contact: <sip:f5cc3de4334589d89c661a7acf228ed7@10.114.61.213:5061;transport=tcp;sos;ob>;expires=300;+sip.ice;+sip.instance=\"<urn:uuid:00000000-0000-0000-0000-b665231f1213>\";reg-id=1",
            get_headers(out, "Contact"));
  EXPECT_EQ("Require: outbound", get_headers(out, "Require")); // because we have path
  EXPECT_EQ(msg._path, get_headers(out, "Path"));
  EXPECT_EQ("P-Associated-URI: <tel:6505550231>", get_headers(out, "P-Associated-URI"));
  EXPECT_EQ("Service-Route: <sip:all.the.sprout.nodes:5058;transport=TCP;lr;orig>", get_headers(out, "Service-Route"));
  EXPECT_EQ(1,((SNMP::FakeSuccessFailCountTable*)SNMP::FAKE_REGISTRATION_STATS_TABLES.init_reg_tbl)->_attempts);
  EXPECT_EQ(1,((SNMP::FakeSuccessFailCountTable*)SNMP::FAKE_REGISTRATION_STATS_TABLES.init_reg_tbl)->_successes);
  free_txdata();

  // There should be one binding, and it is an emergency registration. The emergency binding should have 'sos' prepended to its key.
  SubscriberDataManager::AoRPair* aor_data = _sdm->get_aor_data("tel:6505550231", 0);
  ASSERT_TRUE(aor_data != NULL);
  EXPECT_EQ(1u, aor_data->get_current()->_bindings.size());
  EXPECT_TRUE(aor_data->get_current()->get_binding(std::string("sos<urn:uuid:00000000-0000-0000-0000-b665231f1213>:1"))->_emergency_registration);
  delete aor_data; aor_data = NULL;
}

// Test that an emergency registration is successful, and creates an emergency binding.
// The Contact header doesn't include a +sip_instance, so the binding id is the contact URI containing 'sos'
TEST_F(RegistrarTest, MainlineEmergencyRegistrationNoSipInstance)
{
  // We have a private ID in this test, so set up the expect response
  // to the query.
  _hss_connection->set_impu_result("sip:6505550231@homedomain", "reg", HSSConnection::STATE_REGISTERED, "", "?private_id=Alice");

  // Make a emergency registration
  Message msg;
  msg._auth = "Authorization: Digest username=\"Alice\", realm=\"atlanta.com\", nonce=\"84a4cc6f3082121f32b42a2187831a9e\", response=\"7587245234b3434cc3412213e5f113a5432\"";
  msg._contact = "sip:f5cc3de4334589d89c661a7acf228ed7@10.114.61.213:5061;transport=tcp;sos;ob";
  msg._contact_instance = "";
  inject_msg(msg.get());

  // Check the 200 OK
  ASSERT_EQ(1, txdata_count());
  pjsip_msg* out = current_txdata()->msg;
  EXPECT_EQ(200, out->line.status.code);
  EXPECT_EQ("OK", str_pj(out->line.status.reason));
  EXPECT_EQ("Supported: outbound", get_headers(out, "Supported"));
  EXPECT_EQ("Contact: <sip:f5cc3de4334589d89c661a7acf228ed7@10.114.61.213:5061;transport=tcp;sos;ob>;expires=300;+sip.ice;reg-id=1",
            get_headers(out, "Contact"));
  EXPECT_EQ("Require: outbound", get_headers(out, "Require")); // because we have path
  EXPECT_EQ(msg._path, get_headers(out, "Path"));
  EXPECT_EQ("P-Associated-URI: <sip:6505550231@homedomain>", get_headers(out, "P-Associated-URI"));
  EXPECT_EQ("Service-Route: <sip:all.the.sprout.nodes:5058;transport=TCP;lr;orig>", get_headers(out, "Service-Route"));
  EXPECT_EQ(1,((SNMP::FakeSuccessFailCountTable*)SNMP::FAKE_REGISTRATION_STATS_TABLES.init_reg_tbl)->_attempts);
  EXPECT_EQ(1,((SNMP::FakeSuccessFailCountTable*)SNMP::FAKE_REGISTRATION_STATS_TABLES.init_reg_tbl)->_successes);
  free_txdata();

  // There should be one binding, and it is an emergency registration
  SubscriberDataManager::AoRPair* aor_data = _sdm->get_aor_data("sip:6505550231@homedomain", 0);
  ASSERT_TRUE(aor_data != NULL);
  EXPECT_EQ(1u, aor_data->get_current()->_bindings.size());
  EXPECT_TRUE(aor_data->get_current()->get_binding(std::string("sip:f5cc3de4334589d89c661a7acf228ed7@10.114.61.213:5061;transport=tcp;sos;ob"))->_emergency_registration);
  delete aor_data; aor_data = NULL;
}


// Test that an emergency registration can't be deregistered
TEST_F(RegistrarTest, EmergencyDeregistration)
{
  // We have a private ID in this test, so set up the expect response
  // to the query.
  _hss_connection->set_impu_result("sip:6505550231@homedomain", "reg", HSSConnection::STATE_REGISTERED, "", "?private_id=Alice");

  // Make a emergency registration
  Message msg;
  msg._auth = "Authorization: Digest username=\"Alice\", realm=\"atlanta.com\", nonce=\"84a4cc6f3082121f32b42a2187831a9e\", response=\"7587245234b3434cc3412213e5f113a5432\"";
  msg._contact = "sip:f5cc3de4334589d89c661a7acf228ed7@10.114.61.213:5061;transport=tcp;sos;ob";
  inject_msg(msg.get());

  // Check the 200 OK
  ASSERT_EQ(1, txdata_count());
  pjsip_msg* out = current_txdata()->msg;
  EXPECT_EQ(200, out->line.status.code);
  EXPECT_EQ("OK", str_pj(out->line.status.reason));
  EXPECT_EQ("Supported: outbound", get_headers(out, "Supported"));
  EXPECT_THAT(get_headers(out, "Contact"),
              MatchesRegex("Contact: <sip:f5cc3de4334589d89c661a7acf228ed7@10.114.61.213:5061;transport=tcp;sos;ob>;expires=(300|[1-2][0-9][0-9]|[1-9][0-9]);\\+sip.ice;\\+sip.instance=\"<urn:uuid:00000000-0000-0000-0000-b665231f1213>\";reg-id=1;pub-gruu=\"sip:6505550231@homedomain;gr=urn:uuid:00000000-0000-0000-0000-b665231f1213\""));
  EXPECT_EQ("Require: outbound", get_headers(out, "Require")); // because we have path
  EXPECT_EQ(msg._path, get_headers(out, "Path"));
  EXPECT_EQ("P-Associated-URI: <sip:6505550231@homedomain>", get_headers(out, "P-Associated-URI"));
  EXPECT_EQ("Service-Route: <sip:all.the.sprout.nodes:5058;transport=TCP;lr;orig>", get_headers(out, "Service-Route"));
  EXPECT_EQ(1,((SNMP::FakeSuccessFailCountTable*)SNMP::FAKE_REGISTRATION_STATS_TABLES.init_reg_tbl)->_attempts);
  EXPECT_EQ(1,((SNMP::FakeSuccessFailCountTable*)SNMP::FAKE_REGISTRATION_STATS_TABLES.init_reg_tbl)->_successes);
  free_txdata();

  // There should be one binding, and it is an emergency registration. The emergency binding should have 'sos' prepended to its key.
  SubscriberDataManager::AoRPair* aor_data = _sdm->get_aor_data("sip:6505550231@homedomain", 0);
  ASSERT_TRUE(aor_data != NULL);
  EXPECT_EQ(1u, aor_data->get_current()->_bindings.size());
  EXPECT_TRUE(aor_data->get_current()->get_binding(std::string("sos<urn:uuid:00000000-0000-0000-0000-b665231f1213>:1"))->_emergency_registration);
  delete aor_data; aor_data = NULL;

  // Attempt to deregister a single emergency binding
  msg._contact = "sip:f5cc3de4334589d89c661a7acf228ed7@10.114.61.213:5061;transport=tcp;sos;ob";
  msg._cseq = "16568";
  msg._contact_params = ";expires=0;+sip.ice;reg-id=1";
  inject_msg(msg.get());

  // This should be rejected with a 501
  out = current_txdata()->msg;
  EXPECT_EQ(501, out->line.status.code);
  EXPECT_EQ("Not Implemented", str_pj(out->line.status.reason));
  EXPECT_EQ(1,((SNMP::FakeSuccessFailCountTable*)SNMP::FAKE_REGISTRATION_STATS_TABLES.de_reg_tbl)->_attempts);
  EXPECT_EQ(1,((SNMP::FakeSuccessFailCountTable*)SNMP::FAKE_REGISTRATION_STATS_TABLES.de_reg_tbl)->_failures);
  free_txdata();

  // Attempt to reduce the expiry time of an emergency binding.
  msg._expires = "Expires: 100";
  msg._cseq = "16569";
  msg._contact = "sip:f5cc3de4334589d89c661a7acf228ed7@10.114.61.213:5061;transport=tcp;sos;ob";
  msg._contact_params = ";expires=100;+sip.ice;reg-id=1";
  inject_msg(msg.get());

  // Emergency binding isn't changed
  out = current_txdata()->msg;
  ASSERT_EQ(1, txdata_count());
  out = current_txdata()->msg;
  EXPECT_EQ(200, out->line.status.code);
  EXPECT_EQ("OK", str_pj(out->line.status.reason));
  EXPECT_EQ("Supported: outbound", get_headers(out, "Supported"));
  EXPECT_THAT(get_headers(out, "Contact"),
              MatchesRegex("Contact: <sip:f5cc3de4334589d89c661a7acf228ed7@10.114.61.213:5061;transport=tcp;sos;ob>;expires=(300|[1-2][0-9][0-9]|[1-9][0-9]);\\+sip.ice;\\+sip.instance=\"<urn:uuid:00000000-0000-0000-0000-b665231f1213>\";reg-id=1;pub-gruu=\"sip:6505550231@homedomain;gr=urn:uuid:00000000-0000-0000-0000-b665231f1213\""));
  EXPECT_EQ("Require: outbound", get_headers(out, "Require")); // because we have path
  EXPECT_EQ(msg._path, get_headers(out, "Path"));
  EXPECT_EQ("P-Associated-URI: <sip:6505550231@homedomain>", get_headers(out, "P-Associated-URI"));
  EXPECT_EQ("Service-Route: <sip:all.the.sprout.nodes:5058;transport=TCP;lr;orig>", get_headers(out, "Service-Route"));
  EXPECT_EQ(1,((SNMP::FakeSuccessFailCountTable*)SNMP::FAKE_REGISTRATION_STATS_TABLES.re_reg_tbl)->_attempts);
  EXPECT_EQ(1,((SNMP::FakeSuccessFailCountTable*)SNMP::FAKE_REGISTRATION_STATS_TABLES.re_reg_tbl)->_successes);
  free_txdata();
}

// Test multiple emergency and standard registrations.
TEST_F(RegistrarTest, MultipleEmergencyRegistrations)
{
  // We have a private ID in this test, so set up the expect response
  // to the query.
  _hss_connection->set_impu_result("sip:6505550231@homedomain", "reg", HSSConnection::STATE_REGISTERED, "", "?private_id=Alice");

  // Make a standard registration
  Message msg;
  msg._auth = "Authorization: Digest username=\"Alice\", realm=\"atlanta.com\", nonce=\"84a4cc6f3082121f32b42a2187831a9e\", response=\"7587245234b3434cc3412213e5f113a5432\"";
  inject_msg(msg.get());

  // Check the 200 OK
  ASSERT_EQ(1, txdata_count());
  pjsip_msg* out = current_txdata()->msg;
  EXPECT_EQ(200, out->line.status.code);
  EXPECT_EQ("OK", str_pj(out->line.status.reason));
  EXPECT_EQ("Supported: outbound", get_headers(out, "Supported"));
  EXPECT_THAT(get_headers(out, "Contact"),
              MatchesRegex("Contact: <sip:f5cc3de4334589d89c661a7acf228ed7@10.114.61.213:5061;transport=tcp;ob>;expires=(300|[1-2][0-9][0-9]|[1-9][0-9]);\\+sip.ice;\\+sip.instance=\"<urn:uuid:00000000-0000-0000-0000-b665231f1213>\";reg-id=1;pub-gruu=\"sip:6505550231@homedomain;gr=urn:uuid:00000000-0000-0000-0000-b665231f1213\""));
  EXPECT_EQ("Require: outbound", get_headers(out, "Require")); // because we have path
  EXPECT_EQ(msg._path, get_headers(out, "Path"));
  EXPECT_EQ("P-Associated-URI: <sip:6505550231@homedomain>", get_headers(out, "P-Associated-URI"));
  EXPECT_EQ("Service-Route: <sip:all.the.sprout.nodes:5058;transport=TCP;lr;orig>", get_headers(out, "Service-Route"));
  EXPECT_EQ(1,((SNMP::FakeSuccessFailCountTable*)SNMP::FAKE_REGISTRATION_STATS_TABLES.init_reg_tbl)->_attempts);
  EXPECT_EQ(1,((SNMP::FakeSuccessFailCountTable*)SNMP::FAKE_REGISTRATION_STATS_TABLES.init_reg_tbl)->_successes);
  free_txdata();

  // There should be one binding, and it isn't an emergency registration
  SubscriberDataManager::AoRPair* aor_data = _sdm->get_aor_data("sip:6505550231@homedomain", 0);
  ASSERT_TRUE(aor_data != NULL);
  EXPECT_EQ(1u, aor_data->get_current()->_bindings.size());
  EXPECT_FALSE(aor_data->get_current()->get_binding(std::string("<urn:uuid:00000000-0000-0000-0000-b665231f1213>:1"))->_emergency_registration);
  delete aor_data; aor_data = NULL;

  // Make an emergency registration
  msg._contact = "sip:f5cc3de4334589d89c661a7acf228ed7@10.114.61.213:5061;transport=tcp;sos;ob";
  inject_msg(msg.get());

  // Check the 200 OK - the contact header should contain the sos URI parameter
  out = current_txdata()->msg;
  EXPECT_EQ(200, out->line.status.code);
  EXPECT_EQ("OK", str_pj(out->line.status.reason));
  EXPECT_EQ("Supported: outbound", get_headers(out, "Supported"));
  EXPECT_THAT(get_headers(out, "Contact"),
              MatchesRegex("Contact: <sip:f5cc3de4334589d89c661a7acf228ed7@10.114.61.213:5061;transport=tcp;ob>;expires=(300|[1-2][0-9][0-9]|[1-9][0-9]);\\+sip.ice;\\+sip.instance=\"<urn:uuid:00000000-0000-0000-0000-b665231f1213>\";reg-id=1;pub-gruu=\"sip:6505550231@homedomain;gr=urn:uuid:00000000-0000-0000-0000-b665231f1213\"\r\n"
                           "Contact: <sip:f5cc3de4334589d89c661a7acf228ed7@10.114.61.213:5061;transport=tcp;sos;ob>;expires=(300|[1-2][0-9][0-9]|[1-9][0-9]);\\+sip.ice;\\+sip.instance=\"<urn:uuid:00000000-0000-0000-0000-b665231f1213>\";reg-id=1;pub-gruu=\"sip:6505550231@homedomain;gr=urn:uuid:00000000-0000-0000-0000-b665231f1213\""));
  EXPECT_EQ("Require: outbound", get_headers(out, "Require")); // because we have path
  EXPECT_EQ(msg._path, get_headers(out, "Path"));
  EXPECT_EQ("P-Associated-URI: <sip:6505550231@homedomain>", get_headers(out, "P-Associated-URI"));
  EXPECT_EQ("Service-Route: <sip:all.the.sprout.nodes:5058;transport=TCP;lr;orig>", get_headers(out, "Service-Route"));
  EXPECT_EQ(1,((SNMP::FakeSuccessFailCountTable*)SNMP::FAKE_REGISTRATION_STATS_TABLES.re_reg_tbl)->_attempts);
  EXPECT_EQ(1,((SNMP::FakeSuccessFailCountTable*)SNMP::FAKE_REGISTRATION_STATS_TABLES.re_reg_tbl)->_successes);
  free_txdata();

  // There should be two bindings. The emergency binding should have 'sos' prepended to its key.
  aor_data = _sdm->get_aor_data("sip:6505550231@homedomain", 0);
  ASSERT_TRUE(aor_data != NULL);
  EXPECT_EQ(2u, aor_data->get_current()->_bindings.size());
  EXPECT_TRUE(aor_data->get_current()->get_binding(std::string("sos<urn:uuid:00000000-0000-0000-0000-b665231f1213>:1"))->_emergency_registration);
  delete aor_data; aor_data = NULL;

  // Make an emergency registration
  msg._contact = "sip:f5cc3de4334589d89c661a7acf228ed7@10.114.61.213:5061;transport=tcp;sos;ob";
  msg._contact_instance = "";
  inject_msg(msg.get());

  // Check the 200 OK - the contact header should contain the sos URI parameter
  out = current_txdata()->msg;
  EXPECT_EQ(200, out->line.status.code);
  EXPECT_EQ("OK", str_pj(out->line.status.reason));
  EXPECT_EQ("Supported: outbound", get_headers(out, "Supported"));
  EXPECT_THAT(get_headers(out, "Contact"),
              MatchesRegex("Contact: <sip:f5cc3de4334589d89c661a7acf228ed7@10.114.61.213:5061;transport=tcp;ob>;expires=(300|[1-2][0-9][0-9]|[1-9][0-9]);\\+sip.ice;\\+sip.instance=\"<urn:uuid:00000000-0000-0000-0000-b665231f1213>\";reg-id=1;pub-gruu=\"sip:6505550231@homedomain;gr=urn:uuid:00000000-0000-0000-0000-b665231f1213\"\r\n"
                           "Contact: <sip:f5cc3de4334589d89c661a7acf228ed7@10.114.61.213:5061;transport=tcp;sos;ob>;expires=(300|[1-2][0-9][0-9]|[1-9][0-9]);\\+sip.ice;reg-id=1\r\n"
                           "Contact: <sip:f5cc3de4334589d89c661a7acf228ed7@10.114.61.213:5061;transport=tcp;sos;ob>;expires=(300|[1-2][0-9][0-9]|[1-9][0-9]);\\+sip.ice;\\+sip.instance=\"<urn:uuid:00000000-0000-0000-0000-b665231f1213>\";reg-id=1;pub-gruu=\"sip:6505550231@homedomain;gr=urn:uuid:00000000-0000-0000-0000-b665231f1213\""));
  EXPECT_EQ("Require: outbound", get_headers(out, "Require")); // because we have path
  EXPECT_EQ(msg._path, get_headers(out, "Path"));
  EXPECT_EQ("P-Associated-URI: <sip:6505550231@homedomain>", get_headers(out, "P-Associated-URI"));
  EXPECT_EQ("Service-Route: <sip:all.the.sprout.nodes:5058;transport=TCP;lr;orig>", get_headers(out, "Service-Route"));
  EXPECT_EQ(2,((SNMP::FakeSuccessFailCountTable*)SNMP::FAKE_REGISTRATION_STATS_TABLES.re_reg_tbl)->_attempts);
  EXPECT_EQ(2,((SNMP::FakeSuccessFailCountTable*)SNMP::FAKE_REGISTRATION_STATS_TABLES.re_reg_tbl)->_successes);
  free_txdata();

  // There should be three bindings.
  aor_data = _sdm->get_aor_data("sip:6505550231@homedomain", 0);
  ASSERT_TRUE(aor_data != NULL);
  EXPECT_EQ(3u, aor_data->get_current()->_bindings.size());
  EXPECT_TRUE(aor_data->get_current()->get_binding(std::string("sip:f5cc3de4334589d89c661a7acf228ed7@10.114.61.213:5061;transport=tcp;sos;ob"))->_emergency_registration);
  delete aor_data; aor_data = NULL;

  // Attempt to deregister all bindings
  msg._expires = "Expires: 0";
  msg._contact = "*";
  msg._contact_instance = "";
  msg._contact_params = "";
  inject_msg(msg.get());

  // Check the 200 OK. The emergency bindings shouldn't have been deregistered, but the standard one has
  ASSERT_EQ(1, txdata_count());
  out = current_txdata()->msg;
  EXPECT_EQ(200, out->line.status.code);
  EXPECT_EQ("OK", str_pj(out->line.status.reason));
  EXPECT_EQ("Supported: outbound", get_headers(out, "Supported"));
  EXPECT_THAT(get_headers(out, "Contact"),
              MatchesRegex("Contact: <sip:f5cc3de4334589d89c661a7acf228ed7@10.114.61.213:5061;transport=tcp;sos;ob>;expires=(300|[1-2][0-9][0-9]|[1-9][0-9]);\\+sip.ice;reg-id=1\r\n"
                           "Contact: <sip:f5cc3de4334589d89c661a7acf228ed7@10.114.61.213:5061;transport=tcp;sos;ob>;expires=(300|[1-2][0-9][0-9]|[1-9][0-9]);\\+sip.ice;\\+sip.instance=\"<urn:uuid:00000000-0000-0000-0000-b665231f1213>\";reg-id=1;pub-gruu=\"sip:6505550231@homedomain;gr=urn:uuid:00000000-0000-0000-0000-b665231f1213\""));
  EXPECT_EQ("Require: outbound", get_headers(out, "Require")); // because we have path
  EXPECT_EQ(msg._path, get_headers(out, "Path"));
  EXPECT_EQ("P-Associated-URI: <sip:6505550231@homedomain>", get_headers(out, "P-Associated-URI"));
  EXPECT_EQ("Service-Route: <sip:all.the.sprout.nodes:5058;transport=TCP;lr;orig>", get_headers(out, "Service-Route"));
  EXPECT_EQ(1,((SNMP::FakeSuccessFailCountTable*)SNMP::FAKE_REGISTRATION_STATS_TABLES.de_reg_tbl)->_attempts);
  EXPECT_EQ(1,((SNMP::FakeSuccessFailCountTable*)SNMP::FAKE_REGISTRATION_STATS_TABLES.de_reg_tbl)->_successes);
  free_txdata();

  // There should be two emergency bindings
  aor_data = _sdm->get_aor_data("sip:6505550231@homedomain", 0);
  ASSERT_TRUE(aor_data != NULL);
  EXPECT_EQ(2u, aor_data->get_current()->_bindings.size());
  EXPECT_TRUE(aor_data->get_current()->get_binding(std::string("sos<urn:uuid:00000000-0000-0000-0000-b665231f1213>:1"))->_emergency_registration);
  EXPECT_TRUE(aor_data->get_current()->get_binding(std::string("sip:f5cc3de4334589d89c661a7acf228ed7@10.114.61.213:5061;transport=tcp;sos;ob"))->_emergency_registration);
  delete aor_data; aor_data = NULL;

  // Wait 5 mins and the emergency bindings should have expired
  cwtest_advance_time_ms(300100);
  aor_data = _sdm->get_aor_data("sip:6505550231@homedomain", 0);
  ASSERT_TRUE(aor_data != NULL);
  EXPECT_EQ(0u, aor_data->get_current()->_bindings.size());
  delete aor_data; aor_data = NULL;
}

/// Simple correct example with rinstance parameter in Contact URI
TEST_F(RegistrarTest, RinstanceParameter)
{
  Message msg;
  msg._contact = "sip:6505550138@172.18.42.27:46826;transport=tcp;rinstance=7690e89fc4105d1e";
  msg._contact_instance = "";
  msg._contact_params = ";Expires=390";
  inject_msg(msg.get());
  ASSERT_EQ(1, txdata_count());
  pjsip_msg* out = current_txdata()->msg;
  EXPECT_EQ(200, out->line.status.code);
  EXPECT_EQ("OK", str_pj(out->line.status.reason));
  EXPECT_EQ("Supported: outbound", get_headers(out, "Supported"));
  EXPECT_EQ("Contact: <sip:6505550138@172.18.42.27:46826;transport=tcp;rinstance=7690e89fc4105d1e>;expires=300",
            get_headers(out, "Contact"));
  EXPECT_EQ("Require: outbound", get_headers(out, "Require")); // because we have path
  EXPECT_EQ(msg._path, get_headers(out, "Path"));
  EXPECT_EQ("P-Associated-URI: <sip:6505550231@homedomain>", get_headers(out, "P-Associated-URI"));
  EXPECT_EQ("Service-Route: <sip:all.the.sprout.nodes:5058;transport=TCP;lr;orig>", get_headers(out, "Service-Route"));
  EXPECT_EQ(1,((SNMP::FakeSuccessFailCountTable*)SNMP::FAKE_REGISTRATION_STATS_TABLES.init_reg_tbl)->_attempts);
  EXPECT_EQ(1,((SNMP::FakeSuccessFailCountTable*)SNMP::FAKE_REGISTRATION_STATS_TABLES.init_reg_tbl)->_successes);
  free_txdata();
}

// Make registers with a subscription and check the correct NOTIFYs
// are sent
TEST_F(RegistrarTest, RegistrationWithSubscription)
{
  _hss_connection->set_impu_result("sip:6505550231@homedomain", "reg", HSSConnection::STATE_REGISTERED, "", "?private_id=Alice");
  std::string aor = "sip:6505550231@homedomain";
  std::string aor_brackets = "<" + aor + ">";
  // We have a private ID in this test, so set up the expect response
  // to the query.
  _hss_connection->set_impu_result(aor, "reg", HSSConnection::STATE_REGISTERED, "", "?private_id=Alice");

  // Register a binding
  Message msg;
  msg._contact_params = ";+sip.ice;reg-id=1";
  msg._expires = "Expires: 200";
  msg._auth = "Authorization: Digest username=\"Alice\", realm=\"atlanta.com\", nonce=\"84a4cc6f3082121f32b42a2187831a9e\", response=\"7587245234b3434cc3412213e5f113a5432\"";
  inject_msg(msg.get());
  ASSERT_EQ(1, txdata_count());
  pjsip_msg* out = current_txdata()->msg;
  EXPECT_EQ(200, out->line.status.code);
  EXPECT_EQ("OK", str_pj(out->line.status.reason));
  free_txdata();

  // Now add a subscription to the store
  SubscriberDataManager::AoRPair* aor_pair = _sdm->get_aor_data(aor, 0);
  SubscriberDataManager::AoR::Subscription* s1 = aor_pair->get_current()->get_subscription("1234");
  s1->_req_uri = std::string("sip:6505550231@192.91.191.29:59934;transport=tcp");
  s1->_from_uri = aor_brackets;
  s1->_from_tag = std::string("4321");
  s1->_to_uri = aor_brackets;
  s1->_to_tag = std::string("1234");
  s1->_cid = std::string("xyzabc@192.91.191.29");
  s1->_route_uris.push_back(std::string("sip:abcdefgh@bono1.homedomain;lr"));
  int now = time(NULL);
  s1->_expires = now + 300;

  std::vector<std::string> irs_impus;
  irs_impus.push_back(aor);
  pj_status_t rc = _sdm->set_aor_data(aor, irs_impus, aor_pair, 0);
  EXPECT_TRUE(rc);
  delete aor_pair; aor_pair = NULL;

  ASSERT_EQ(1, txdata_count());
  out = current_txdata()->msg;
  EXPECT_EQ("NOTIFY", str_pj(out->line.status.reason));

  check_notify(out, aor, "active", std::make_pair("active", "registered"));
  inject_msg(respond_to_current_txdata(200));
  free_txdata();

  // Extend the registration
  msg._expires = "Expires: 300";
  msg._cseq = "16568";
  inject_msg(msg.get());
  ASSERT_EQ(2, txdata_count());
  out = pop_txdata()->msg;
  EXPECT_EQ("NOTIFY", str_pj(out->line.status.reason));
  check_notify(out, aor, "active", std::make_pair("active", "refreshed"));
  inject_msg(respond_to_current_txdata(200));
  free_txdata();

  // Shorten the registration
  msg._expires = "Expires: 200";
  msg._cseq = "16569";
  inject_msg(msg.get());
  ASSERT_EQ(2, txdata_count());
  out = pop_txdata()->msg;
  EXPECT_EQ("NOTIFY", str_pj(out->line.status.reason));
  check_notify(out, aor, "active", std::make_pair("active", "shortened"));
  inject_msg(respond_to_current_txdata(200));
  free_txdata();

  // Delete the registration
  msg._expires = "Expires: 0";
  msg._cseq = "16570";
  inject_msg(msg.get());
  ASSERT_EQ(2, txdata_count());
  out = pop_txdata()->msg;
  EXPECT_EQ("NOTIFY", str_pj(out->line.status.reason));
  check_notify(out, aor, "terminated", std::make_pair("terminated", "expired"));
  inject_msg(respond_to_current_txdata(200));
  free_txdata();
}


// Make registers with a subscription and check the correct NOTIFYs
// are sent. Specifically, check that a NOTIFY is not sent to a UE to tell it that it no longer
// exists.
TEST_F(RegistrarTest, NoNotifyToUnregisteredUser)
{
  _hss_connection->set_impu_result("sip:6505550231@homedomain", "reg", HSSConnection::STATE_REGISTERED, "", "?private_id=Alice");
  std::string aor = "sip:6505550231@homedomain";
  std::string aor_brackets = "<" + aor + ">";
  // We have a private ID in this test, so set up the expect response
  // to the query.
  _hss_connection->set_impu_result(aor, "reg", HSSConnection::STATE_REGISTERED, "", "?private_id=Alice");

  // Register a binding
  Message msg;
  msg._contact_params = ";+sip.ice;reg-id=1";
  msg._expires = "Expires: 200";
  msg._auth = "Authorization: Digest username=\"Alice\", realm=\"atlanta.com\", nonce=\"84a4cc6f3082121f32b42a2187831a9e\", response=\"7587245234b3434cc3412213e5f113a5432\"";
  inject_msg(msg.get());
  ASSERT_EQ(1, txdata_count());
  pjsip_msg* out = current_txdata()->msg;
  EXPECT_EQ(200, out->line.status.code);
  EXPECT_EQ("OK", str_pj(out->line.status.reason));
  free_txdata();

  // Now add a subscription to the store
  SubscriberDataManager::AoRPair* aor_pair = _sdm->get_aor_data(aor, 0);
  SubscriberDataManager::AoR::Subscription* s1 = aor_pair->get_current()->get_subscription("1234");
  s1->_req_uri = msg._contact;
  s1->_from_uri = aor_brackets;
  s1->_from_tag = std::string("4321");
  s1->_to_uri = aor_brackets;
  s1->_to_tag = std::string("1234");
  s1->_cid = std::string("xyzabc@192.91.191.29");
  s1->_route_uris.push_back(std::string("sip:abcdefgh@bono1.homedomain;lr"));
  int now = time(NULL);
  s1->_expires = now + 300;

  std::vector<std::string> irs_impus;
  irs_impus.push_back(aor);
  pj_status_t rc = _sdm->set_aor_data(aor, irs_impus, aor_pair, 0);
  EXPECT_TRUE(rc);
  delete aor_pair; aor_pair = NULL;

  ASSERT_EQ(1, txdata_count());
  out = current_txdata()->msg;
  EXPECT_EQ("NOTIFY", str_pj(out->line.status.reason));

  check_notify(out, aor, "active", std::make_pair("active", "registered"));
  inject_msg(respond_to_current_txdata(200));
  free_txdata();

  // Delete the registration. We shouldn't get a NOTIFY - it's coming over the unregistered binding.
  msg._expires = "Expires: 0";
  msg._cseq = "16570";
  inject_msg(msg.get());
  ASSERT_EQ(1, txdata_count());
  out = current_txdata()->msg;
  EXPECT_EQ(200, out->line.status.code);
  EXPECT_EQ("OK", str_pj(out->line.status.reason));
  free_txdata();
}

TEST_F(RegistrarTest, MultipleRegistrationsWithSubscription)
{
  _hss_connection->set_impu_result("sip:6505550231@homedomain", "reg", HSSConnection::STATE_REGISTERED, "", "?private_id=Alice");
  std::string aor = "sip:6505550231@homedomain";
  std::string aor_brackets = "<" + aor + ">";
  // We have a private ID in this test, so set up the expect response
  // to the query.
  _hss_connection->set_impu_result(aor, "reg", HSSConnection::STATE_REGISTERED, "", "?private_id=Alice");

  // Register a binding
  Message msg;
  msg._auth = "Authorization: Digest username=\"Alice\", realm=\"atlanta.com\", nonce=\"84a4cc6f3082121f32b42a2187831a9e\", response=\"7587245234b3434cc3412213e5f113a5432\"";
  inject_msg(msg.get());
  ASSERT_EQ(1, txdata_count());
  pjsip_msg* out = current_txdata()->msg;
  EXPECT_EQ(200, out->line.status.code);
  EXPECT_EQ("OK", str_pj(out->line.status.reason));
  free_txdata();

  // Now add a subscription to the store
  SubscriberDataManager::AoRPair* aor_pair = _sdm->get_aor_data(aor, 0);
  SubscriberDataManager::AoR::Subscription* s1 = aor_pair->get_current()->get_subscription("1234");
  s1->_req_uri = std::string("sip:6505550231@192.91.191.29:59934;transport=tcp");
  s1->_from_uri = aor_brackets;
  s1->_from_tag = std::string("4321");
  s1->_to_uri = aor_brackets;
  s1->_to_tag = std::string("1234");
  s1->_cid = std::string("xyzabc@192.91.191.29");
  s1->_route_uris.push_back(std::string("sip:abcdefgh@bono1.homedomain;lr"));
  int now = time(NULL);
  s1->_expires = now + 300;

  std::vector<std::string> irs_impus;
  irs_impus.push_back(aor);
  pj_status_t rc = _sdm->set_aor_data(aor, irs_impus, aor_pair, 0);
  EXPECT_TRUE(rc);
  delete aor_pair; aor_pair = NULL;
  ASSERT_EQ(1, txdata_count());
  out = current_txdata()->msg;
  EXPECT_EQ("NOTIFY", str_pj(out->line.status.reason));
  check_notify(out, aor, "active", std::make_pair("active", "registered"));
  inject_msg(respond_to_current_txdata(200));
  free_txdata();

  // Register a second binding.
  msg._contact = "sip:eeeebbbbaaaa11119c661a7acf228ed7@10.114.61.111:5061;transport=tcp;ob";
  msg._contact_instance = ";+sip.instance=\"<urn:uuid:00000000-0000-0000-0000-a55444444440>\"";
  msg._path = "Path: <sip:XxxxxxxXXXXXXAW4z38AABcUwStNKgAAa3WOL+1v72nFJg==@ec2-107-22-156-119.compute-1.amazonaws.com:5060;lr;ob>";
  inject_msg(msg.get());
  ASSERT_EQ(2, txdata_count());
  out = pop_txdata()->msg;
  EXPECT_EQ("NOTIFY", str_pj(out->line.status.reason));
  check_notify(out, aor, "active", std::make_pair("active", "created"));
  inject_msg(respond_to_current_txdata(200));
  free_txdata();

  // Expire the second binding
  msg._contact_params = ";expires=0;+sip.ice;reg-id=1";
  msg._cseq = "16570";
  inject_msg(msg.get());
  ASSERT_EQ(2, txdata_count());
  out = pop_txdata()->msg;
  EXPECT_EQ("NOTIFY", str_pj(out->line.status.reason));
  check_notify(out, aor, "active", std::make_pair("terminated", "expired"));
  inject_msg(respond_to_current_txdata(200));
  free_txdata();
}


/// Fixture for RegistrarTest.
class RegistrarTestMockStore : public SipTest
{
public:

  static void SetUpTestCase()
  {
    SipTest::SetUpTestCase();
    SipTest::SetScscfUri("sip:all.the.sprout.nodes:5058;transport=TCP");
  }

  void SetUp()
  {
    _chronos_connection = new FakeChronosConnection();
    _local_data_store = new MockStore();
    _sdm = new SubscriberDataManager((Store*)_local_data_store, _chronos_connection, true);
    _hss_connection = new FakeHSSConnection();
    _acr_factory = new ACRFactory();
    pj_status_t ret = init_registrar(_sdm,
                                     {},
                                     _hss_connection,
                                     _acr_factory,
                                     300,
                                     false,
                                     &SNMP::FAKE_REGISTRATION_STATS_TABLES,
                                     &SNMP::FAKE_REGISTRATION_STATS_TABLES);
    ASSERT_EQ(PJ_SUCCESS, ret);

    _hss_connection->set_impu_result("sip:6505550231@homedomain", "reg", HSSConnection::STATE_REGISTERED, "");
    _hss_connection->set_impu_result("tel:6505550231", "reg", HSSConnection::STATE_REGISTERED, "");
    _hss_connection->set_rc("/impu/sip%3A6505550231%40homedomain/reg-data", HTTP_OK);
    _chronos_connection->set_result("", HTTP_OK);
    _chronos_connection->set_result("post_identity", HTTP_OK);
  }

  static void TearDownTestCase()
  {
    SipTest::TearDownTestCase();
  }

  void TearDown()
  {
    // PJSIP transactions aren't actually destroyed until a zero ms
    // timer fires (presumably to ensure destruction doesn't hold up
    // real work), so poll for that to happen. Otherwise we leak!
    // Allow a good length of time to pass too, in case we have
    // transactions still open. 32s is the default UAS INVITE
    // transaction timeout, so we go higher than that.
    cwtest_advance_time_ms(33000L);
    poll();

    destroy_registrar();
    delete _acr_factory; _acr_factory = NULL;
    delete _hss_connection; _hss_connection = NULL;
    delete _sdm; _sdm = NULL;
    delete _local_data_store; _local_data_store = NULL;
    delete _chronos_connection; _chronos_connection = NULL;

    ((SNMP::FakeSuccessFailCountTable*)SNMP::FAKE_REGISTRATION_STATS_TABLES.init_reg_tbl)->reset_count();
    ((SNMP::FakeSuccessFailCountTable*)SNMP::FAKE_REGISTRATION_STATS_TABLES.re_reg_tbl)->reset_count();
    ((SNMP::FakeSuccessFailCountTable*)SNMP::FAKE_REGISTRATION_STATS_TABLES.de_reg_tbl)->reset_count();
    ((SNMP::FakeSuccessFailCountTable*)SNMP::FAKE_THIRD_PARTY_REGISTRATION_STATS_TABLES.init_reg_tbl)->reset_count();
    ((SNMP::FakeSuccessFailCountTable*)SNMP::FAKE_THIRD_PARTY_REGISTRATION_STATS_TABLES.re_reg_tbl)->reset_count();
    ((SNMP::FakeSuccessFailCountTable*)SNMP::FAKE_THIRD_PARTY_REGISTRATION_STATS_TABLES.de_reg_tbl)->reset_count();
  }

  RegistrarTestMockStore() : SipTest(&mod_registrar)
  {
  }


protected:
  MockStore* _local_data_store;
  SubscriberDataManager* _sdm;
  IfcHandler* _ifc_handler;
  ACRFactory* _acr_factory;
  FakeHSSConnection* _hss_connection;
  FakeChronosConnection* _chronos_connection;
};


// Check that the registrar does not infinite loop when the underlying store is
// in an odd state, specifically when it:
// -  Returns NOT_FOUND to all gets
// -  Returns ERROR to all sets.
//
// This is a repro for https://github.com/Metaswitch/sprout/issues/977
TEST_F(RegistrarTestMockStore, SubscriberDataManagerWritesFail)
{
  EXPECT_CALL(*_local_data_store, get_data(_, _, _, _, _))
    .WillOnce(Return(Store::NOT_FOUND));

  EXPECT_CALL(*_local_data_store, set_data(_, _, _, _, _, _))
    .WillOnce(Return(Store::ERROR));

  // We have a private ID in this test, so set up the expect response
  // to the query.
  _hss_connection->set_impu_result("sip:6505550231@homedomain", "reg", HSSConnection::STATE_REGISTERED, "", "?private_id=Alice");

  Message msg;
  msg._expires = "Expires: 300";
  msg._auth = "Authorization: Digest username=\"Alice\", realm=\"atlanta.com\", nonce=\"84a4cc6f3082121f32b42a2187831a9e\", response=\"7587245234b3434cc3412213e5f113a5432\"";
  msg._contact_params = ";+sip.ice;reg-id=1";
  inject_msg(msg.get());
  ASSERT_EQ(1, txdata_count());
  pjsip_msg* out = current_txdata()->msg;
  EXPECT_EQ(500, out->line.status.code);
  free_txdata();
}

TEST_F(RegistrarTestMockStore, SubscriberDataManagerGetsFail)
{
  EXPECT_CALL(*_local_data_store, get_data(_, _, _, _, _))
    .WillOnce(Return(Store::ERROR));

  // We have a private ID in this test, so set up the expect response
  // to the query.
  _hss_connection->set_impu_result("sip:6505550231@homedomain", "reg", HSSConnection::STATE_REGISTERED, "", "?private_id=Alice");

  Message msg;
  msg._expires = "Expires: 300";
  msg._auth = "Authorization: Digest username=\"Alice\", realm=\"atlanta.com\", nonce=\"84a4cc6f3082121f32b42a2187831a9e\", response=\"7587245234b3434cc3412213e5f113a5432\"";
  msg._contact_params = ";+sip.ice;reg-id=1";
  inject_msg(msg.get());
  ASSERT_EQ(1, txdata_count());
  pjsip_msg* out = current_txdata()->msg;
  EXPECT_EQ(500, out->line.status.code);
  free_txdata();
}

// Test multiple registrations with a local and first remote SDM that are not
// returning bindings (so that the bindings are returned by the second remote
// SDM)
TEST_F(RegistrarTestRemoteSDM, MultipleRegistrations)
{
  MultipleRegistrationTest();
}<|MERGE_RESOLUTION|>--- conflicted
+++ resolved
@@ -176,13 +176,8 @@
     _sdm = new SubscriberDataManager((Store*)_local_data_store, _chronos_connection, true);
     _remote_sdm = new SubscriberDataManager((Store*)_remote_data_store, _chronos_connection, false);
     _remote_sdms = {_remote_sdm};
-<<<<<<< HEAD
-    _hss_connection = new FakeHSSConnection();
-=======
-    _analytics = new AnalyticsLogger();
     _hss_connection_observer = new MockHSSConnection();
     _hss_connection = new FakeHSSConnection(_hss_connection_observer);
->>>>>>> 1d9e9201
     _acr_factory = new ACRFactory();
     pj_status_t ret = init_registrar(_sdm,
                                      _remote_sdms,
@@ -200,11 +195,7 @@
     destroy_registrar();
     delete _acr_factory; _acr_factory = NULL;
     delete _hss_connection; _hss_connection = NULL;
-<<<<<<< HEAD
-=======
     delete _hss_connection_observer; _hss_connection_observer = NULL;
-    delete _analytics;
->>>>>>> 1d9e9201
     delete _remote_sdm; _remote_sdm = NULL;
     delete _sdm; _sdm = NULL;
     delete _remote_data_store; _remote_data_store = NULL;
@@ -558,13 +549,8 @@
     _remote_sdm_no_bindings = new SDMNoBindings((Store*)_remote_data_store_no_bindings, _chronos_connection, false);
     _remote_sdm = new SubscriberDataManager((Store*)_remote_data_store, _chronos_connection, false);
     _remote_sdms = {_remote_sdm_no_bindings, _remote_sdm};
-<<<<<<< HEAD
-    _hss_connection = new FakeHSSConnection();
-=======
-    _analytics = new AnalyticsLogger();
     _hss_connection_observer = new MockHSSConnection();
     _hss_connection = new FakeHSSConnection(_hss_connection_observer);
->>>>>>> 1d9e9201
     _acr_factory = new ACRFactory();
     pj_status_t ret = init_registrar(_sdm,
                                      _remote_sdms,
@@ -588,11 +574,7 @@
     destroy_registrar();
     delete _acr_factory; _acr_factory = NULL;
     delete _hss_connection; _hss_connection = NULL;
-<<<<<<< HEAD
-=======
     delete _hss_connection_observer; _hss_connection_observer = NULL;
-    delete _analytics;
->>>>>>> 1d9e9201
     delete _remote_sdm_no_bindings; _remote_sdm_no_bindings = NULL;
     delete _remote_sdm; _remote_sdm = NULL;
     delete _sdm; _sdm = NULL;
