--- conflicted
+++ resolved
@@ -604,26 +604,7 @@
     _se_helper.process_response(rsp, get_pool(rsp), trail());
   }
 
-<<<<<<< HEAD
   common_response_processing(rsp);
-=======
-  // Pass the received response to the ACR.
-  // @TODO - timestamp from response???
-  ACR* acr = get_acr();
-  if (acr != NULL)
-  {
-    acr->lock();
-    acr->rx_response(rsp);
-    acr->unlock();
-  }
-
-  if (_liveness_timer != 0)
-  {
-    // The liveness timer is running on this request, so cancel it.
-    cancel_timer(_liveness_timer);
-    _liveness_timer = 0;
-  }
->>>>>>> f951b471
 
   int st_code = rsp->line.status.code;
 
@@ -2191,10 +2172,13 @@
 void SCSCFSproutletTsx::common_response_processing(pjsip_msg* rsp)
 {
   // Pass the received response to the ACR.
+  // @TODO - timestamp from response???
   ACR* acr = get_acr();
   if (acr != NULL)
   {
+    acr->lock();
     acr->rx_response(rsp);
+    acr->unlock();
   }
 
   if (_liveness_timer != 0)
