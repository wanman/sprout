# included mk file for the sprout SIP router

ifndef PJSIP_DIR
  include ${MK_DIR}/pjsip.mk
endif

ifndef LIBMEM_DIR
  include ${MK_DIR}/libmemcached.mk
endif

SPROUT_DIR := ${ROOT}/sprout
SPROUT_TEST_DIR := ${ROOT}/tests

sprout: pjsip libmemcached
<<<<<<< HEAD
	make -f sprout_base.mk -C ${SPROUT_DIR}
	make -f sprout_scscf.mk -C ${SPROUT_DIR}
	make -f sprout_icscf.mk -C ${SPROUT_DIR}
	make -f sprout_bgcf.mk -C ${SPROUT_DIR}
	make -f sprout_mmtel_as.mk -C ${SPROUT_DIR}
	make -f gemini.mk -C ${SPROUT_DIR}
	make -f memento-sip.mk -C ${SPROUT_DIR}
=======
	make -C ${SPROUT_DIR}

>>>>>>> 07923af8
sprout_test:
	make -C ${SPROUT_DIR} test

sprout_clean:
<<<<<<< HEAD
	make -f sprout_base.mk -C ${SPROUT_DIR} clean
	make -f sprout_scscf.mk -C ${SPROUT_DIR} clean
	make -f sprout_icscf.mk -C ${SPROUT_DIR} clean
	make -f sprout_bgcf.mk -C ${SPROUT_DIR} clean
	make -f sprout_mmtel_as.mk -C ${SPROUT_DIR} clean
	make -f gemini.mk -C ${SPROUT_DIR} clean
	make -f memento-sip.mk -C ${SPROUT_DIR} clean
=======
>>>>>>> 07923af8
	make -C ${SPROUT_DIR} clean
	-make -C ${SPROUT_TEST_DIR} clean

sprout_distclean: sprout_clean

.PHONY: sprout sprout_test sprout_clean sprout_distclean<|MERGE_RESOLUTION|>--- conflicted
+++ resolved
@@ -12,32 +12,12 @@
 SPROUT_TEST_DIR := ${ROOT}/tests
 
 sprout: pjsip libmemcached
-<<<<<<< HEAD
-	make -f sprout_base.mk -C ${SPROUT_DIR}
-	make -f sprout_scscf.mk -C ${SPROUT_DIR}
-	make -f sprout_icscf.mk -C ${SPROUT_DIR}
-	make -f sprout_bgcf.mk -C ${SPROUT_DIR}
-	make -f sprout_mmtel_as.mk -C ${SPROUT_DIR}
-	make -f gemini.mk -C ${SPROUT_DIR}
-	make -f memento-sip.mk -C ${SPROUT_DIR}
-=======
 	make -C ${SPROUT_DIR}
 
->>>>>>> 07923af8
 sprout_test:
 	make -C ${SPROUT_DIR} test
 
 sprout_clean:
-<<<<<<< HEAD
-	make -f sprout_base.mk -C ${SPROUT_DIR} clean
-	make -f sprout_scscf.mk -C ${SPROUT_DIR} clean
-	make -f sprout_icscf.mk -C ${SPROUT_DIR} clean
-	make -f sprout_bgcf.mk -C ${SPROUT_DIR} clean
-	make -f sprout_mmtel_as.mk -C ${SPROUT_DIR} clean
-	make -f gemini.mk -C ${SPROUT_DIR} clean
-	make -f memento-sip.mk -C ${SPROUT_DIR} clean
-=======
->>>>>>> 07923af8
 	make -C ${SPROUT_DIR} clean
 	-make -C ${SPROUT_TEST_DIR} clean
 
