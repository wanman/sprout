--- conflicted
+++ resolved
@@ -53,34 +53,19 @@
             "levels": [
                 {
                     "severity": "CLEARED",
-<<<<<<< HEAD
-                    "details": "Sprout has re-established connection with Astaire.",
-                    "description": "Sprout: Astaire communication error cleared",
-                    "cause": "Sprout communication to at least one Astaire process has been restored. The previously issued alarm has been cleared.",
-                    "effect": "Normal I-CSCF and S-CSCF operation has been restored.",
-=======
-                    "details": "Sprout communication to Memcached has been restored.",
-                    "description": "Sprout: Memcached communication error cleared.",
-                    "cause": "Sprout communication to Memcached has been restored. The previously issued alarm has been cleared.",
+                    "details": "Sprout communication to Astaire has been restored.",
+                    "description": "Sprout: Astaire communication error cleared.",
+                    "cause": "Sprout communication to Astaire has been restored. The previously issued alarm has been cleared.",
                     "effect": "Normal S-CSCF operation has been restored.",
->>>>>>> aad0fe57
-                    "action": "No action."
-                },
-                {
-                    "severity": "CRITICAL",
-<<<<<<< HEAD
-                    "details": "Sprout has failed to make a connection with the Astaire processes in the cluster  . If this alarm does not clear, network connection may have been lost, or the Astaire processes may have failed and be in an unrecoverable condition.",
-                    "description": "Sprout: Astaire communication error",
+                    "action": "No action."
+                },
+                {
+                    "severity": "CRITICAL",
+                    "details": "Sprout is unable to contact any Astaire processes. It will periodically attempt to reconnect. If this alarm does not clear, ensure that at least one Astaire is operational and that network connectivity exists between it and Sprout.",
+                    "description": "Sprout: Astaire communication error.",
                     "cause": "Sprout is unable to contact any Astaire processes.",
-                    "effect": "Potentially a total service affecting failure because I-CSCF and S-CSCF cannot access the Memcached database for authentication vectors and registration data. All new SIP transactions will fail and existing SIP transactions may not complete normally.",
-                    "action": "Monitor for this alarm to clear. If this alarm does not clear, ensure that at least one Astaire process is operational and that network connectivity exists between Astaire and Sprout. If the Astaire processes do not return to service then contact your support representative."
-=======
-                    "details": "Sprout is unable to contact any Memcached processes. It will periodically attempt to reconnect. If this alarm does not clear, ensure that at least one Memcached is operational and that network connectivity exists between it and Sprout.",
-                    "description": "Sprout: Memcached communication error.",
-                    "cause": "Sprout is unable to contact any Memcached processes.",
-                    "effect": "If multiple Sprout processes have raised this alarm, then this is potentially a total service affecting failure because the S-CSCF cannot access the Memcached database for authentication vectors and registration data, meaning that all new SIP transactions will fail and existing SIP transactions may not complete normally.",
-                    "action": "Ensure that all Memcached processes are operational and that network connectivity exists between them and Sprout. If the alarm does not clear then contact your support representative."
->>>>>>> aad0fe57
+                    "effect": "If multiple Sprout processes have raised this alarm, then this is potentially a total service affecting failure because the S-CSCF cannot access the Astaire database for authentication vectors and registration data, meaning that all new SIP transactions will fail and existing SIP transactions may not complete normally.",
+                    "action": "Ensure that all Astaire processes are operational and that network connectivity exists between them and Sprout. If the alarm does not clear then contact your support representative."
                 }
             ]
         },
@@ -91,34 +76,19 @@
             "levels": [
                 {
                     "severity": "CLEARED",
-<<<<<<< HEAD
-                    "details": "Sprout has re-established connection with remote Astaires.",
-                    "description": "Sprout: Remote Astaire communication error cleared",
-                    "cause": "Sprout communication to at least one remote Astaire process has been restored. The previously issued alarm has been cleared.",
-                    "effect": "Normal I-CSCF and S-CSCF remote site synchronization has been restored.",
-=======
-                    "details": "Sprout communication to the remote Memcached site has been restored.",
-                    "description": "Sprout: Remote Memcached communication error cleared.",
-                    "cause": "Sprout communication to the remote Memcached site has been restored. The previously issued alarm has been cleared.",
+                    "details": "Sprout communication to the remote Astaire site has been restored.",
+                    "description": "Sprout: Remote Astaire communication error cleared.",
+                    "cause": "Sprout communication to the remote Astaire site has been restored. The previously issued alarm has been cleared.",
                     "effect": "Normal S-CSCF remote site synchronization has been restored.",
->>>>>>> aad0fe57
-                    "action": "No action."
-                },
-                {
-                    "severity": "CRITICAL",
-<<<<<<< HEAD
-                    "details": "Sprout has failed to make a connection with the Astaire processes in a remote cluster  . If this alarm does not clear, network connection may have been lost, or the Astaire processes may have failed and be in an unrecoverable condition.",
-                    "description": "Sprout: Remote Astaire communication error",
+                    "action": "No action."
+                },
+                {
+                    "severity": "CRITICAL",
+                    "details": "Sprout is unable to contact any remote Astaire processes. It will periodically attempt to reconnect. If this alarm does not clear, ensure that at least one remote Astaire is operational and that network connectivity exists between it and Sprout.",
+                    "description": "Sprout: Remote Astaire communication error.",
                     "cause": "Sprout is unable to contact any remote Astaire processes.",
-                    "effect": "The deployment is no longer geographically redundant because the I-CSCF and S-CSCF cannot synchronize registration data and authentication vectors to the remote site. If subscribers switch to the other geographic site they may have to re-register before becoming operational.",
-                    "action": "Monitor for this alarm to clear. If this alarm does not clear, ensure that at least one remote Asatire process is operational and that network connectivity exists between it and the local Sprout. If the remote Astaire processes do not return to service then contact your support representative."
-=======
-                    "details": "Sprout is unable to contact any remote Memcached processes. It will periodically attempt to reconnect. If this alarm does not clear, ensure that at least one remote Memcached is operational and that network connectivity exists between it and Sprout.",
-                    "description": "Sprout: Remote Memcached communication error.",
-                    "cause": "Sprout is unable to contact any remote Memcached processes.",
                     "effect": "The deployment is no longer geographically redundant because the S-CSCF cannot synchronize registration data to the remote site. If subscribers switch to the other geographic site they may have to re-register before becoming operational.",
-                    "action": "Ensure that all remote Memcached processes are operational and that network connectivity exists between them and Sprout. If the alarm does not clear then contact your support representative."
->>>>>>> aad0fe57
+                    "action": "Ensure that all remote Astaire processes are operational and that network connectivity exists between them and Sprout. If the alarm does not clear then contact your support representative."
                 }
             ]
         },
@@ -192,27 +162,25 @@
             ]
         },
         {
-<<<<<<< HEAD
-=======
             "index": 1007,
             "cause": "UNDERLYING_RESOURCE_UNAVAILABLE",
             "name": "SPROUT_VBUCKET_ERROR",
             "levels": [
                 {
                     "severity": "CLEARED",
-                    "details": "Sprout communication to Memcached has been restored for all subscribers.",
-                    "description": "Sprout: Memcached vBucket communication error cleared.",
-                    "cause": "Sprout communication to Memcached has been restored for all subscribers. The previously issued alarm has been cleared.",
+                    "details": "Sprout communication to Astaire has been restored for all subscribers.",
+                    "description": "Sprout: Astaire vBucket communication error cleared.",
+                    "cause": "Sprout communication to Astaire has been restored for all subscribers. The previously issued alarm has been cleared.",
                     "effect": "Normal S-CSCF call processing operation has been restored for the affected subscribers.",
                     "action": "No action."
                 },
                 {
                     "severity": "MAJOR",
-                    "details": "Sprout is unable to contact any Memcached processes for a subset of subscribers, and so some subscriber data will be unavailable. Ensure that all Memcached processes are operational and that network connectivity exists between them and Sprout.",
-                    "description": "Sprout: Memcached vBucket communication error.",
-                    "cause": "Sprout is unable to contact any Memcached processes for a subset of subscribers.",
+                    "details": "Sprout is unable to contact any Astaire processes for a subset of subscribers, and so some subscriber data will be unavailable. Ensure that all Astaire processes are operational and that network connectivity exists between them and Sprout.",
+                    "description": "Sprout: Astaire vBucket communication error.",
+                    "cause": "Sprout is unable to contact any Astaire processes for a subset of subscribers.",
                     "effect": "A subset of the subscribers can no longer register or originate and receive calls because the S-CSCF cannot access the vBucket or the replica vBucket for those subscribers.",
-                    "action": "Ensure that all Memcached processes are operational and that network connectivity exists between them and Sprout. If the alarm does not clear then contact your support representative."
+                    "action": "Ensure that all Astaire processes are operational and that network connectivity exists between them and Sprout. If the alarm does not clear then contact your support representative."
                 }
             ]
         },
@@ -223,24 +191,23 @@
             "levels": [
                 {
                     "severity": "CLEARED",
-                    "details": "Sprout communication to the remote Memcached site has been restored for all subscribers.",
-                    "description": "Sprout: Memcached remote vBucket communication error cleared.",
-                    "cause": "Sprout communication to the Memcached site has been restored for all subscribers. The previously issued alarm has been cleared.",
+                    "details": "Sprout communication to the remote Astaire site has been restored for all subscribers.",
+                    "description": "Sprout: Astaire remote vBucket communication error cleared.",
+                    "cause": "Sprout communication to the Astaire site has been restored for all subscribers. The previously issued alarm has been cleared.",
                     "effect": "Normal S-CSCF geographic redundancy operation has been restored for the affected subscribers.",
                     "action": "No action."
                 },
                 {
                     "severity": "MAJOR",
-                    "details": "Sprout is unable to contact any remote Memcached processes for a subset of subscribers, so some subscriber data will be unavailable. Ensure that all remote Memcached processes are operational and that network connectivity exists between them and Sprout.",
-                    "description": "Sprout: Memcached remote vBucket communication error.",
-                    "cause": "Sprout is unable to contact any remote Memcached processes for a subset of subscribers.",
+                    "details": "Sprout is unable to contact any remote Astaire processes for a subset of subscribers, so some subscriber data will be unavailable. Ensure that all remote Astaire processes are operational and that network connectivity exists between them and Sprout.",
+                    "description": "Sprout: Astaire remote vBucket communication error.",
+                    "cause": "Sprout is unable to contact any remote Astaire processes for a subset of subscribers.",
                     "effect": "The deployment is no longer geographically redundant for a subset of subscribers because the S-CSCF cannot synchronize registration data and authentication vectors to the remote site.",
-                    "action": "Ensure that all remote Memcached processes are operational and that network connectivity exists between them and Sprout. If the alarm does not clear then contact your support representative."
-                }
-            ]
-        },
-        {
->>>>>>> aad0fe57
+                    "action": "Ensure that all remote Astaire processes are operational and that network connectivity exists between them and Sprout. If the alarm does not clear then contact your support representative."
+                }
+            ]
+        },
+        {
             "index": 1009,
             "cause": "UNDERLYING_RESOURCE_UNAVAILABLE",
             "name": "SPROUT_SESS_TERMINATED_AS_COMM_ERROR",
