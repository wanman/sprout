# @file sprout_chronos_plugin.py
#
# Project Clearwater - IMS in the Cloud
# Copyright (C) 2015  Metaswitch Networks Ltd
#
# This program is free software: you can redistribute it and/or modify it
# under the terms of the GNU General Public License as published by the
# Free Software Foundation, either version 3 of the License, or (at your
# option) any later version, along with the "Special Exception" for use of
# the program along with SSL, set forth below. This program is distributed
# in the hope that it will be useful, but WITHOUT ANY WARRANTY;
# without even the implied warranty of MERCHANTABILITY or FITNESS FOR
# A PARTICULAR PURPOSE.  See the GNU General Public License for more
# details. You should have received a copy of the GNU General Public
# License along with this program.  If not, see
# <http://www.gnu.org/licenses/>.
#
# The author can be reached by email at clearwater@metaswitch.com or by
# post at Metaswitch Networks Ltd, 100 Church St, Enfield EN2 6BQ, UK
#
# Special Exception
# Metaswitch Networks Ltd  grants you permission to copy, modify,
# propagate, and distribute a work formed by combining OpenSSL with The
# Software, or a work derivative of such a combination, even if such
# copying, modification, propagation, or distribution would otherwise
# violate the terms of the GPL. You must comply with the GPL in all
# respects for all of the code used other than OpenSSL.
# "OpenSSL" means OpenSSL toolkit software distributed by the OpenSSL
# Project and licensed under the OpenSSL Licenses, or a work based on such
# software and licensed under the OpenSSL Licenses.
# "OpenSSL Licenses" means the OpenSSL License and Original SSLeay License
# under which the OpenSSL Project distributes the OpenSSL toolkit software,
# as those licenses appear in the file LICENSE-OPENSSL.

from metaswitch.clearwater.cluster_manager.plugin_base import \
    SynchroniserPluginBase
from metaswitch.clearwater.cluster_manager.plugin_utils import \
    write_chronos_cluster_settings, run_command
from metaswitch.clearwater.cluster_manager.alarms import issue_alarm
from metaswitch.clearwater.cluster_manager import constants
import subprocess
import logging

_log = logging.getLogger("sprout_chronos_plugin")


class SproutChronosPlugin(SynchroniserPluginBase):
    def __init__(self, params):
        self.local_server = params.ip
        self._key = "/clearwater/{}/sprout/clustering/chronos".format(params.local_site)
        _log.debug("Raising not-clustered alarm")
        issue_alarm(constants.RAISE_CHRONOS_NOT_YET_CLUSTERED)

    def key(self):
        return self._key

    def files(self):
        return ["/etc/chronos/chronos_cluster.conf"]

    def on_cluster_changing(self, cluster_view):
        _log.debug("Sprout's Chronos cluster is changing")
        write_chronos_cluster_settings("/etc/chronos/chronos_cluster.conf",
                               cluster_view,
                               self.local_server)
        run_command("service chronos reload")

    def on_joining_cluster(self, cluster_view):
        _log.debug("This Sprout's Chronos is joining a Chronos cluster")
        self.on_cluster_changing(cluster_view)

    def on_new_cluster_config_ready(self, cluster_view):
        _log.debug("Started running Chronos resynchronization")
        run_command("service chronos resync")
        run_command("service chronos wait-sync")
        _log.debug("Finished running Chronos resynchronization")

    def on_stable_cluster(self, cluster_view):
        self.on_cluster_changing(cluster_view)
        issue_alarm(constants.CLEAR_CHRONOS_NOT_YET_CLUSTERED)
        _log.debug("Sprout Chronos cluster is stable again")

    def on_leaving_cluster(self, cluster_view):
        pass


<<<<<<< HEAD
def load_as_plugin(params):
    is_icscf_only = (run_command('. /etc/clearwater/config; [ "x$scscf" = "x0" ]') == 0)
    if not is_icscf_only:
        return SproutChronosPlugin(params)
=======
def load_as_plugin(local_server, local_site, remote_site):
    is_icscf_only = (subprocess.check_output('. /etc/clearwater/config && echo -n $scscf',
                                             shell=True,
                                             stderr=subprocess.STDOUT) == "0")
    if not is_icscf_only:
        _log.info("Loading the Sprout Chronos plugin")
        return SproutChronosPlugin(local_server, local_site, remote_site)
>>>>>>> b512f746
<|MERGE_RESOLUTION|>--- conflicted
+++ resolved
@@ -83,17 +83,10 @@
         pass
 
 
-<<<<<<< HEAD
 def load_as_plugin(params):
-    is_icscf_only = (run_command('. /etc/clearwater/config; [ "x$scscf" = "x0" ]') == 0)
-    if not is_icscf_only:
-        return SproutChronosPlugin(params)
-=======
-def load_as_plugin(local_server, local_site, remote_site):
     is_icscf_only = (subprocess.check_output('. /etc/clearwater/config && echo -n $scscf',
                                              shell=True,
                                              stderr=subprocess.STDOUT) == "0")
     if not is_icscf_only:
         _log.info("Loading the Sprout Chronos plugin")
-        return SproutChronosPlugin(local_server, local_site, remote_site)
->>>>>>> b512f746
+        return SproutChronosPlugin(params)