#! /bin/sh

# @file sprout.init.d
#
# Project Clearwater - IMS in the Cloud
# Copyright (C) 2013  Metaswitch Networks Ltd
#
# This program is free software: you can redistribute it and/or modify it
# under the terms of the GNU General Public License as published by the
# Free Software Foundation, either version 3 of the License, or (at your
# option) any later version, along with the "Special Exception" for use of
# the program along with SSL, set forth below. This program is distributed
# in the hope that it will be useful, but WITHOUT ANY WARRANTY;
# without even the implied warranty of MERCHANTABILITY or FITNESS FOR
# A PARTICULAR PURPOSE.  See the GNU General Public License for more
# details. You should have received a copy of the GNU General Public
# License along with this program.  If not, see
# <http://www.gnu.org/licenses/>.
#
# The author can be reached by email at clearwater@metaswitch.com or by
# post at Metaswitch Networks Ltd, 100 Church St, Enfield EN2 6BQ, UK
#
# Special Exception
# Metaswitch Networks Ltd  grants you permission to copy, modify,
# propagate, and distribute a work formed by combining OpenSSL with The
# Software, or a work derivative of such a combination, even if such
# copying, modification, propagation, or distribution would otherwise
# violate the terms of the GPL. You must comply with the GPL in all
# respects for all of the code used other than OpenSSL.
# "OpenSSL" means OpenSSL toolkit software distributed by the OpenSSL
# Project and licensed under the OpenSSL Licenses, or a work based on such
# software and licensed under the OpenSSL Licenses.
# "OpenSSL Licenses" means the OpenSSL License and Original SSLeay License
# under which the OpenSSL Project distributes the OpenSSL toolkit software,
# as those licenses appear in the file LICENSE-OPENSSL.

### BEGIN INIT INFO
# Provides:          sprout
# Required-Start:    $remote_fs $syslog clearwater-infrastructure
# Required-Stop:     $remote_fs $syslog
# Default-Start:     2 3 4 5
# Default-Stop:      0 1 6
# Short-Description: Clearwater Sprout Node
# Description:       Clearwater Sprout SIP Router Node
### END INIT INFO

# Author: Mike Evans <mike.evans@metaswitch.com>
#
# Please remove the "Author" lines above and replace them
# with your own name if you copy and modify this script.

# Do NOT "set -e"

# PATH should only include /usr/* if it runs after the mountnfs.sh script
PATH=/sbin:/usr/sbin:/bin:/usr/bin
DESC="Sprout SIP Router"
NAME=sprout
EXECNAME=sprout
PIDFILE=/var/run/$NAME.pid
DAEMON=/usr/share/clearwater/bin/sprout
HOME=/etc/clearwater
log_directory=/var/log/$NAME

# Exit if the package is not installed
[ -x "$DAEMON" ] || exit 0

# Read configuration variable file if it is present
#[ -r /etc/default/$NAME ] && . /etc/default/$NAME

# Load the VERBOSE setting and other rcS variables
. /lib/init/vars.sh

# Define LSB log_* functions.
# Depend on lsb-base (>= 3.2-14) to ensure that this file is present
# and status_of_proc is working.
. /lib/lsb/init-functions

#
# Function to pull in settings prior to starting the daemon
#
get_settings()
{
        # Set up defaults and then pull in the settings for this node.
        sas_server=0.0.0.0
        sprout_rr_level="pcscf"
        . /etc/clearwater/config

        # Set up a default cluster_settings file if it does not exist.
        [ -f /etc/clearwater/cluster_settings ] || echo "servers=$local_ip:11211" > /etc/clearwater/cluster_settings

        # If the remote cluster settings file exists then start sprout with geo-redundancy enabled
        [ -f /etc/clearwater/remote_cluster_settings ] && remote_memstore_arg="--remote-memstore /etc/clearwater/remote_cluster_settings"

        # Set up defaults for user settings then pull in any overrides.
        # Sprout uses blocking look-up services, so must run multi-threaded.
        num_pjsip_threads=1
        num_worker_threads=$(($(grep processor /proc/cpuinfo | wc -l) * 50))
        log_level=2
        authentication=Y
        [ -r /etc/clearwater/user_settings ] && . /etc/clearwater/user_settings

        # Work out which features are enabled.
        ENUM_FILE_ENABLED=Y
        MMTEL_SERVICES_ENABLED=Y
        if [ -d /etc/clearwater/features.d ]
        then
          for file in $(find /etc/clearwater/features.d -type f)
          do
            [ -r $file ] && . $file
          done
        fi

        if [ $ENUM_FILE_ENABLED = Y ]
        then
          [ -z "$enum_server" ] || enum_server_arg="--enum $enum_server"
          [ -z "$enum_suffix" ] || enum_suffix_arg="--enum-suffix $enum_suffix"
          [ -z "$enum_file" ] || enum_file_arg="--enum-file $enum_file"
        fi

        if [ $MMTEL_SERVICES_ENABLED = Y ]
        then
          [ -z "$xdms_hostname" ] || xdms_hostname_arg="--xdms $xdms_hostname"
        fi

        [ "$authentication" != "Y" ] || authentication_arg="--authentication"
        [ -z "$icscf_uri" ] || icscf_uri_arg="--icscf $icscf_uri"
}

#
# Function that starts the daemon/service
#
do_start()
{
        # Return
        #   0 if daemon has been started
        #   1 if daemon was already running
        #   2 if daemon could not be started
        start-stop-daemon --start --quiet --pidfile $PIDFILE --exec $DAEMON --test > /dev/null \
                || return 1

        # daemon is not running, so attempt to start it.
        export LD_LIBRARY_PATH=/usr/share/clearwater/lib
        ulimit -Hn 1000000
        ulimit -Sn 1000000
        ulimit -c unlimited
        # enable gdb to dump a parent sprout process's stack
        echo 0 > /proc/sys/kernel/yama/ptrace_scope
        get_settings
        DAEMON_ARGS="--system $NAME@$public_hostname
                     --domain $home_domain
                     --localhost $local_ip
                     --public-host $local_ip
                     --sprout-domain $sprout_hostname
                     --alias $sprout_hostname
                     --trusted-port 5054
                     --realm $home_domain
                     --memstore /etc/clearwater/cluster_settings
                     $remote_memstore_arg
                     --hss $hs_hostname
                     $xdms_hostname_arg
                     $enum_server_arg
                     $enum_suffix_arg
                     $enum_file_arg
                     $icscf_uri_arg
                     --sas $sas_server
                     --pjsip-threads $num_pjsip_threads
                     --worker-threads $num_worker_threads
<<<<<<< HEAD
                     --record-routing-model $sprout_rr_level
=======
                     $authentication_arg
>>>>>>> 588a6ae6
                     -a $log_directory
                     -F $log_directory
                     -L $log_level"

        if [ ! -z $reg_max_expires ]
        then
          DAEMON_ARGS="$DAEMON_ARGS --reg-max-expires $reg_max_expires"
        fi

        start-stop-daemon --start --quiet --background --make-pidfile --pidfile $PIDFILE --exec $DAEMON --chuid $NAME --chdir $HOME -- $DAEMON_ARGS \
                || return 2
        # Add code here, if necessary, that waits for the process to be ready
        # to handle requests from services started subsequently which depend
        # on this one.  As a last resort, sleep for some time.
}

#
# Function that stops the daemon/service
#
do_stop()
{
        # Return
        #   0 if daemon has been stopped
        #   1 if daemon was already stopped
        #   2 if daemon could not be stopped
        #   other if a failure occurred
        start-stop-daemon --stop --quiet --retry=TERM/30/KILL/5 --pidfile $PIDFILE --name $EXECNAME
        RETVAL="$?"
        [ "$RETVAL" = 2 ] && return 2
        # Wait for children to finish too if this is a daemon that forks
        # and if the daemon is only ever run from this initscript.
        # If the above conditions are not satisfied then add some other code
        # that waits for the process to drop all resources that could be
        # needed by services started subsequently.  A last resort is to
        # sleep for some time.
        #start-stop-daemon --stop --quiet --oknodo --retry=0/30/KILL/5 --exec $DAEMON
        [ "$?" = 2 ] && return 2
        # Many daemons don't delete their pidfiles when they exit.
        rm -f $PIDFILE
        return "$RETVAL"
}

#
# Function that aborts the daemon/service
#
# This is very similar to do_stop except it sends SIGABRT to dump a core file
# and waits longer for it to complete.
#
do_abort()
{
        # Return
        #   0 if daemon has been stopped
        #   1 if daemon was already stopped
        #   2 if daemon could not be stopped
        #   other if a failure occurred
        start-stop-daemon --stop --quiet --retry=ABRT/60/KILL/5 --pidfile $PIDFILE --name $EXECNAME
        RETVAL="$?"
        [ "$RETVAL" = 2 ] && return 2
        # Many daemons don't delete their pidfiles when they exit.
        rm -f $PIDFILE
        return "$RETVAL"
}

#
# Function that sends a SIGHUP to the daemon/service
#
do_reload() {
        #
        # If the daemon can reload its configuration without
        # restarting (for example, when it is sent a SIGHUP),
        # then implement that here.
        #
        start-stop-daemon --stop --signal 1 --quiet --pidfile $PIDFILE --name $EXECNAME
        return 0
}

# There should only be at most one sprout process, and it should be the one in /var/run/sprout.pid.
# Sanity check this, and kill and log any leaked ones.
if [ -f $PIDFILE ] ; then
  leaked_pids=$(pgrep -f "^$DAEMON" | grep -v $(cat $PIDFILE))
else
  leaked_pids=$(pgrep -f "^$DAEMON")
fi
if [ -n "$leaked_pids" ] ; then
  for pid in $leaked_pids ; do
    logger -p daemon.error -t $NAME Found leaked sprout $pid \(correct is $(cat $PIDFILE)\) - killing $pid
    kill -9 $pid
  done
fi

case "$1" in
  start)
        [ "$VERBOSE" != no ] && log_daemon_msg "Starting $DESC" "$NAME"
        do_start
        case "$?" in
                0|1) [ "$VERBOSE" != no ] && log_end_msg 0 ;;
                2) [ "$VERBOSE" != no ] && log_end_msg 1 ;;
        esac
        ;;
  stop)
        [ "$VERBOSE" != no ] && log_daemon_msg "Stopping $DESC" "$NAME"
        do_stop
        case "$?" in
                0|1) [ "$VERBOSE" != no ] && log_end_msg 0 ;;
                2) [ "$VERBOSE" != no ] && log_end_msg 1 ;;
        esac
        ;;
  status)
        status_of_proc "$DAEMON" "$NAME" && exit 0 || exit $?
        ;;
  reload|force-reload)
        #
        # If do_reload() is not implemented then leave this commented out
        # and leave 'force-reload' as an alias for 'restart'.
        #
        do_reload
        ;;
  restart)
        #
        # If the "reload" option is implemented then remove the
        # 'force-reload' alias
        #
        log_daemon_msg "Restarting $DESC" "$NAME"
        do_stop
        case "$?" in
          0|1)
                do_start
                case "$?" in
                        0) log_end_msg 0 ;;
                        1) log_end_msg 1 ;; # Old process is still running
                        *) log_end_msg 1 ;; # Failed to start
                esac
                ;;
          *)
                # Failed to stop
                log_end_msg 1
                ;;
        esac
        ;;
  abort-restart)
        log_daemon_msg "Abort-Restarting $DESC" "$NAME"
        do_abort
        case "$?" in
          0|1)
                do_start
                case "$?" in
                        0) log_end_msg 0 ;;
                        1) log_end_msg 1 ;; # Old process is still running
                        *) log_end_msg 1 ;; # Failed to start
                esac
                ;;
          *)
                # Failed to stop
                log_end_msg 1
                ;;
        esac
        ;;
  *)
        #echo "Usage: $SCRIPTNAME {start|stop|restart|reload|force-reload}" >&2
        echo "Usage: $SCRIPTNAME {start|stop|status|restart|force-reload}" >&2
        exit 3
        ;;
esac

:<|MERGE_RESOLUTION|>--- conflicted
+++ resolved
@@ -165,11 +165,8 @@
                      --sas $sas_server
                      --pjsip-threads $num_pjsip_threads
                      --worker-threads $num_worker_threads
-<<<<<<< HEAD
                      --record-routing-model $sprout_rr_level
-=======
                      $authentication_arg
->>>>>>> 588a6ae6
                      -a $log_directory
                      -F $log_directory
                      -L $log_level"
