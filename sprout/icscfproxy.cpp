/**
 * @file icscfproxy.cpp  I-CSCF proxy class implementation
 *
 * Project Clearwater - IMS in the Cloud
 * Copyright (C) 2013  Metaswitch Networks Ltd
 *
 * Parts of this module were derived from GPL licensed PJSIP sample code
 * with the following copyrights.
 *   Copyright (C) 2008-2011 Teluu Inc. (http://www.teluu.com)
 *   Copyright (C) 2003-2008 Benny Prijono <benny@prijono.org>
 *
 * This program is free software: you can redistribute it and/or modify it
 * under the terms of the GNU General Public License as published by the
 * Free Software Foundation, either version 3 of the License, or (at your
 * option) any later version, along with the "Special Exception" for use of
 * the program along with SSL, set forth below. This program is distributed
 * in the hope that it will be useful, but WITHOUT ANY WARRANTY;
 * without even the implied warranty of MERCHANTABILITY or FITNESS FOR
 * A PARTICULAR PURPOSE.  See the GNU General Public License for more
 * details. You should have received a copy of the GNU General Public
 * License along with this program.  If not, see
 * <http://www.gnu.org/licenses/>.
 *
 * The author can be reached by email at clearwater@metaswitch.com or by
 * post at Metaswitch Networks Ltd, 100 Church St, Enfield EN2 6BQ, UK
 *
 * Special Exception
 * Metaswitch Networks Ltd  grants you permission to copy, modify,
 * propagate, and distribute a work formed by combining OpenSSL with The
 * Software, or a work derivative of such a combination, even if such
 * copying, modification, propagation, or distribution would otherwise
 * violate the terms of the GPL. You must comply with the GPL in all
 * respects for all of the code used other than OpenSSL.
 * "OpenSSL" means OpenSSL toolkit software distributed by the OpenSSL
 * Project and licensed under the OpenSSL Licenses, or a work based on such
 * software and licensed under the OpenSSL Licenses.
 * "OpenSSL Licenses" means the OpenSSL License and Original SSLeay License
 * under which the OpenSSL Project distributes the OpenSSL toolkit software,
 * as those licenses appear in the file LICENSE-OPENSSL.
 */


extern "C" {
#include <pjsip.h>
#include <pjlib-util.h>
#include <pjlib.h>
#include <stdint.h>
}


#include "log.h"
#include "pjutils.h"
#include "sasevent.h"
#include "analyticslogger.h"
#include "constants.h"
#include "basicproxy.h"
#include "icscfproxy.h"


/// Constructor.
ICSCFProxy::ICSCFProxy(pjsip_endpoint* endpt,
                       int port,
                       SIPResolver* sipresolver,
                       int priority,
                       HSSConnection* hss,
                       SCSCFSelector* scscf_selector) :
  BasicProxy(endpt, "mod-icscf", sipresolver, priority, false),
  _port(port),
  _hss(hss),
  _scscf_selector(scscf_selector)
{
}


/// Destructor.
ICSCFProxy::~ICSCFProxy()
{
}


/// Process received requests not absorbed by transaction layer.
pj_bool_t ICSCFProxy::on_rx_request(pjsip_rx_data* rdata)
{
  if (rdata->tp_info.transport->local_name.port == _port)
  {
    /// Request received on I-CSCF port, so process it.
    LOG_INFO("I-CSCF processing request");
    return BasicProxy::on_rx_request(rdata);
  }

  return PJ_FALSE;
}


/// Perform I-CSCF specific verification of incoming requests.
pj_status_t ICSCFProxy::verify_request(pjsip_rx_data *rdata)
{




  return BasicProxy::verify_request(rdata);
}


/// Utility method to create a UASTsx object for incoming requests.
BasicProxy::UASTsx* ICSCFProxy::create_uas_tsx()
{
  return (BasicProxy::UASTsx*)new ICSCFProxy::UASTsx(_hss, _scscf_selector, this);
}


ICSCFProxy::UASTsx::UASTsx(HSSConnection* hss,
                           SCSCFSelector* scscf_selector,
                           BasicProxy* proxy) :
  BasicProxy::UASTsx(proxy),
  _hss(hss),
  _scscf_selector(scscf_selector),
  _hss_rsp(),
  _attempted_scscfs()
{
}


ICSCFProxy::UASTsx::~UASTsx()
{
  LOG_DEBUG("ICSCFProxy::UASTsx destructor (%p)", this);
}


/// Initialise the UAS transaction object.
pj_status_t ICSCFProxy::UASTsx::init(pjsip_rx_data* rdata,
                                     pjsip_tx_data* tdata)
{
  // Do the BasicProxy initialization first.
  pj_status_t status = BasicProxy::UASTsx::init(rdata, tdata);

  pjsip_msg* msg = rdata->msg_info.msg;

  // Parse interesting parameters from the request for the later lookups.
  if (msg->line.req.method.id == PJSIP_REGISTER_METHOD)
  {
    // REGISTER request.
    LOG_DEBUG("I-CSCF initialize transaction for REGISTER request");
    _case = SessionCase::REGISTER;

    // Get the public identity from the To: header.
    pjsip_to_hdr* to_hdr = PJSIP_MSG_TO_HDR(msg);
    pjsip_uri* to_uri = (pjsip_uri*)pjsip_uri_get_uri(to_hdr->uri);
    _impu = PJUtils::public_id_from_uri(to_uri);

    // Get the private identity from the Authentication header, or generate
    // a default if there is no Authentication header or no username in the
    // header.
    pjsip_authorization_hdr* auth_hdr =
           (pjsip_authorization_hdr*)pjsip_msg_find_hdr(msg,
                                                        PJSIP_H_AUTHORIZATION,
                                                        NULL);
    if ((auth_hdr != NULL) &&
        (auth_hdr->credential.digest.username.slen != 0))
    {
      // Get the IMPI from the username.
      _impi = PJUtils::pj_str_to_string(&auth_hdr->credential.digest.username);
    }
    else
    {
      // Create a default IMPI from the IMPU by removing the sip: prefix.
      _impi = _impu.substr(4);
    }

    // Get the visted network identification if present.
    pjsip_generic_string_hdr* vn_hdr =
         (pjsip_generic_string_hdr*)pjsip_msg_find_hdr_by_name(msg,
                                                               &STR_P_V_N_I,
                                                               NULL);

    if (vn_hdr != NULL)
    {
      _visited_network = PJUtils::pj_str_to_string(&vn_hdr->hvalue);
    }

    // Work out what authorization type to use by looking at the expiry
    // values in the request.  (Use a default of 1 because if there is no
    // expires header or expires values in the contact headers this will
    // be a registration not a deregistration.)
    _auth_type = (PJUtils::max_expires(msg, 1) > 0) ? "REG" :
                                                      "DEREG";
  }
  else
  {
    // Non-register request.
    LOG_DEBUG("I-CSCF initialize transaction for non-REGISTER request");

    // Check for a route header containing the orig parameter;
    pjsip_route_hdr* route = rdata->msg_info.route;

    if ((route != NULL) &&
        (pjsip_param_find(&((pjsip_sip_uri*)route->name_addr.uri)->other_param,
                          &STR_ORIG) != NULL))
    {
      // Originating request.
      LOG_DEBUG("Originating request");
      _case = SessionCase::ORIGINATING;
      _impu = PJUtils::public_id_from_uri(PJUtils::orig_served_user(tdata->msg));
    }
    else
    {
      // Terminating request.
      LOG_DEBUG("Terminating request");
      _case = SessionCase::TERMINATING;
      _impu = PJUtils::public_id_from_uri(PJUtils::term_served_user(tdata->msg));
    }
    _auth_type = "";
  }

  return status;
}


/// Calculate targets for incoming requests by querying HSS.
int ICSCFProxy::UASTsx::calculate_targets(pjsip_tx_data* tdata)
{
  int status_code = PJSIP_SC_OK;

  if (_case == SessionCase::REGISTER)
  {
    // REGISTER request.
    LOG_DEBUG("I-CSCF calculate target for REGISTER request");

    // Do the HSS user registration status query.
    std::string scscf;
    status_code = registration_status_query(_impi,
                                            _impu,
                                            _visited_network,
                                            _auth_type,
                                            scscf);


    if (status_code == PJSIP_SC_OK)
    {
      // Found a suitable S-CSCF, so add a target with this S-CSCF as the
      // Request-URI.
      LOG_DEBUG("Route REGISTER to S-CSCF %s", scscf.c_str());
      Target* target = new Target;
      target->uri = PJUtils::uri_from_string(scscf, _req->pool);
      add_target(target);

      // Add the S-CSCF to the list of attempted S-CSCFs.
      _attempted_scscfs.push_back(scscf);

      // Don't add a P-User-Database header - as per 5.3.1.2/TS24.229 Note 3
      // this can only be added if we have local configuration that the S-CSCF
      // can process P-User-Database.
    }
  }
  else
  {
    // Non-register request.
    LOG_DEBUG("I-CSCF - calculate target for non-REGISTER request");

    // Remove P-Profile-Key header if present.
    PJUtils::remove_hdr(tdata->msg, &STR_P_PROFILE_KEY);

    std::string scscf;

    if (_case == SessionCase::ORIGINATING)
    {
      // Do originating request specific processing.
      status_code = location_query(_impu, true, _auth_type, scscf);
    }
    else
    {
      // Do terminating request specific processing.
      status_code = location_query(_impu, false, _auth_type, scscf);
    }

    if (status_code == PJSIP_SC_OK)
    {
      // Found a suitable S-CSCF, so add a target with a Route URI.
      LOG_DEBUG("Route Non-REGISTER to S-CSCF %s", scscf.c_str());
      Target* target = new Target;
      pjsip_sip_uri* route_uri =
               (pjsip_sip_uri*)PJUtils::uri_from_string(scscf, _req->pool);
      route_uri->lr_param = 1;
      if (_case == SessionCase::ORIGINATING)
      {
        // Add the "orig" parameter.
        pjsip_param* p = PJ_POOL_ALLOC_T(tdata->pool, pjsip_param);
        pj_strdup(tdata->pool, &p->name, &STR_ORIG);
        p->value.slen = 0;
        pj_list_insert_after(&route_uri->other_param, p);
      }
      target->paths.push_back((pjsip_uri*)route_uri);
      add_target(target);

      // Add the S-CSCF to the list of attempted S-CSCFs.
      _attempted_scscfs.push_back(scscf);
    }
  }

  return status_code;
}


/// Handles the best final response, once all final responses have been received
/// from all forked INVITEs.
void ICSCFProxy::UASTsx::on_final_response()
{
  if (_tsx != NULL)
  {
    bool retried = false;
    if (_best_rsp->msg->line.status.code >= 300)
    {
      // Request rejected, see if we can/should do a retry.
      retried = retry_request(_best_rsp->msg->line.status.code);
    }

    if (!retried)
    {
      // Send the final response.
      BasicProxy::UASTsx::on_final_response();
    }
  }
}


/// Retry the request to an alternate S-CSCF if possible.
bool ICSCFProxy::UASTsx::retry_request(int rsp_status)
{
  bool retry = false;

  if (_case == SessionCase::REGISTER)
  {
    // Check whether conditions are satisfied for retrying a REGISTER (see
    // 5.3.1.3/TS24.229).
    LOG_DEBUG("Check retry conditions for REGISTER request, status code = %d",
              rsp_status);
    if (((rsp_status > 300) && (rsp_status <= 399)) ||
        (rsp_status == PJSIP_SC_REQUEST_TIMEOUT) ||
        (rsp_status == PJSIP_SC_TEMPORARILY_UNAVAILABLE))
    {
      if (!_hss_rsp._queried_caps)
      {
      // Can do a retry (we support service restoration, so integrity-protected
      // settings in Authorization header are immaterial).
      LOG_DEBUG("Attempt retry for REGISTER request");
      _auth_type = "CAPAB";
      std::string scscf;
      int status_code = registration_status_query(_impi,
                                                  _impu,
                                                  _visited_network,
                                                  _auth_type,
                                                  scscf);

      if (status_code == PJSIP_SC_OK)
      {
        // REGISTER request, so set the S-CSCF as the Request-URI in the target.
        LOG_DEBUG("Retry REGISTER to %s", scscf.c_str());
        Target* target = new Target;
        target->uri = PJUtils::uri_from_string(scscf, _req->pool);
        add_target(target);

        // Add the S-CSCF to the list of attempted S-CSCFs.
        _attempted_scscfs.push_back(scscf);

        // Invoke the retry.
        process_tsx_request();

        retry = true;
      }
      }
    }
  }
  else
  {
    // Check whether conditions are satisfied for retrying a Non-REGISTER.
    LOG_DEBUG("Check retry conditions for Non-REGISTER request, status code = %d",
              rsp_status);
    if (rsp_status == PJSIP_SC_REQUEST_TIMEOUT)
    {
      if (!_hss_rsp._queried_caps)
      {
        // We don't have capabilities from the HSS yet, so do another query
        LOG_DEBUG("Attempt retry for non-REGISTER request");
        _auth_type = "CAPAB";
        std::string scscf;
        int status_code = location_query(_impu,
                                         (_case == SessionCase::ORIGINATING),
                                         _auth_type,
                                         scscf);

        if (status_code == PJSIP_SC_OK)
        {
          // We have another S-CSCF to try, so add it as a new target.
          // Set the S-CSCF as a route header in the target.
          LOG_DEBUG("Retry request to S-CSCF %s", scscf.c_str());
          Target* target = new Target;
          pjsip_sip_uri* route_uri =
                  (pjsip_sip_uri*)PJUtils::uri_from_string(scscf, _req->pool);
          route_uri->lr_param = 1;
          if (_case == SessionCase::ORIGINATING)
          {
            // Add the "orig" parameter.
            pjsip_param* p = PJ_POOL_ALLOC_T(_req->pool, pjsip_param);
            pj_strdup(_req->pool, &p->name, &STR_ORIG);
            p->value.slen = 0;
            pj_list_insert_after(&route_uri->other_param, p);
          }
          target->paths.push_back((pjsip_uri*)route_uri);
          add_target(target);

          // Add the S-CSCF to the list of attempted S-CSCFs.
          _attempted_scscfs.push_back(scscf);

          // Invoke the retry.
          process_tsx_request();

          retry = true;
        }
      }
    }
  }

  return retry;
}


/// Perform a registration status query to the HSS.
int ICSCFProxy::UASTsx::registration_status_query(const std::string& impi,
                                                  const std::string& impu,
                                                  const std::string& visited_network,
                                                  const std::string& auth_type,
                                                  std::string& scscf)
{
  int status_code = PJSIP_SC_OK;

  if (!_hss_rsp._queried_caps)
  {
    LOG_DEBUG("Perform UAR - impi %s, impu %s, vn %s, auth_type %s",
              impi.c_str(), impu.c_str(), visited_network.c_str(), auth_type.c_str());
<<<<<<< HEAD
    Json::Value* rsp = _hss->get_user_auth_status(impi,
                                                  impu,
                                                  visited_network,
                                                  auth_type,
                                                  trail());

    status_code = (rsp != NULL) ? parse_hss_response(*rsp, auth_type == "CAPAB") :
                                  PJSIP_SC_TEMPORARILY_UNAVAILABLE;
=======
    Json::Value* rsp = NULL;
    HTTPCode rc =_hss->get_user_auth_status(impi, 
                                            impu, 
                                            visited_network, 
                                            auth_type, 
                                            rsp, 
                                            trail());

    // Return a 480 response if the lookup times out, or the HSS returns
    // invalid information. If the HSS has returned a negative response,
    // then return a 403.
    if (rc != HTTP_OK)
    {
      status_code = PJSIP_SC_TEMPORARILY_UNAVAILABLE;

      if (rc == HTTP_NOT_FOUND || rc == HTTP_FORBIDDEN)
      {
        status_code = PJSIP_SC_FORBIDDEN;
      }
    }
    else
    {
      status_code = (rsp != NULL) ? parse_hss_response(*rsp) :
                                    PJSIP_SC_TEMPORARILY_UNAVAILABLE;
    }
    
>>>>>>> 723bceb3
    delete rsp;
  }

  if (status_code == PJSIP_SC_OK)
  {
    if (!_hss_rsp._scscf.empty())
    {
      // Received a specific S-CSCF from the HSS, so use it.
      scscf = _hss_rsp._scscf;
    }
    else if (_hss_rsp._queried_caps)
    {
      // Queried capabilities from the HSS, so select a suitable S-CSCF.
      scscf = _scscf_selector->get_scscf(_hss_rsp._mandatory_caps,
                                         _hss_rsp._optional_caps,
                                         _attempted_scscfs);
    }

    if (scscf.empty())
    {
      // Failed to select an S-CSCF providing all the mandatory parameters,
      // so return 600 Busy Everywhere response.
      status_code = PJSIP_SC_BUSY_EVERYWHERE;
    }
  }

  if (status_code == PJSIP_SC_NOT_FOUND)
  {
    // Convert 404 Not Found to 403 Forbidden for registration status query.
    status_code = PJSIP_SC_FORBIDDEN;
  }

  return status_code;
}


/// Perform a location query to the HSS.
int ICSCFProxy::UASTsx::location_query(const std::string& impu,
                                       bool originating,
                                       const std::string& auth_type,
                                       std::string& scscf)
{
  int status_code = PJSIP_SC_OK;

  if (!_hss_rsp._queried_caps)
  {
    LOG_DEBUG("Perform LIR - impu %s, originating %s, auth_type %s",
              impu.c_str(),
              (originating) ? "true" : "false",
              (auth_type != "") ? auth_type.c_str() : "None");
    Json::Value* rsp = NULL;
    HTTPCode rc =_hss->get_location_data(impu,
                                         originating, 
                                         auth_type, 
                                         rsp, 
                                         trail());

    // Return a 480 response if the lookup times out, or the HSS returns 
    // invalid information. If the subscriber doesn't exist then return 
    // 404. 
    if (rc != HTTP_OK)
    {
      status_code = PJSIP_SC_TEMPORARILY_UNAVAILABLE;
      
      if (rc == HTTP_NOT_FOUND)
      {
        status_code = PJSIP_SC_NOT_FOUND;
      } 
    }
    else
    {
      status_code = (rsp != NULL) ? parse_hss_response(*rsp) :
                                    PJSIP_SC_TEMPORARILY_UNAVAILABLE;
    }

<<<<<<< HEAD
    status_code = (rsp != NULL) ? parse_hss_response(*rsp, auth_type == "CAPAB") :
                                  PJSIP_SC_TEMPORARILY_UNAVAILABLE;
=======
>>>>>>> 723bceb3
    delete rsp;
  }

  if (status_code == PJSIP_SC_OK)
  {
    if (!_hss_rsp._scscf.empty())
    {
      // Received a specific S-CSCF from the HSS, so use it.
      scscf = _hss_rsp._scscf;
    }
    else if (_hss_rsp._queried_caps)
    {
      // Queried capabilities from the HSS, so select a suitable S-CSCF.
      scscf = _scscf_selector->get_scscf(_hss_rsp._mandatory_caps,
                                         _hss_rsp._optional_caps,
                                         _attempted_scscfs);
    }

    if (scscf.empty())
    {
      // Failed to select an S-CSCF providing all the mandatory parameters,
      // so return 600 Busy Everywhere response.
      LOG_DEBUG("No suitable S-CSCF");
      status_code = PJSIP_SC_BUSY_EVERYWHERE;
    }
  }

  return status_code;
}


int ICSCFProxy::UASTsx::parse_hss_response(Json::Value& rsp, bool queried_caps)
{
  int status_code = PJSIP_SC_OK;

  // Clear out any older response.
  _hss_rsp._queried_caps = false;
  _hss_rsp._mandatory_caps.clear();
  _hss_rsp._optional_caps.clear();
  _hss_rsp._scscf = "";

  if ((!rsp.isMember("result-code")) ||
      ((rsp["result-code"].asString() != "2001") &&
       (rsp["result-code"].asString() != "2002") &&
       (rsp["result-code"].asString() != "2003")))
  {
    // Error from HSS, so respond with 404 Not Found.  (This may be changed
    // to 403 Forbidden if request is a REGISTER.)
    status_code = PJSIP_SC_NOT_FOUND;
  }
  else
  {
    // Successful response from HSS, so parse it.
    if ((rsp.isMember("scscf")) &&
        (rsp["scscf"].isString()))
    {
      // Response specifies a S-CSCF, so select this as the target.
      LOG_DEBUG("HSS returned S-CSCF %s as target", rsp["scscf"].asCString());
      _hss_rsp._scscf = rsp["scscf"].asString();
    }

    if ((rsp.isMember("mandatory-capabilities")) &&
        (rsp["mandatory-capabilities"].isArray()) &&
        (rsp.isMember("optional-capabilities")) &&
        (rsp["optional-capabilities"].isArray()))
    {
      // Response specifies capabilities - we might have explicitly queried capabilities
      // or implicitly because there was no server assigned.
      LOG_DEBUG("HSS returned capabilities");
      queried_caps = true;
      if ((!parse_capabilities(rsp["mandatory-capabilities"], _hss_rsp._mandatory_caps)) ||
          (!parse_capabilities(rsp["optional-capabilities"], _hss_rsp._optional_caps)))
      {
        // Failed to parse capabilities, so reject with 480 response.
        LOG_WARNING("Malformed required capabilities returned by HSS for %s\n%s",
                    _impu.c_str(), rsp.toStyledString().c_str());
        status_code = PJSIP_SC_TEMPORARILY_UNAVAILABLE;
      }
    }
  }
  _hss_rsp._queried_caps = (status_code == PJSIP_SC_OK) ? queried_caps : false;

  return status_code;
}


bool ICSCFProxy::UASTsx::parse_capabilities(Json::Value& caps,
                                            std::vector<int>& parsed_caps)
{
  for (size_t ii = 0; ii < caps.size(); ++ii)
  {
    if (caps[(int)ii].isUInt())
    {
      parsed_caps.push_back(caps[(int)ii].asUInt());
    }
    else
    {
      return false;
    }
  }
  return true;
}

<|MERGE_RESOLUTION|>--- conflicted
+++ resolved
@@ -438,22 +438,13 @@
   {
     LOG_DEBUG("Perform UAR - impi %s, impu %s, vn %s, auth_type %s",
               impi.c_str(), impu.c_str(), visited_network.c_str(), auth_type.c_str());
-<<<<<<< HEAD
-    Json::Value* rsp = _hss->get_user_auth_status(impi,
-                                                  impu,
-                                                  visited_network,
-                                                  auth_type,
-                                                  trail());
-
-    status_code = (rsp != NULL) ? parse_hss_response(*rsp, auth_type == "CAPAB") :
-                                  PJSIP_SC_TEMPORARILY_UNAVAILABLE;
-=======
+
     Json::Value* rsp = NULL;
-    HTTPCode rc =_hss->get_user_auth_status(impi, 
-                                            impu, 
-                                            visited_network, 
-                                            auth_type, 
-                                            rsp, 
+    HTTPCode rc =_hss->get_user_auth_status(impi,
+                                            impu,
+                                            visited_network,
+                                            auth_type,
+                                            rsp,
                                             trail());
 
     // Return a 480 response if the lookup times out, or the HSS returns
@@ -473,8 +464,7 @@
       status_code = (rsp != NULL) ? parse_hss_response(*rsp) :
                                     PJSIP_SC_TEMPORARILY_UNAVAILABLE;
     }
-    
->>>>>>> 723bceb3
+
     delete rsp;
   }
 
@@ -527,34 +517,29 @@
               (auth_type != "") ? auth_type.c_str() : "None");
     Json::Value* rsp = NULL;
     HTTPCode rc =_hss->get_location_data(impu,
-                                         originating, 
-                                         auth_type, 
-                                         rsp, 
+                                         originating,
+                                         auth_type,
+                                         rsp,
                                          trail());
 
-    // Return a 480 response if the lookup times out, or the HSS returns 
-    // invalid information. If the subscriber doesn't exist then return 
-    // 404. 
+    // Return a 480 response if the lookup times out, or the HSS returns
+    // invalid information. If the subscriber doesn't exist then return
+    // 404.
     if (rc != HTTP_OK)
     {
       status_code = PJSIP_SC_TEMPORARILY_UNAVAILABLE;
-      
+
       if (rc == HTTP_NOT_FOUND)
       {
         status_code = PJSIP_SC_NOT_FOUND;
-      } 
+      }
     }
     else
     {
-      status_code = (rsp != NULL) ? parse_hss_response(*rsp) :
-                                    PJSIP_SC_TEMPORARILY_UNAVAILABLE;
-    }
-
-<<<<<<< HEAD
-    status_code = (rsp != NULL) ? parse_hss_response(*rsp, auth_type == "CAPAB") :
-                                  PJSIP_SC_TEMPORARILY_UNAVAILABLE;
-=======
->>>>>>> 723bceb3
+       status_code = (rsp != NULL) ? parse_hss_response(*rsp, auth_type == "CAPAB") :
+                                     PJSIP_SC_TEMPORARILY_UNAVAILABLE;
+    }
+
     delete rsp;
   }
 
