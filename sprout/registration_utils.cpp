--- conflicted
+++ resolved
@@ -189,11 +189,7 @@
        as_iter != as_list.end();
        as_iter++)
   {
-<<<<<<< HEAD
     if (third_party_reg_stats_tbls != NULL)
-=======
-    if (third_party_reg_stats_tables != NULL)
->>>>>>> 7cb947af
     {
       if (expires == 0)
       {
@@ -230,36 +226,9 @@
 
     third_party_register_failed(tsxdata->public_id, tsxdata->trail);
   }
-<<<<<<< HEAD
   
-  // printf("Expiry: %d, Is_initial_registration: %d\n", tsxdata->expires, tsxdata->is_initial_registration);
-  if (tsx->status_code == 200)
-  {  
-    if (third_party_reg_stats_tables != NULL)
-    {
-      if (tsxdata->expires == 0)
-      {
-        third_party_reg_stats_tables->de_reg_tbl->increment_successes();
-      }
-      else if (tsxdata->is_initial_registration)
-      {
-        third_party_reg_stats_tables->init_reg_tbl->increment_successes();
-      }
-      else
-      {
-        third_party_reg_stats_tables->re_reg_tbl->increment_successes();
-      }
-    }
-  }
-  else
-  // Count all failed registration attempts, not just ones that result in user
-  // being unsubscribed.
-=======
-
   if (third_party_reg_stats_tables != NULL)
->>>>>>> 7cb947af
-  {
-    // printf("Expiry: %d, Is_initial_registration: %d\n", tsxdata->expires, tsxdata->is_initial_registration);
+  {
     if (tsx->status_code == 200)
     {
       if (tsxdata->expires == 0)
