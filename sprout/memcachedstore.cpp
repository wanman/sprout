/**
 * @file memcachedstore.cpp Memcached-backed implementation of the registration data store.
 *
 * Project Clearwater - IMS in the Cloud
 * Copyright (C) 2013  Metaswitch Networks Ltd
 *
 * This program is free software: you can redistribute it and/or modify it
 * under the terms of the GNU General Public License as published by the
 * Free Software Foundation, either version 3 of the License, or (at your
 * option) any later version, along with the "Special Exception" for use of
 * the program along with SSL, set forth below. This program is distributed
 * in the hope that it will be useful, but WITHOUT ANY WARRANTY;
 * without even the implied warranty of MERCHANTABILITY or FITNESS FOR
 * A PARTICULAR PURPOSE.  See the GNU General Public License for more
 * details. You should have received a copy of the GNU General Public
 * License along with this program.  If not, see
 * <http://www.gnu.org/licenses/>.
 *
 * The author can be reached by email at clearwater@metaswitch.com or by
 * post at Metaswitch Networks Ltd, 100 Church St, Enfield EN2 6BQ, UK
 *
 * Special Exception
 * Metaswitch Networks Ltd  grants you permission to copy, modify,
 * propagate, and distribute a work formed by combining OpenSSL with The
 * Software, or a work derivative of such a combination, even if such
 * copying, modification, propagation, or distribution would otherwise
 * violate the terms of the GPL. You must comply with the GPL in all
 * respects for all of the code used other than OpenSSL.
 * "OpenSSL" means OpenSSL toolkit software distributed by the OpenSSL
 * Project and licensed under the OpenSSL Licenses, or a work based on such
 * software and licensed under the OpenSSL Licenses.
 * "OpenSSL Licenses" means the OpenSSL License and Original SSLeay License
 * under which the OpenSSL Project distributes the OpenSSL toolkit software,
 * as those licenses appear in the file LICENSE-OPENSSL.
 */


// Common STL includes.
#include <cassert>
#include <vector>
#include <map>
#include <set>
#include <list>
#include <queue>
#include <string>
#include <iostream>
#include <sstream>
#include <fstream>
#include <iomanip>
#include <algorithm>
#include <time.h>

#include "log.h"
#include "utils.h"
<<<<<<< HEAD
#include "memcachedstoreupdater.h"
=======
#include "memcachedstorefactory.h"
#include "updater.h"
>>>>>>> 6b592a2f
#include "memcachedstoreview.h"
#include "memcachedstore.h"


<<<<<<< HEAD
/// MemcachedStore constructor
///
/// @param binary       Set to true to use binary memcached protocol, false to
///                     use ASCII protocol.
/// @param config_file  File name (including directory path) of the configuration
///                     file.
MemcachedStore::MemcachedStore(bool binary,
                               const std::string& config_file) :
=======

/// Create a new store object, using the memcached implementation.
RegData::Store* create_memcached_store(bool binary,                    ///< use binary protocol?
                                       const std::string& config_file) ///< configuration file for cluster settings
{
  return new MemcachedStore(binary, config_file);
}

/// Destroy a store object which used the memcached implementation.
void destroy_memcached_store(RegData::Store* store)
{
  delete (RegData::MemcachedStore*)store;
}

MemcachedStore::MemcachedStore(bool binary,                      ///< use binary protocol?
                               const std::string& config_file) : ///< configuration file for cluster settings
  _config_file(config_file),
>>>>>>> 6b592a2f
  _updater(NULL),
  _replicas(2),
  _vbuckets(128),
  _options(),
  _view_number(0),
  _servers(),
  _read_replicas(_vbuckets),
  _write_replicas(_vbuckets)
{
  // Create the thread local key for the per thread data.
  pthread_key_create(&_thread_local, MemcachedStore::cleanup_connection);

  // Create the lock for protecting the current view.
  pthread_rwlock_init(&_view_lock, NULL);

  // Set up the fixed options for memcached.  We use a very short connect
  // timeout because libmemcached tries to connect to all servers sequentially
  // during start-up, and if any are not up we don't want to wait for any
  // significant length of time.
  _options = "--CONNECT-TIMEOUT=10 --SUPPORT-CAS";
  _options += (binary) ? " --BINARY_PROTOCOL" : "";

<<<<<<< HEAD
  if (config_file != "")
  {
// LCOV_EXCL_START
    // Create an updater to keep the store configured appropriately.
    _updater = new MemcachedStoreUpdater(this, config_file);
// LCOV_EXCL_STOP
  }
=======
  // Create an updater to keep the store configured appropriately.
  _updater = new Updater<void, MemcachedStore>(this, std::mem_fun(&MemcachedStore::update_view));
>>>>>>> 6b592a2f
}

MemcachedStore::~MemcachedStore()
{
  // Destroy the updater (if it was created).
  delete _updater;

  // Clean up this thread's connection now, rather than waiting for
  // pthread_exit.  This is to support use by single-threaded code
  // (e.g., UTs), where pthread_exit is never called.
  connection* conn = (connection*)pthread_getspecific(_thread_local);
  if (conn != NULL)
  {
    pthread_setspecific(_thread_local, NULL);
    cleanup_connection(conn);
  }

  pthread_rwlock_destroy(&_view_lock);
}


// LCOV_EXCL_START - need real memcached to test


/// Set up a new view of the memcached cluster(s).  The view determines
/// how data is distributed around the cluster.
void MemcachedStore::new_view(const std::vector<std::string>& servers,
                              const std::vector<std::string>& new_servers)
{
  LOG_STATUS("Updating memcached store configuration");

  // Create a new view with the new server lists.
  MemcachedStoreView view(_vbuckets, _replicas);
  view.update(servers, new_servers);

  // Now copy the view so it can be accessed by the worker threads.
  pthread_rwlock_wrlock(&_view_lock);

  // Get the list of servers from the view.
  _servers = view.servers();

  // For each vbucket, get the list of read replicas and write replicas.
  for (int ii = 0; ii < _vbuckets; ++ii)
  {
    _read_replicas[ii] = view.read_replicas(ii);
    _write_replicas[ii] = view.write_replicas(ii);
  }

  // Update the view number as the last thing here, otherwise we could stall
  // other threads waiting for the lock.
  LOG_STATUS("Finished preparing new view, so flag that workers should switch to it");
  ++_view_number;

  pthread_rwlock_unlock(&_view_lock);
}


/// Gets the set of replicas to use for a read or write operation for the
/// specified key.
const std::vector<memcached_st*>& MemcachedStore::get_replicas(const std::string& key,
                                                               Op operation)
{
  MemcachedStore::connection* conn = (connection*)pthread_getspecific(_thread_local);
  if (conn == NULL)
  {
    // Create a new connection structure for this thread.
    conn = new MemcachedStore::connection;
    pthread_setspecific(_thread_local, conn);
    conn->view_number = 0;
  }

  if (conn->view_number != _view_number)
  {
    // Either the view has changed or has not yet been set up, so set up the
    // connection and replica structures for this thread.
    for (size_t ii = 0; ii < conn->st.size(); ++ii)
    {
      memcached_free(conn->st[ii]);
      conn->st[ii] = NULL;
    }
    pthread_rwlock_rdlock(&_view_lock);

    LOG_DEBUG("Set up new view %d for thread", _view_number);

    // Create a set of memcached_st's one per server.
    conn->st.resize(_servers.size());

    for (size_t ii = 0; ii < _servers.size(); ++ii)
    {
      // Create a new memcached_st for this server.
      std::string options = _options + " --SERVER=" + _servers[ii];
      LOG_DEBUG("Setting up server %d for connection %p (%s)", ii, conn, options.c_str());
      conn->st[ii] = memcached(options.c_str(), options.length());
      LOG_DEBUG("Set up connection %p to server %s", conn->st[ii], _servers[ii].c_str());

      // Switch to a longer connect timeout from here on.
      memcached_behavior_set(conn->st[ii], MEMCACHED_BEHAVIOR_CONNECT_TIMEOUT, 50);
    }

    conn->read_replicas.resize(_vbuckets);
    conn->write_replicas.resize(_vbuckets);

    // Now set up the read and write replica sets.
    for (int ii = 0; ii < _vbuckets; ++ii)
    {
      conn->read_replicas[ii].resize(_read_replicas[ii].size());
      for (size_t jj = 0; jj < _read_replicas[ii].size(); ++jj)
      {
        conn->read_replicas[ii][jj] = conn->st[_read_replicas[ii][jj]];
      }
      conn->write_replicas[ii].resize(_write_replicas[ii].size());
      for (size_t jj = 0; jj < _write_replicas[ii].size(); ++jj)
      {
        conn->write_replicas[ii][jj] = conn->st[_write_replicas[ii][jj]];
      }
    }

    // Flag that we are in sync with the latest view.
    conn->view_number = _view_number;

    pthread_rwlock_unlock(&_view_lock);
  }

  // Hash the key and convert the hash to a vbucket.
  int hash = memcached_generate_hash_value(key.data(), key.length(), MEMCACHED_HASH_MD5);
  int vbucket = hash & (_vbuckets - 1);
  LOG_DEBUG("Key %s hashes to vbucket %d via hash 0x%x", key.c_str(), vbucket, hash);

  return (operation == Op::READ) ? conn->read_replicas[vbucket] : conn->write_replicas[vbucket];
}


/// Called to clean up the thread local data for a thread using the MemcachedStore class.
void MemcachedStore::cleanup_connection(void* p)
{
  MemcachedStore::connection* conn = (MemcachedStore::connection*)p;

  for (size_t ii = 0; ii < conn->st.size(); ++ii)
  {
    memcached_free(conn->st[ii]);
  }

  delete conn;
}


/// Retrieve the data for a given namespace and key.
Store::Status MemcachedStore::get_data(const std::string& table,
                                       const std::string& key,
                                       std::string& data,
                                       uint64_t& cas)
{
  Store::Status status = Store::Status::OK;


  // Construct the fully qualified key.
  std::string fqkey = table + "\\" + key;
  const char* key_ptr = fqkey.data();
  const size_t key_len = fqkey.length();

  const std::vector<memcached_st*>& replicas = get_replicas(fqkey, Op::READ);
  LOG_DEBUG("%d read replicas for key %s", replicas.size(), fqkey.c_str());

  // Read from all replicas until we get a positive result.
  memcached_return_t rc = MEMCACHED_ERROR;
  memcached_result_st result;
  bool active_not_found = false;
  size_t failed_replicas = 0;
  size_t ii;
  for (ii = 0; ii < replicas.size(); ++ii)
  {
    // We must use memcached_mget because memcached_get does not retrieve CAS
    // values.
    LOG_DEBUG("Attempt to read from replica %d (connection %p)", ii, replicas[ii]);
    rc = memcached_mget(replicas[ii], &key_ptr, &key_len, 1);

    if (memcached_success(rc))
    {
      // memcached_mget command was successful, so retrieve the result.
      LOG_DEBUG("Fetch result");
      memcached_result_create(replicas[ii], &result);
      memcached_fetch_result(replicas[ii], &result, &rc);

      if (memcached_success(rc))
      {
        // Found a record, so exit the read loop.
        LOG_DEBUG("Found record on replica %d", ii);
        break;
      }
      else
      {
        // Free the result.
        memcached_result_free(&result);
      }
    }

    if (rc == MEMCACHED_NOTFOUND)
    {
      // Failed to find a record on an active replica.  Flag this so if we do
      // find data on a later replica we can reset the cas value returned to
      // zero to ensure a subsequent write will succeed.
      LOG_DEBUG("Read for %s on replica %d returned NOTFOUND", fqkey.c_str(), ii);
      active_not_found = true;
    }
    else
    {
      // Error from this node, so consider it inactive.
      LOG_DEBUG("Read for %s on replica %d returned error %d (%s)",
                fqkey.c_str(), ii, rc, memcached_strerror(replicas[ii], rc));
      ++failed_replicas;
    }
  }

  if (memcached_success(rc))
  {
    // Return the data and CAS value.  The CAS value is either set to the CAS
    // value from the result, or zero if an earlier active replica returned
    // NOT_FOUND.  This ensures that a subsequent set operation will succeed
    // on the earlier active replica.
    data.assign(memcached_result_value(&result), memcached_result_length(&result));
    cas = (active_not_found) ? 0 : memcached_result_cas(&result);

    // Free the result.
    memcached_result_free(&result);
  }
  else if (failed_replicas < replicas.size())
  {
    // At least one replica returned NOT_FOUND.
    LOG_DEBUG("At least one replica returned not found, so return NOT_FOUND");
    status = Store::Status::NOT_FOUND;
  }
  else
  {
    // All replicas returned an error, so log the error and return the failure.
    LOG_ERROR("Failed to read AoR data for %s from %d replicas",
              fqkey.c_str(), replicas.size());
    status = Store::Status::ERROR;
  }

  return status;
}


/// Update the data for the specified namespace and key.  Writes the data
/// atomically, so if the underlying data has changed since it was last
/// read, the update is rejected and this returns Store::Status::CONTENTION.
Store::Status MemcachedStore::set_data(const std::string& table,
                                       const std::string& key,
                                       const std::string& data,
                                       uint64_t cas,
                                       int expiry)
{
  Store::Status status = Store::Status::OK;

  // Construct the fully qualified key.
  std::string fqkey = table + "\\" + key;
  const char* key_ptr = fqkey.data();
  const size_t key_len = fqkey.length();

  const std::vector<memcached_st*>& replicas = get_replicas(fqkey, Op::WRITE);
  LOG_DEBUG("%d write replicas for key %s", replicas.size(), fqkey.c_str());

  int now = time(NULL);
  expiry += now;

  // First try to write the primary data record to the first responding
  // server.
  memcached_return_t rc = MEMCACHED_ERROR;
  size_t ii;
  for (ii = 0; ii < replicas.size(); ++ii)
  {
    LOG_DEBUG("Attempt conditional write to replica %d (connection %p), CAS = %ld",
              ii,
              replicas[ii],
              cas);

    if (cas == 0)
    {
      // New record, so attempt to add.  This will fail if someone else
      // gets there first.
      rc = memcached_add(replicas[ii],
                         key_ptr,
                         key_len,
                         data.data(),
                         data.length(),
                         expiry,
                         (uint32_t)expiry);
    }
    else
    {
      // This is an update to an existing record, so use memcached_cas
      // to make sure it is atomic.
      rc = memcached_cas(replicas[ii],
                         key_ptr,
                         key_len,
                         data.data(),
                         data.length(),
                         expiry,
                         (uint32_t)expiry,
                         cas);
    }

    if (memcached_success(rc))
    {
      LOG_DEBUG("Conditional write succeeded to replica %d", ii);
      break;
    }
    else
    {
      LOG_DEBUG("memcached_%s command for %s failed on replica %d, rc = %d (%s), expiry = %d",
                (cas == 0) ? "add" : "cas",
                fqkey.c_str(),
                ii,
                rc,
                memcached_strerror(replicas[ii], rc),
                expiry - now);

      if ((rc == MEMCACHED_NOTSTORED) ||
          (rc == MEMCACHED_DATA_EXISTS))
      {
        // A NOT_STORED or EXISTS response indicates a concurrent write failure,
        // so return this to the application immediately - don't go on to
        // other replicas.
        LOG_INFO("Contention writing data for %s to store", fqkey.c_str());
        status = Store::Status::DATA_CONTENTION;
        break;
      }
    }
  }

  if ((rc == MEMCACHED_SUCCESS) &&
      (ii < replicas.size()))
  {
    // Write has succeeded, so write unconditionally (and asynchronously)
    // to the replicas.
    for (size_t jj = ii + 1; jj < replicas.size(); ++jj)
    {
      LOG_DEBUG("Attempt unconditional write to replica %d", jj);
      memcached_behavior_set(replicas[jj], MEMCACHED_BEHAVIOR_NOREPLY, 1);
      memcached_set(replicas[jj],
                    key_ptr,
                    key_len,
                    data.data(),
                    data.length(),
                    expiry,
                    0);
      memcached_behavior_set(replicas[jj], MEMCACHED_BEHAVIOR_NOREPLY, 0);
    }
  }

  if ((!memcached_success(rc)) &&
      (rc != MEMCACHED_NOTSTORED) &&
      (rc != MEMCACHED_DATA_EXISTS))
  {
    LOG_ERROR("Failed to write data for %s to %d replicas",
              fqkey.c_str(), replicas.size());
    status = Store::Status::ERROR;
  }

  return status;
}

void MemcachedStore::update_view()
{
  // Read the memstore file.
  std::ifstream f(_config_file);
  std::vector<std::string> servers;
  std::vector<std::string> new_servers;

  if (f.is_open())
  {
    LOG_STATUS("Reloading memcached configuration from %s file", _config_file.c_str());
    while (f.good())
    {
      std::string line;
      getline(f, line);

      if (line.length() > 0)
      {
        // Read a non-blank line.
        std::vector<std::string> tokens;
        Utils::split_string(line, '=', tokens, 0, true);
        if (tokens.size() != 2)
        {
          LOG_ERROR("Malformed %s file", _config_file.c_str());
          break;
        }

        LOG_STATUS(" %s=%s", tokens[0].c_str(), tokens[1].c_str());

        if (tokens[0] == "servers")
        {
          // Found line defining servers.
          Utils::split_string(tokens[1], ',', servers, 0, true);
        }
        else if (tokens[0] == "new_servers")
        {
          // Found line defining new servers.
          Utils::split_string(tokens[1], ',', new_servers, 0, true);
        }
      }
    }
    f.close();

    if (servers.size() > 0)
    {
      LOG_DEBUG("Update memcached store");
      this->new_view(servers, new_servers);
    }
  }
  else
  {
    LOG_ERROR("Failed to open %s file", _config_file.c_str());
  }
}

// LCOV_EXCL_STOP
<<<<<<< HEAD
=======


/// Serialize the contents of an AoR.
std::string MemcachedStore::serialize_aor(MemcachedAoR* aor_data)
{
  std::ostringstream oss(std::ostringstream::out|std::ostringstream::binary);

  int num_bindings = aor_data->bindings().size();
  oss.write((const char *)&num_bindings, sizeof(int));

  for (AoR::Bindings::const_iterator i = aor_data->bindings().begin();
       i != aor_data->bindings().end();
       ++i)
  {
    oss << i->first << '\0';

    AoR::Binding* b = i->second;
    oss << b->_uri << '\0';
    oss << b->_cid << '\0';
    oss.write((const char *)&b->_cseq, sizeof(int));
    oss.write((const char *)&b->_expires, sizeof(int));
    oss.write((const char *)&b->_priority, sizeof(int));
    int num_params = b->_params.size();
    oss.write((const char *)&num_params, sizeof(int));
    for (std::list<std::pair<std::string, std::string> >::const_iterator i = b->_params.begin();
         i != b->_params.end();
         ++i)
    {
      oss << i->first << '\0' << i->second << '\0';
    }
    int num_path_hdrs = b->_path_headers.size();
    oss.write((const char *)&num_path_hdrs, sizeof(int));
    for (std::list<std::string>::const_iterator i = b->_path_headers.begin();
         i != b->_path_headers.end();
         ++i)
    {
      oss << *i << '\0';
    }
  }

  return oss.str();
}


/// Deserialize the contents of an AoR
MemcachedAoR* MemcachedStore::deserialize_aor(const std::string& s)
{
  std::istringstream iss(s, std::istringstream::in|std::istringstream::binary);

  MemcachedAoR* aor_data = new MemcachedAoR();
  int num_bindings;
  iss.read((char *)&num_bindings, sizeof(int));
  LOG_DEBUG("There are %d bindings", num_bindings);

  for (int ii = 0; ii < num_bindings; ++ii)
  {
    // Extract the binding identifier into a string.
    std::string binding_id;
    getline(iss, binding_id, '\0');

    AoR::Binding* b = aor_data->get_binding(binding_id);

    // Now extract the various fixed binding parameters.
    getline(iss, b->_uri, '\0');
    getline(iss, b->_cid, '\0');
    iss.read((char *)&b->_cseq, sizeof(int));
    iss.read((char *)&b->_expires, sizeof(int));
    iss.read((char *)&b->_priority, sizeof(int));

    int num_params;
    iss.read((char *)&num_params, sizeof(int));
    LOG_DEBUG("Binding has %d params", num_params);
    b->_params.resize(num_params);
    for (std::list<std::pair<std::string, std::string> >::iterator i = b->_params.begin();
         i != b->_params.end();
         ++i)
    {
      getline(iss, i->first, '\0');
      getline(iss, i->second, '\0');
      LOG_DEBUG("Read param %s = %s", i->first.c_str(), i->second.c_str());
    }

    int num_paths = 0;
    iss.read((char *)&num_paths, sizeof(int));
    b->_path_headers.resize(num_paths);
    LOG_DEBUG("Binding has %d paths", num_paths);
    for (std::list<std::string>::iterator i = b->_path_headers.begin();
         i != b->_path_headers.end();
         ++i)
    {
      getline(iss, *i, '\0');
      LOG_DEBUG("Read path %s", i->c_str());
    }
  }

  return aor_data;
}

} // namespace RegData
>>>>>>> 6b592a2f
<|MERGE_RESOLUTION|>--- conflicted
+++ resolved
@@ -52,17 +52,11 @@
 
 #include "log.h"
 #include "utils.h"
-<<<<<<< HEAD
-#include "memcachedstoreupdater.h"
-=======
-#include "memcachedstorefactory.h"
 #include "updater.h"
->>>>>>> 6b592a2f
 #include "memcachedstoreview.h"
 #include "memcachedstore.h"
 
 
-<<<<<<< HEAD
 /// MemcachedStore constructor
 ///
 /// @param binary       Set to true to use binary memcached protocol, false to
@@ -71,25 +65,7 @@
 ///                     file.
 MemcachedStore::MemcachedStore(bool binary,
                                const std::string& config_file) :
-=======
-
-/// Create a new store object, using the memcached implementation.
-RegData::Store* create_memcached_store(bool binary,                    ///< use binary protocol?
-                                       const std::string& config_file) ///< configuration file for cluster settings
-{
-  return new MemcachedStore(binary, config_file);
-}
-
-/// Destroy a store object which used the memcached implementation.
-void destroy_memcached_store(RegData::Store* store)
-{
-  delete (RegData::MemcachedStore*)store;
-}
-
-MemcachedStore::MemcachedStore(bool binary,                      ///< use binary protocol?
-                               const std::string& config_file) : ///< configuration file for cluster settings
   _config_file(config_file),
->>>>>>> 6b592a2f
   _updater(NULL),
   _replicas(2),
   _vbuckets(128),
@@ -112,18 +88,8 @@
   _options = "--CONNECT-TIMEOUT=10 --SUPPORT-CAS";
   _options += (binary) ? " --BINARY_PROTOCOL" : "";
 
-<<<<<<< HEAD
-  if (config_file != "")
-  {
-// LCOV_EXCL_START
-    // Create an updater to keep the store configured appropriately.
-    _updater = new MemcachedStoreUpdater(this, config_file);
-// LCOV_EXCL_STOP
-  }
-=======
   // Create an updater to keep the store configured appropriately.
   _updater = new Updater<void, MemcachedStore>(this, std::mem_fun(&MemcachedStore::update_view));
->>>>>>> 6b592a2f
 }
 
 MemcachedStore::~MemcachedStore()
@@ -541,105 +507,3 @@
 }
 
 // LCOV_EXCL_STOP
-<<<<<<< HEAD
-=======
-
-
-/// Serialize the contents of an AoR.
-std::string MemcachedStore::serialize_aor(MemcachedAoR* aor_data)
-{
-  std::ostringstream oss(std::ostringstream::out|std::ostringstream::binary);
-
-  int num_bindings = aor_data->bindings().size();
-  oss.write((const char *)&num_bindings, sizeof(int));
-
-  for (AoR::Bindings::const_iterator i = aor_data->bindings().begin();
-       i != aor_data->bindings().end();
-       ++i)
-  {
-    oss << i->first << '\0';
-
-    AoR::Binding* b = i->second;
-    oss << b->_uri << '\0';
-    oss << b->_cid << '\0';
-    oss.write((const char *)&b->_cseq, sizeof(int));
-    oss.write((const char *)&b->_expires, sizeof(int));
-    oss.write((const char *)&b->_priority, sizeof(int));
-    int num_params = b->_params.size();
-    oss.write((const char *)&num_params, sizeof(int));
-    for (std::list<std::pair<std::string, std::string> >::const_iterator i = b->_params.begin();
-         i != b->_params.end();
-         ++i)
-    {
-      oss << i->first << '\0' << i->second << '\0';
-    }
-    int num_path_hdrs = b->_path_headers.size();
-    oss.write((const char *)&num_path_hdrs, sizeof(int));
-    for (std::list<std::string>::const_iterator i = b->_path_headers.begin();
-         i != b->_path_headers.end();
-         ++i)
-    {
-      oss << *i << '\0';
-    }
-  }
-
-  return oss.str();
-}
-
-
-/// Deserialize the contents of an AoR
-MemcachedAoR* MemcachedStore::deserialize_aor(const std::string& s)
-{
-  std::istringstream iss(s, std::istringstream::in|std::istringstream::binary);
-
-  MemcachedAoR* aor_data = new MemcachedAoR();
-  int num_bindings;
-  iss.read((char *)&num_bindings, sizeof(int));
-  LOG_DEBUG("There are %d bindings", num_bindings);
-
-  for (int ii = 0; ii < num_bindings; ++ii)
-  {
-    // Extract the binding identifier into a string.
-    std::string binding_id;
-    getline(iss, binding_id, '\0');
-
-    AoR::Binding* b = aor_data->get_binding(binding_id);
-
-    // Now extract the various fixed binding parameters.
-    getline(iss, b->_uri, '\0');
-    getline(iss, b->_cid, '\0');
-    iss.read((char *)&b->_cseq, sizeof(int));
-    iss.read((char *)&b->_expires, sizeof(int));
-    iss.read((char *)&b->_priority, sizeof(int));
-
-    int num_params;
-    iss.read((char *)&num_params, sizeof(int));
-    LOG_DEBUG("Binding has %d params", num_params);
-    b->_params.resize(num_params);
-    for (std::list<std::pair<std::string, std::string> >::iterator i = b->_params.begin();
-         i != b->_params.end();
-         ++i)
-    {
-      getline(iss, i->first, '\0');
-      getline(iss, i->second, '\0');
-      LOG_DEBUG("Read param %s = %s", i->first.c_str(), i->second.c_str());
-    }
-
-    int num_paths = 0;
-    iss.read((char *)&num_paths, sizeof(int));
-    b->_path_headers.resize(num_paths);
-    LOG_DEBUG("Binding has %d paths", num_paths);
-    for (std::list<std::string>::iterator i = b->_path_headers.begin();
-         i != b->_path_headers.end();
-         ++i)
-    {
-      getline(iss, *i, '\0');
-      LOG_DEBUG("Read path %s", i->c_str());
-    }
-  }
-
-  return aor_data;
-}
-
-} // namespace RegData
->>>>>>> 6b592a2f
