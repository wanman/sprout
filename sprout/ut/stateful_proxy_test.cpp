--- conflicted
+++ resolved
@@ -3827,11 +3827,7 @@
   fakecurl_responses["http://localhost/impu/sip%3A6505551234%40homedomain"] =
                                 R"(<?xml version="1.0" encoding="UTF-8"?>
                                 <IMSSubscription><ServiceProfile>
-<<<<<<< HEAD
-                                <PublicIdentity><Identity>sip:6505551234@homedomain</Identity></PublicIdentity>
-=======
                                   <PublicIdentity><Identity>sip:6505551234@homedomain</Identity></PublicIdentity>
->>>>>>> fd8760aa
                                   <InitialFilterCriteria>
                                     <Priority>0</Priority>
                                     <TriggerPoint>
