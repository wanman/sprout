/**
 * @file handlers_test.cpp UT for Handlers module.
 *
 * Project Clearwater - IMS in the Cloud
 * Copyright (C) 2013  Metaswitch Networks Ltd
 *
 * This program is free software: you can redistribute it and/or modify it
 * under the terms of the GNU General Public License as published by the
 * Free Software Foundation, either version 3 of the License, or (at your
 * option) any later version, along with the "Special Exception" for use of
 * the program along with SSL, set forth below. This program is distributed
 * in the hope that it will be useful, but WITHOUT ANY WARRANTY;
 * without even the implied warranty of MERCHANTABILITY or FITNESS FOR
 * A PARTICULAR PURPOSE.  See the GNU General Public License for more
 * details. You should have received a copy of the GNU General Public
 * License along with this program.  If not, see
 * <http://www.gnu.org/licenses/>.
 *
 * The author can be reached by email at clearwater@metaswitch.com or by
 * post at Metaswitch Networks Ltd, 100 Church St, Enfield EN2 6BQ, UK
 *
 * Special Exception
 * Metaswitch Networks Ltd  grants you permission to copy, modify,
 * propagate, and distribute a work formed by combining OpenSSL with The
 * Software, or a work derivative of such a combination, even if such
 * copying, modification, propagation, or distribution would otherwise
 * violate the terms of the GPL. You must comply with the GPL in all
 * respects for all of the code used other than OpenSSL.
 * "OpenSSL" means OpenSSL toolkit software distributed by the OpenSSL
 * Project and licensed under the OpenSSL Licenses, or a work based on such
 * software and licensed under the OpenSSL Licenses.
 * "OpenSSL Licenses" means the OpenSSL License and Original SSLeay License
 * under which the OpenSSL Project distributes the OpenSSL toolkit software,
 * as those licenses appear in the file LICENSE-OPENSSL.
 */

#include "test_utils.hpp"
#include <curl/curl.h>

#include "mockhttpstack.hpp"
#include "handlers.h"
#include "gtest/gtest.h"
#include "basetest.hpp"
#include "regstore.h"
#include "chronosconnection.h"
#include "localstore.h"
#include "fakehssconnection.hpp"


using namespace std;

class ChronosHandlersTest : public BaseTest
{
  ChronosConnection* chronos_connection;
  LocalStore* local_data_store;
  RegStore* store;
  HSSConnection* fake_hss;

  MockHttpStack stack;
  MockHttpStack::Request* req;
  RegistrationTimeoutHandler::Config* chronos_config;

  RegistrationTimeoutHandler* handler;

  void SetUp()
  {
    chronos_connection = new ChronosConnection("localhost", "localhost:9888");
    local_data_store = new LocalStore();
    store = new RegStore(local_data_store, chronos_connection);
    fake_hss = new FakeHSSConnection();
    req = new MockHttpStack::Request(&stack, "/", "timers");
    chronos_config = new RegistrationTimeoutHandler::Config(store, store, fake_hss);
    handler = new RegistrationTimeoutHandler(*req, chronos_config);
  }

  void TearDown()
  {
    delete handler;
    delete chronos_config;
    delete req;
    delete fake_hss;
    delete store; store = NULL;
    delete local_data_store; local_data_store = NULL;
    delete chronos_connection; chronos_connection = NULL;
  }

};

TEST_F(ChronosHandlersTest, MainlineTest)
{
  std::string body = "{\"aor_id\": \"aor_id\", \"binding_id\": \"binding_id\"}";
  int status = handler->parse_response(body);

  ASSERT_EQ(status, 200);

  handler->handle_response();
}

TEST_F(ChronosHandlersTest, InvalidJSONTest)
{
  std::string body = "{\"aor_id\" \"aor_id\", \"binding_id\": \"binding_id\"}";
  int status = handler->parse_response(body);

  ASSERT_EQ(status, 400);
}

TEST_F(ChronosHandlersTest, MissingAorJSONTest)
{
  std::string body = "{\"binding_id\": \"binding_id\"}";
  int status = handler->parse_response(body);

  ASSERT_EQ(status, 400);
}

TEST_F(ChronosHandlersTest, MissingBindingJSONTest)
{
  std::string body = "{\"aor_id\": \"aor_id\"}";
  int status = handler->parse_response(body);

  ASSERT_EQ(status, 400);
}

<<<<<<< HEAD
class DeregistrationHandlerTest : public BaseTest
{
  ChronosConnection* chronos_connection;
  LocalStore* local_data_store;
  RegStore* store;
=======
class AuthTimeoutTest : public BaseTest
{
  ChronosConnection* chronos_connection;
  LocalStore* local_data_store;
  AvStore* store;
>>>>>>> e1e62126
  HSSConnection* fake_hss;

  MockHttpStack stack;
  MockHttpStack::Request* req;
<<<<<<< HEAD
  DeregistrationHandler::Config* deregistration_config;

  DeregistrationHandler* handler;

  void SetUp()
  {
    chronos_connection = new ChronosConnection("localhost");
    local_data_store = new LocalStore();
    store = new RegStore(local_data_store, chronos_connection);
    fake_hss = new FakeHSSConnection();
    req = new MockHttpStack::Request(&stack, "/", "registrations");
    deregistration_config = new DeregistrationHandler::Config(store, store, fake_hss, NULL);
    handler = new DeregistrationHandler(*req, deregistration_config);

    stack_data.sprout_cluster_domain = pj_str("all.the.sprouts");
    // The expiry tests require pjsip, so initialise for this test
    init_pjsip_logging(99, false, "");
    init_pjsip();
=======
  AuthTimeoutHandler::Config* chronos_config;

  AuthTimeoutHandler* handler;

  void SetUp()
  {
    chronos_connection = new ChronosConnection("localhost", "localhost:9888");
    local_data_store = new LocalStore();
    store = new AvStore(local_data_store);
    fake_hss = new FakeHSSConnection();
    req = new MockHttpStack::Request(&stack, "/", "authentication-timeout");
    chronos_config = new AuthTimeoutHandler::Config(store, fake_hss);
    handler = new AuthTimeoutHandler(*req, chronos_config);
>>>>>>> e1e62126
  }

  void TearDown()
  {
    delete handler;
<<<<<<< HEAD
    delete deregistration_config;
=======
    delete chronos_config;
>>>>>>> e1e62126
    delete req;
    delete fake_hss;
    delete store; store = NULL;
    delete local_data_store; local_data_store = NULL;
    delete chronos_connection; chronos_connection = NULL;
<<<<<<< HEAD
    term_pjsip();
  }

};

TEST_F(DeregistrationHandlerTest, AoRPrivateIdPairTest)
{
  std::string body = "{\"registrations\": [{\"primary-impu\": \"sip\:6505552001@homedomain\", \"impi\": \"6505552001\"}]}";
  int status = handler->parse_request(body);
  ASSERT_EQ(status, 200);

  handler->handle_request();
}

TEST_F(DeregistrationHandlerTest, AoROnlyTest)
{
  std::string body = "{\"registrations\": [{\"primary-impu\": \"sip:6505552001@homedomain\"}]}";
  int status = handler->parse_request(body);
  ASSERT_EQ(status, 200);

  handler->handle_request();
}

TEST_F(DeregistrationHandlerTest, AoRPrivateIdPairsTest)
{
  std::string body = "{\"registrations\": [{\"primary-impu\": \"sip\:6505552001@homedomain\", \"impi\": \"6505552001\"}, {\"primary-impu\": \"sip\:6505552002@homedomain\", \"impi\": \"6505552002\"}]}";
  int status = handler->parse_request(body);
  ASSERT_EQ(status, 200);

  handler->handle_request();
}

TEST_F(DeregistrationHandlerTest, AoRsOnlyTest)
{
  std::string body = "{\"registrations\": [{\"primary-impu\": \"sip\:6505552001@homedomain\"}, {\"primary-impu\": \"sip\:6505552002\"}]}";
  int status = handler->parse_request(body);
  ASSERT_EQ(status, 200);

  handler->handle_request();
}

TEST_F(DeregistrationHandlerTest, InvalidJSONTest)
{
  std::string body = "{[}";
  int status = handler->parse_request(body);
  EXPECT_TRUE(_log.contains("Failed to read data"));
  ASSERT_EQ(status, 400);
}

TEST_F(DeregistrationHandlerTest, MissingRegistrationsJSONTest)
{
  std::string body = "{\"primary-impu\": \"sip:6505552001@homedomain\", \"impi\": \"6505552001\"}}";
  int status = handler->parse_request(body);
  EXPECT_TRUE(_log.contains("Registrations not available in JSON"));
  ASSERT_EQ(status, 400);
}

TEST_F(DeregistrationHandlerTest, MissingPrimaryIMPUJSONTest)
{
  std::string body = "{\"registrations\": [{\"primary-imp\": \"sip:6505552001@homedomain\", \"impi\": \"6505552001\"}]}";
  int status = handler->parse_request(body);
  EXPECT_TRUE(_log.contains("Invalid JSON - registration doesn't contain primary-impu"));
=======
  }

};

TEST_F(AuthTimeoutTest, NonceTimedOut)
{
  std::string body = "{\"impu\": \"sip:test@example.com\", \"impi\": \"test@example.com\", \"nonce\": \"abcdef\"}";
  Json::Value json("{}");
  store->set_av("test@example.com", "abcdef", &json);
  int status = handler->handle_response(body);

  ASSERT_EQ(status, 200);
  ASSERT_EQ(NULL, store->get_av("test@example.com", "abcdef"));
}

TEST_F(AuthTimeoutTest, MainlineTest)
{
  std::string body = "{\"impu\": \"sip:test@example.com\", \"impi\": \"test@example.com\", \"nonce\": \"abcdef\"}";
  int status = handler->handle_response(body);

  ASSERT_EQ(status, 200);
}

TEST_F(AuthTimeoutTest, NoIMPU)
{
  std::string body = "{\"impi\": \"test@example.com\", \"nonce\": \"abcdef\"}";
  int status = handler->handle_response(body);

  ASSERT_EQ(status, 400);
}

TEST_F(AuthTimeoutTest, NoIMPI)
{
  std::string body = "{\"impu\": \"sip:test@example.com\", \"nonce\": \"abcdef\"}";
  int status = handler->handle_response(body);

  ASSERT_EQ(status, 400);
}

TEST_F(AuthTimeoutTest, NoNonce)
{
  std::string body = "{\"impu\": \"sip:test@example.com\", \"impi\": \"test@example.com\"}";
  int status = handler->handle_response(body);

  ASSERT_EQ(status, 400);
}

TEST_F(AuthTimeoutTest, BadJSON)
{
  std::string body = "{\"impu\" \"sip:test@example.com\", \"impi\": \"test@example.com\", \"nonce\": \"abcdef\"}";
  int status = handler->handle_response(body);

>>>>>>> e1e62126
  ASSERT_EQ(status, 400);
}<|MERGE_RESOLUTION|>--- conflicted
+++ resolved
@@ -49,7 +49,7 @@
 
 using namespace std;
 
-class ChronosHandlersTest : public BaseTest
+class RegistrationTimeoutHandlersTest : public BaseTest
 {
   ChronosConnection* chronos_connection;
   LocalStore* local_data_store;
@@ -86,7 +86,7 @@
 
 };
 
-TEST_F(ChronosHandlersTest, MainlineTest)
+TEST_F(RegistrationTimeoutHandlersTest, MainlineTest)
 {
   std::string body = "{\"aor_id\": \"aor_id\", \"binding_id\": \"binding_id\"}";
   int status = handler->parse_response(body);
@@ -96,7 +96,7 @@
   handler->handle_response();
 }
 
-TEST_F(ChronosHandlersTest, InvalidJSONTest)
+TEST_F(RegistrationTimeoutHandlersTest, InvalidJSONTest)
 {
   std::string body = "{\"aor_id\" \"aor_id\", \"binding_id\": \"binding_id\"}";
   int status = handler->parse_response(body);
@@ -104,7 +104,7 @@
   ASSERT_EQ(status, 400);
 }
 
-TEST_F(ChronosHandlersTest, MissingAorJSONTest)
+TEST_F(RegistrationTimeoutHandlersTest, MissingAorJSONTest)
 {
   std::string body = "{\"binding_id\": \"binding_id\"}";
   int status = handler->parse_response(body);
@@ -112,7 +112,7 @@
   ASSERT_EQ(status, 400);
 }
 
-TEST_F(ChronosHandlersTest, MissingBindingJSONTest)
+TEST_F(RegistrationTimeoutHandlersTest, MissingBindingJSONTest)
 {
   std::string body = "{\"aor_id\": \"aor_id\"}";
   int status = handler->parse_response(body);
@@ -120,24 +120,15 @@
   ASSERT_EQ(status, 400);
 }
 
-<<<<<<< HEAD
 class DeregistrationHandlerTest : public BaseTest
 {
   ChronosConnection* chronos_connection;
   LocalStore* local_data_store;
   RegStore* store;
-=======
-class AuthTimeoutTest : public BaseTest
-{
-  ChronosConnection* chronos_connection;
-  LocalStore* local_data_store;
-  AvStore* store;
->>>>>>> e1e62126
   HSSConnection* fake_hss;
 
   MockHttpStack stack;
   MockHttpStack::Request* req;
-<<<<<<< HEAD
   DeregistrationHandler::Config* deregistration_config;
 
   DeregistrationHandler* handler;
@@ -156,7 +147,90 @@
     // The expiry tests require pjsip, so initialise for this test
     init_pjsip_logging(99, false, "");
     init_pjsip();
-=======
+  }
+
+  void TearDown()
+  {
+    delete handler;
+    delete deregistration_config;
+    delete req;
+    delete fake_hss;
+    delete store; store = NULL;
+    delete local_data_store; local_data_store = NULL;
+    delete chronos_connection; chronos_connection = NULL;
+    term_pjsip();
+  }
+};
+
+TEST_F(DeregistrationHandlerTest, AoRPrivateIdPairTest)
+{
+  std::string body = "{\"registrations\": [{\"primary-impu\": \"sip\:6505552001@homedomain\", \"impi\": \"6505552001\"}]}";
+  int status = handler->parse_request(body);
+  ASSERT_EQ(status, 200);
+
+  handler->handle_request();
+}
+
+TEST_F(DeregistrationHandlerTest, AoROnlyTest)
+{
+  std::string body = "{\"registrations\": [{\"primary-impu\": \"sip:6505552001@homedomain\"}]}";
+  int status = handler->parse_request(body);
+  ASSERT_EQ(status, 200);
+
+  handler->handle_request();
+}
+
+TEST_F(DeregistrationHandlerTest, AoRPrivateIdPairsTest)
+{
+  std::string body = "{\"registrations\": [{\"primary-impu\": \"sip\:6505552001@homedomain\", \"impi\": \"6505552001\"}, {\"primary-impu\": \"sip\:6505552002@homedomain\", \"impi\": \"6505552002\"}]}";
+  int status = handler->parse_request(body);
+  ASSERT_EQ(status, 200);
+
+  handler->handle_request();
+}
+
+TEST_F(DeregistrationHandlerTest, AoRsOnlyTest)
+{
+  std::string body = "{\"registrations\": [{\"primary-impu\": \"sip\:6505552001@homedomain\"}, {\"primary-impu\": \"sip\:6505552002\"}]}";
+  int status = handler->parse_request(body);
+  ASSERT_EQ(status, 200);
+
+  handler->handle_request();
+}
+
+TEST_F(DeregistrationHandlerTest, InvalidJSONTest)
+{
+  std::string body = "{[}";
+  int status = handler->parse_request(body);
+  EXPECT_TRUE(_log.contains("Failed to read data"));
+  ASSERT_EQ(status, 400);
+}
+
+TEST_F(DeregistrationHandlerTest, MissingRegistrationsJSONTest)
+{
+  std::string body = "{\"primary-impu\": \"sip:6505552001@homedomain\", \"impi\": \"6505552001\"}}";
+  int status = handler->parse_request(body);
+  EXPECT_TRUE(_log.contains("Registrations not available in JSON"));
+  ASSERT_EQ(status, 400);
+}
+
+TEST_F(DeregistrationHandlerTest, MissingPrimaryIMPUJSONTest)
+{
+  std::string body = "{\"registrations\": [{\"primary-imp\": \"sip:6505552001@homedomain\", \"impi\": \"6505552001\"}]}";
+  int status = handler->parse_request(body);
+  EXPECT_TRUE(_log.contains("Invalid JSON - registration doesn't contain primary-impu"));
+  ASSERT_EQ(status, 400);
+}
+
+class AuthTimeoutTest : public BaseTest
+{
+  ChronosConnection* chronos_connection;
+  LocalStore* local_data_store;
+  AvStore* store;
+  HSSConnection* fake_hss;
+
+  MockHttpStack stack;
+  MockHttpStack::Request* req;
   AuthTimeoutHandler::Config* chronos_config;
 
   AuthTimeoutHandler* handler;
@@ -170,86 +244,17 @@
     req = new MockHttpStack::Request(&stack, "/", "authentication-timeout");
     chronos_config = new AuthTimeoutHandler::Config(store, fake_hss);
     handler = new AuthTimeoutHandler(*req, chronos_config);
->>>>>>> e1e62126
   }
 
   void TearDown()
   {
     delete handler;
-<<<<<<< HEAD
-    delete deregistration_config;
-=======
     delete chronos_config;
->>>>>>> e1e62126
     delete req;
     delete fake_hss;
     delete store; store = NULL;
     delete local_data_store; local_data_store = NULL;
     delete chronos_connection; chronos_connection = NULL;
-<<<<<<< HEAD
-    term_pjsip();
-  }
-
-};
-
-TEST_F(DeregistrationHandlerTest, AoRPrivateIdPairTest)
-{
-  std::string body = "{\"registrations\": [{\"primary-impu\": \"sip\:6505552001@homedomain\", \"impi\": \"6505552001\"}]}";
-  int status = handler->parse_request(body);
-  ASSERT_EQ(status, 200);
-
-  handler->handle_request();
-}
-
-TEST_F(DeregistrationHandlerTest, AoROnlyTest)
-{
-  std::string body = "{\"registrations\": [{\"primary-impu\": \"sip:6505552001@homedomain\"}]}";
-  int status = handler->parse_request(body);
-  ASSERT_EQ(status, 200);
-
-  handler->handle_request();
-}
-
-TEST_F(DeregistrationHandlerTest, AoRPrivateIdPairsTest)
-{
-  std::string body = "{\"registrations\": [{\"primary-impu\": \"sip\:6505552001@homedomain\", \"impi\": \"6505552001\"}, {\"primary-impu\": \"sip\:6505552002@homedomain\", \"impi\": \"6505552002\"}]}";
-  int status = handler->parse_request(body);
-  ASSERT_EQ(status, 200);
-
-  handler->handle_request();
-}
-
-TEST_F(DeregistrationHandlerTest, AoRsOnlyTest)
-{
-  std::string body = "{\"registrations\": [{\"primary-impu\": \"sip\:6505552001@homedomain\"}, {\"primary-impu\": \"sip\:6505552002\"}]}";
-  int status = handler->parse_request(body);
-  ASSERT_EQ(status, 200);
-
-  handler->handle_request();
-}
-
-TEST_F(DeregistrationHandlerTest, InvalidJSONTest)
-{
-  std::string body = "{[}";
-  int status = handler->parse_request(body);
-  EXPECT_TRUE(_log.contains("Failed to read data"));
-  ASSERT_EQ(status, 400);
-}
-
-TEST_F(DeregistrationHandlerTest, MissingRegistrationsJSONTest)
-{
-  std::string body = "{\"primary-impu\": \"sip:6505552001@homedomain\", \"impi\": \"6505552001\"}}";
-  int status = handler->parse_request(body);
-  EXPECT_TRUE(_log.contains("Registrations not available in JSON"));
-  ASSERT_EQ(status, 400);
-}
-
-TEST_F(DeregistrationHandlerTest, MissingPrimaryIMPUJSONTest)
-{
-  std::string body = "{\"registrations\": [{\"primary-imp\": \"sip:6505552001@homedomain\", \"impi\": \"6505552001\"}]}";
-  int status = handler->parse_request(body);
-  EXPECT_TRUE(_log.contains("Invalid JSON - registration doesn't contain primary-impu"));
-=======
   }
 
 };
@@ -302,6 +307,5 @@
   std::string body = "{\"impu\" \"sip:test@example.com\", \"impi\": \"test@example.com\", \"nonce\": \"abcdef\"}";
   int status = handler->handle_response(body);
 
->>>>>>> e1e62126
   ASSERT_EQ(status, 400);
 }