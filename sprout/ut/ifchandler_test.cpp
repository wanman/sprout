--- conflicted
+++ resolved
@@ -1561,10 +1561,7 @@
             "  </TriggerPoint>\n",
             true,
             msg,
-<<<<<<< HEAD
-=======
             false,
->>>>>>> f5f9dbf3
             false);
 
   doRegTest("No match for reregister on initial registration",
