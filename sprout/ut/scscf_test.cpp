--- conflicted
+++ resolved
@@ -2341,19 +2341,10 @@
   free_txdata();
 }
 
-<<<<<<< HEAD
-
 TEST_F(SCSCFTest, URINotIncludedInUserData)
 {
   register_uri(_store, _hss_connection, "6505551000", "homedomain", "sip:wuntootreefower@10.114.61.213:5061;transport=tcp;ob");
   _hss_connection->set_impu_result("tel:8886505551234", "call", "UNREGISTERED",
-=======
-// Test basic ISC (AS) flow.
-TEST_F(SCSCFTest, SimpleISCTwoRouteHeaders)
-{
-  register_uri(_store, _hss_connection, "6505551234", "homedomain", "sip:wuntootreefower@10.114.61.213:5061;transport=tcp;ob");
-  _hss_connection->set_impu_result("sip:6505551000@homedomain", "call", "UNREGISTERED",
->>>>>>> 7cb947af
                                 "<IMSSubscription><ServiceProfile>\n"
                                 "<PublicIdentity><Identity>sip:6505551000@homedomain</Identity></PublicIdentity>"
                                 "  <InitialFilterCriteria>\n"
@@ -2377,7 +2368,6 @@
   TransportFlow tpBono(TransportFlow::Protocol::TCP, stack_data.scscf_port, "10.99.88.11", 12345);
   TransportFlow tpAS1(TransportFlow::Protocol::UDP, stack_data.scscf_port, "1.2.3.4", 56789);
 
-<<<<<<< HEAD
   // Send a terminating INVITE for a subscriber with invalid HSS data
   Message msg;
   msg._via = "10.99.88.11:12345;transport=TCP";
@@ -2385,7 +2375,51 @@
   msg._route = "Route: <sip:homedomain>";
   msg._todomain = "";
   msg._requri = "tel:8886505551234";
-=======
+
+  msg._method = "INVITE";
+  inject_msg(msg.get_request(), &tpBono);
+  poll();
+  ASSERT_EQ(2, txdata_count());
+
+  // 100 Trying goes back to bono
+  pjsip_msg* out = current_txdata()->msg;
+  RespMatcher(100).matches(out);
+  free_txdata();
+
+  // Message is rejected with a 4xx-class response
+  out = current_txdata()->msg;
+  RespMatcher(480).matches(out);
+  free_txdata();
+}
+
+// Test basic ISC (AS) flow.
+TEST_F(SCSCFTest, SimpleISCTwoRouteHeaders)
+{
+  register_uri(_store, _hss_connection, "6505551234", "homedomain", "sip:wuntootreefower@10.114.61.213:5061;transport=tcp;ob");
+  _hss_connection->set_impu_result("sip:6505551000@homedomain", "call", "UNREGISTERED",
+                                "<IMSSubscription><ServiceProfile>\n"
+                                "<PublicIdentity><Identity>sip:6505551000@homedomain</Identity></PublicIdentity>"
+                                "  <InitialFilterCriteria>\n"
+                                "    <Priority>1</Priority>\n"
+                                "    <TriggerPoint>\n"
+                                "    <ConditionTypeCNF>0</ConditionTypeCNF>\n"
+                                "    <SPT>\n"
+                                "      <ConditionNegated>0</ConditionNegated>\n"
+                                "      <Group>0</Group>\n"
+                                "      <Method>INVITE</Method>\n"
+                                "      <Extension></Extension>\n"
+                                "    </SPT>\n"
+                                "  </TriggerPoint>\n"
+                                "  <ApplicationServer>\n"
+                                "    <ServerName>sip:1.2.3.4:56789;transport=UDP</ServerName>\n"
+                                "    <DefaultHandling>0</DefaultHandling>\n"
+                                "  </ApplicationServer>\n"
+                                "  </InitialFilterCriteria>\n"
+                                "</ServiceProfile></IMSSubscription>");
+
+  TransportFlow tpBono(TransportFlow::Protocol::TCP, stack_data.scscf_port, "10.99.88.11", 12345);
+  TransportFlow tpAS1(TransportFlow::Protocol::UDP, stack_data.scscf_port, "1.2.3.4", 56789);
+
   // ---------- Send INVITE
   // We're within the trust boundary, so no stripping should occur.
   Message msg;
@@ -2394,7 +2428,6 @@
   msg._route = "Route: <sip:homedomain;orig>\r\nRoute: <sip:abcde.com>";
   msg._todomain = "";
   msg._requri = "sip:6505551234@homedomain";
->>>>>>> 7cb947af
 
   msg._method = "INVITE";
   inject_msg(msg.get_request(), &tpBono);
@@ -2404,13 +2437,6 @@
   // 100 Trying goes back to bono
   pjsip_msg* out = current_txdata()->msg;
   RespMatcher(100).matches(out);
-<<<<<<< HEAD
-  free_txdata();
-
-  // Message is rejected with a 4xx-class response
-  out = current_txdata()->msg;
-  RespMatcher(480).matches(out);
-=======
   tpBono.expect_target(current_txdata(), true);  // Requests always come back on same transport
   msg.set_route(out);
   free_txdata();
@@ -2426,7 +2452,6 @@
   EXPECT_THAT(get_headers(out, "Route"),
               testing::MatchesRegex("Route: <sip:1\\.2\\.3\\.4:56789;transport=UDP;lr>\r\nRoute: <sip:odi_[+/A-Za-z0-9]+@127.0.0.1:5058;transport=UDP;lr;orig>\r\nRoute: <sip:abcde.com>"));
 
->>>>>>> 7cb947af
   free_txdata();
 }
 
