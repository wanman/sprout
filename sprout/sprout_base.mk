# sprout-base Makefile

all: stage-build

ROOT := $(abspath $(shell pwd)/../)
MK_DIR := ${ROOT}/mk

TARGET := sprout
TARGET_TEST := sprout_base_test

TARGET_SOURCES := logger.cpp \
                  saslogger.cpp \
                  utils.cpp \
                  analyticslogger.cpp \
                  stack.cpp \
                  dnsparser.cpp \
                  dnscachedresolver.cpp \
                  baseresolver.cpp \
                  sipresolver.cpp \
                  bono.cpp \
                  registration_utils.cpp \
                  registrar.cpp \
                  authentication.cpp \
                  options.cpp \
                  connection_pool.cpp \
                  flowtable.cpp \
                  httpconnection.cpp \
                  httpresolver.cpp \
                  hssconnection.cpp \
                  websockets.cpp \
                  localstore.cpp \
                  memcachedstore.cpp \
                  memcachedstoreview.cpp \
                  memcached_config.cpp \
                  avstore.cpp \
                  regstore.cpp \
                  xdmconnection.cpp \
                  simservs.cpp \
                  enumservice.cpp \
                  bgcfservice.cpp \
                  icscfrouter.cpp \
                  scscfselector.cpp \
                  dnsresolver.cpp \
                  log.cpp \
                  pjutils.cpp \
                  statistic.cpp \
                  zmq_lvc.cpp \
                  trustboundary.cpp \
                  sessioncase.cpp \
                  ifchandler.cpp \
                  aschain.cpp \
                  custom_headers.cpp \
                  accumulator.cpp \
                  connection_tracker.cpp \
                  quiescing_manager.cpp \
                  dialog_tracker.cpp \
                  load_monitor.cpp \
                  counter.cpp \
                  basicproxy.cpp \
                  acr.cpp \
                  signalhandler.cpp \
                  health_checker.cpp \
                  subscription.cpp \
                  notify_utils.cpp \
                  unique.cpp \
                  chronosconnection.cpp \
                  accesslogger.cpp \
                  httpstack.cpp \
                  httpstack_utils.cpp \
                  handlers.cpp \
                  ipv6utils.cpp \
                  contact_filtering.cpp \
                  sproutletproxy.cpp \
                  pluginloader.cpp \
                  alarm.cpp \
                  communicationmonitor.cpp \
                  thread_dispatcher.cpp \
                  common_sip_processing.cpp \
                  exception_handler.cpp \
                  snmp_agent.cpp \
                  snmp_accumulator_table.cpp \
                  snmp_counter_table.cpp

TARGET_SOURCES_BUILD := main.cpp

CPPFLAGS += -Wno-write-strings \
            -ggdb3 -std=c++0x
CPPFLAGS += -I${ROOT}/include \
            -I${ROOT}/modules/cpp-common/include \
            -I${ROOT}/modules/app-servers/include \
            -I${ROOT}/usr/include \
            -I${ROOT}/modules/rapidjson/include

CPPFLAGS += $(shell PKG_CONFIG_PATH=${ROOT}/usr/lib/pkgconfig pkg-config --cflags libpjproject)

# Add cpp-common/src as VPATH so build will find modules there.
VPATH = ${ROOT}/modules/cpp-common/src

# Production build:
#
# Enable optimization in production only.
CPPFLAGS := $(filter-out -O2,$(CPPFLAGS))
CPPFLAGS_BUILD += -O2


LDFLAGS += -L${ROOT}/usr/lib -rdynamic
LDFLAGS += -lmemcached \
           -lmemcachedutil \
           -lssl \
           -lcrypto \
           -ldl \
           -lwebsocketpp \
           -lboost_regex \
           -lboost_system \
           -lboost_thread \
           -lboost_date_time \
           -lcares \
           -lzmq \
           -levhtp \
           -levent \
           -levent_pthreads \
           -lcurl \
           -lsas \
<<<<<<< HEAD
           -lboost_filesystem \
           $(shell net-snmp-config --netsnmp-agent-libs)
=======
           -lz \
           -lboost_filesystem
>>>>>>> 396d087b

# Explicitly link some pjsip modules. Some plugins require symbols in them
# (which sprout-base doesn't), and the plugins are dynamically linked at run
# time, so GCC won't link in the symbols they need unless we explicitly tell
# it to.
LDFLAGS += -Wl,--whole-archive -lpjmedia-x86_64-unknown-linux-gnu -Wl,--no-whole-archive $(shell PKG_CONFIG_PATH=${ROOT}/usr/lib/pkgconfig pkg-config --libs libpjproject)

include ${MK_DIR}/platform.mk

.PHONY: stage-build
stage-build: build

.PHONY: distclean
distclean: clean

# Build rules for SIPp cryptographic modules.
$(OBJ_DIR_TEST)/md5.o : $(SIPP_DIR)/md5.c
	$(CXX) $(CPPFLAGS) -I$(SIPP_DIR) -c $(SIPP_DIR)/md5.c -o $@<|MERGE_RESOLUTION|>--- conflicted
+++ resolved
@@ -121,13 +121,9 @@
            -levent_pthreads \
            -lcurl \
            -lsas \
-<<<<<<< HEAD
+           -lz \
            -lboost_filesystem \
            $(shell net-snmp-config --netsnmp-agent-libs)
-=======
-           -lz \
-           -lboost_filesystem
->>>>>>> 396d087b
 
 # Explicitly link some pjsip modules. Some plugins require symbols in them
 # (which sprout-base doesn't), and the plugins are dynamically linked at run
