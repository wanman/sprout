/**
 * @file pjutils.cpp Helper functions for working with pjsip types.
 *
 * Project Clearwater - IMS in the Cloud
 * Copyright (C) 2013  Metaswitch Networks Ltd
 *
 * Parts of this module were derived from GPL licensed PJSIP sample code
 * with the following copyrights.
 *   Copyright (C) 2008-2011 Teluu Inc. (http://www.teluu.com)
 *   Copyright (C) 2003-2008 Benny Prijono <benny@prijono.org>
 *
 * This program is free software: you can redistribute it and/or modify it
 * under the terms of the GNU General Public License as published by the
 * Free Software Foundation, either version 3 of the License, or (at your
 * option) any later version, along with the "Special Exception" for use of
 * the program along with SSL, set forth below. This program is distributed
 * in the hope that it will be useful, but WITHOUT ANY WARRANTY;
 * without even the implied warranty of MERCHANTABILITY or FITNESS FOR
 * A PARTICULAR PURPOSE.  See the GNU General Public License for more
 * details. You should have received a copy of the GNU General Public
 * License along with this program.  If not, see
 * <http://www.gnu.org/licenses/>.
 *
 * The author can be reached by email at clearwater@metaswitch.com or by
 * post at Metaswitch Networks Ltd, 100 Church St, Enfield EN2 6BQ, UK
 *
 * Special Exception
 * Metaswitch Networks Ltd  grants you permission to copy, modify,
 * propagate, and distribute a work formed by combining OpenSSL with The
 * Software, or a work derivative of such a combination, even if such
 * copying, modification, propagation, or distribution would otherwise
 * violate the terms of the GPL. You must comply with the GPL in all
 * respects for all of the code used other than OpenSSL.
 * "OpenSSL" means OpenSSL toolkit software distributed by the OpenSSL
 * Project and licensed under the OpenSSL Licenses, or a work based on such
 * software and licensed under the OpenSSL Licenses.
 * "OpenSSL Licenses" means the OpenSSL License and Original SSLeay License
 * under which the OpenSSL Project distributes the OpenSSL toolkit software,
 * as those licenses appear in the file LICENSE-OPENSSL.
 */

#include "pjutils.h"

extern "C" {
#include <pjlib-util.h>
#include <pjlib.h>
#include <pjsip.h>
#include "pjsip-simple/evsub.h"
}

#include "sprout_pd_definitions.h"

#include "stack.h"
#include "log.h"
#include "constants.h"
#include "custom_headers.h"
#include "sasevent.h"
#include "sproutsasevent.h"

static const int DEFAULT_RETRIES = 5;

static void on_tsx_state(pjsip_transaction*, pjsip_event*);

/// Dummy transaction user module used for send_request method.
static pjsip_module mod_sprout_util =
{
  NULL, NULL,                     // prev, next
  { "mod-sprout-util", 15 },      // Name
  -1,                             // Id
  PJSIP_MOD_PRIORITY_APPLICATION, // Priority
  NULL,                           // load()
  NULL,                           // start()
  NULL,                           // stop()
  NULL,                           // unload()
  NULL,                           // on_rx_request()
  NULL,                           // on_rx_response()
  NULL,                           // on_tx_request()
  NULL,                           // on_tx_response()
  &on_tsx_state,                  // on_tsx_state()
};

/// Initialization
pj_status_t PJUtils::init()
{
  pj_status_t status = pjsip_endpt_register_module(stack_data.endpt, &mod_sprout_util);
  PJ_ASSERT_RETURN(status == PJ_SUCCESS, 1);
  return status;
}


/// Termination
void PJUtils::term()
{
  pjsip_endpt_unregister_module(stack_data.endpt, &mod_sprout_util);
}


/// Utility to determine if this URI belongs to the home domain.
pj_bool_t PJUtils::is_home_domain(const pjsip_uri* uri)
{
  if (PJSIP_URI_SCHEME_IS_SIP(uri))
  {
    std::string host = pj_str_to_string(&((pjsip_sip_uri*)uri)->host);
    return is_home_domain(host);
  }

  return PJ_FALSE;
}


/// Utility to determine if this domain is a home domain
pj_bool_t PJUtils::is_home_domain(const std::string& domain)
{
  return (stack_data.home_domains.find(domain) != stack_data.home_domains.end()) ?
         PJ_TRUE : PJ_FALSE;
}


/// Utility to determine if URI is local to this host.
pj_bool_t PJUtils::is_uri_local(const pjsip_uri* uri)
{
  if (PJSIP_URI_SCHEME_IS_SIP(uri))
  {
    // Check the list of host names.
    pj_str_t host = ((pjsip_sip_uri*)uri)->host;
    unsigned i;
    for (i=0; i<stack_data.name_cnt; ++i)
    {
      if (pj_stricmp(&host, &stack_data.name[i])==0)
      {
        /* Match */
        return PJ_TRUE;
      }
    }
  }
  else
  {
    TRC_INFO("URI scheme is not SIP - treating as not locally hosted");
  }

  /* Doesn't match */
  return PJ_FALSE;
}


pj_str_t PJUtils::uri_to_pj_str(pjsip_uri_context_e context,
                                const pjsip_uri* uri,
                                pj_pool_t* pool)
{
  pj_str_t s;
  char buf[500];
  s.slen = pjsip_uri_print(context, uri, buf, sizeof(buf));
  s.ptr = (char*)pj_pool_alloc(pool, s.slen);
  memcpy(s.ptr, buf, s.slen);
  return s;
}


std::string PJUtils::uri_to_string(pjsip_uri_context_e context,
                                   const pjsip_uri* uri)
{
  int uri_clen = 0;
  char uri_cstr[500];
  if (uri != NULL)
  {
    uri_clen = pjsip_uri_print(context, uri, uri_cstr, sizeof(uri_cstr));
  }

  return std::string(uri_cstr, uri_clen);
}


std::string PJUtils::strip_uri_scheme(const std::string& uri)
{
  std::string s(uri);
  size_t colon = s.find(':');
  if (colon != std::string::npos)
  {
    s.erase(0, colon + 1);
  }
  return s;
}


/// Parse the supplied string to a PJSIP URI structure.  Note that if this
/// finds a name-addr instead of a URI it will parse it to a pjsip_name_addr
/// structure, so you must use pjsip_uri_get_uri to get to the URI piece.
pjsip_uri* PJUtils::uri_from_string(const std::string& uri_s,
                                    pj_pool_t* pool,
                                    pj_bool_t force_name_addr)
{
  // We must duplicate the string into memory from the specified pool first as
  // pjsip_parse_uri does not clone the actual strings within the URI.
  size_t len = uri_s.length();
  char* buf = (char*)pj_pool_alloc(pool, len + 1);
  memcpy(buf, uri_s.data(), len);
  buf[len] = 0;
  return pjsip_parse_uri(pool, buf, len, (force_name_addr) ? PJSIP_PARSE_URI_AS_NAMEADDR : 0);
}


std::string PJUtils::pj_str_to_string(const pj_str_t* pjstr)
{
  return ((pjstr != NULL) && (pj_strlen(pjstr) > 0)) ? std::string(pj_strbuf(pjstr), pj_strlen(pjstr)) : std::string("");
}

std::string PJUtils::pj_str_to_unquoted_string(const pj_str_t* pjstr)
{
  std::string ret = pj_str_to_string(pjstr);

  if ((ret.front() == '"') && (ret.back() == '"'))
  {
    ret = ret.substr(1, (ret.size() - 2));
  }

  return ret;
}

std::string PJUtils::pj_status_to_string(const pj_status_t status)
{
  char errmsg[PJ_ERR_MSG_SIZE];

  pj_strerror(status, errmsg, sizeof(errmsg));
  return std::string(errmsg);
}


std::string PJUtils::hdr_to_string(void* hdr)
{
  char buf[500];
  int len = pjsip_hdr_print_on((pjsip_hdr*)hdr, buf, sizeof(buf));
  return std::string(buf, len);
}


<<<<<<< HEAD
=======
/// Returns a canonical SIP address of record from a URI, as per the rules
/// in RFC3261 s10.3 step 5.  In particular, strip all parameters and the
/// password before rendering the URI to a string.
std::string PJUtils::aor_from_uri(const pjsip_sip_uri* uri)
{
  std::string input_uri = uri_to_string(PJSIP_URI_IN_FROMTO_HDR, (pjsip_uri*)uri);
  std::string returned_aor;
  pjsip_sip_uri aor;
  memcpy((char*)&aor, (char*)uri, sizeof(pjsip_sip_uri));
  aor.passwd.slen = 0;
  aor.port = 0;
  aor.user_param.slen = 0;
  aor.method_param.slen = 0;
  aor.transport_param.slen = 0;
  aor.ttl_param = -1;
  aor.lr_param = 0;
  aor.maddr_param.slen = 0;
  aor.other_param.next = NULL;
  aor.header_param.next = NULL;
  aor.userinfo_param.next = NULL;
  returned_aor = uri_to_string(PJSIP_URI_IN_FROMTO_HDR, (pjsip_uri*)&aor);
  TRC_DEBUG("aor_from_uri converted %s to %s", input_uri.c_str(), returned_aor.c_str());
  return returned_aor;
}


>>>>>>> 7cb947af
/// Returns a canonical IMS public user identity from a URI as per TS 23.003
/// 13.4.
std::string PJUtils::public_id_from_uri(const pjsip_uri* uri)
{
  if (PJSIP_URI_SCHEME_IS_SIP(uri))
  {
    pjsip_sip_uri public_id;
    memcpy((char*)&public_id, (char*)uri, sizeof(pjsip_sip_uri));
    public_id.passwd.slen = 0;
    public_id.port = 0;
    public_id.user_param.slen = 0;
    public_id.method_param.slen = 0;
    public_id.transport_param.slen = 0;
    public_id.ttl_param = -1;
    public_id.lr_param = 0;
    public_id.maddr_param.slen = 0;
    public_id.other_param.next = NULL;
    public_id.header_param.next = NULL;
    public_id.userinfo_param.next = NULL;
    return uri_to_string(PJSIP_URI_IN_FROMTO_HDR, (pjsip_uri*)&public_id);
  }
  else if (PJSIP_URI_SCHEME_IS_TEL(uri))
  {
    pjsip_tel_uri public_id;
    memcpy((char*)&public_id, (char*)uri, sizeof(pjsip_tel_uri));
    public_id.context.slen = 0;
    public_id.ext_param.slen = 0;
    public_id.isub_param.slen = 0;
    public_id.other_param.next = NULL;
    return uri_to_string(PJSIP_URI_IN_FROMTO_HDR, (pjsip_uri*)&public_id);
  }
  else
  {
    return std::string();
  }
}

// Determine the default private ID for a public ID contained in a URI.  This
// is calculated as specified by the 3GPP specs by effectively stripping the
// scheme.
std::string PJUtils::default_private_id_from_uri(const pjsip_uri* uri)
{
  std::string id;
  if (PJSIP_URI_SCHEME_IS_SIP(uri) ||
      PJSIP_URI_SCHEME_IS_SIPS(uri))
  {
    pjsip_sip_uri* sip_uri = (pjsip_sip_uri*)uri;
    if (sip_uri->user.slen > 0)
    {
      id = PJUtils::pj_str_to_string(&sip_uri->user) + "@" + PJUtils::pj_str_to_string(&sip_uri->host);
    }
    else
    {
      id = PJUtils::pj_str_to_string(&sip_uri->host);
    }
  }
  else if (PJSIP_URI_SCHEME_IS_TEL(uri))
  {
    id = PJUtils::pj_str_to_string(&((pjsip_tel_uri*)uri)->number) +
               "@" + PJUtils::pj_str_to_string(&stack_data.default_home_domain);
  }
  else
  {
    const pj_str_t* scheme = pjsip_uri_get_scheme(uri);
    TRC_WARNING("Unsupported scheme \"%.*s\" in To header when determining private ID - ignoring",
                scheme->slen, scheme->ptr);
  }

  return id;
}

/// Extract the domain from a SIP URI, or if its another type of URI, return
/// the default home domain.
pj_str_t PJUtils::domain_from_uri(const std::string& uri_str, pj_pool_t* pool)
{
  pjsip_uri* uri = PJUtils::uri_from_string(uri_str, pool);
  if (PJSIP_URI_SCHEME_IS_SIP(uri) ||
      PJSIP_URI_SCHEME_IS_SIPS(uri))
  {
    return ((pjsip_sip_uri*)uri)->host;
  }
  else
  {
    return stack_data.default_home_domain;
  }
}

/// Determine the served user for originating requests.
pjsip_uri* PJUtils::orig_served_user(pjsip_msg* msg)
{
  // The served user for originating requests is determined from the
  // P-Served-User or P-Asserted-Identity headers.  For extra compatibility,
  // we will also look at the From header if neither of the IMS headers is
  // present.
  pjsip_uri* uri = NULL;
  pjsip_routing_hdr* served_user = (pjsip_routing_hdr*)
                     pjsip_msg_find_hdr_by_name(msg, &STR_P_SERVED_USER, NULL);

  if (served_user != NULL)
  {
    uri = (pjsip_uri*)pjsip_uri_get_uri(&served_user->name_addr);
    TRC_DEBUG("Served user from P-Served-User header");
  }

  if (uri == NULL)
  {
    // No P-Served-User header present, so check for P-Asserted-Identity
    // header.
    pjsip_routing_hdr* asserted_id = (pjsip_routing_hdr*)
               pjsip_msg_find_hdr_by_name(msg, &STR_P_ASSERTED_IDENTITY, NULL);

    if (asserted_id != NULL)
    {
      uri = (pjsip_uri*)pjsip_uri_get_uri(&asserted_id->name_addr);
      TRC_DEBUG("Served user from P-Asserted-Identity header");
    }
  }

  if (uri == NULL)
  {
    // Neither IMS header is present, so use the From header.  This isn't
    // strictly speaking IMS compliant.
    TRC_DEBUG("From header %p", PJSIP_MSG_FROM_HDR(msg));
    uri = (pjsip_uri*)pjsip_uri_get_uri(PJSIP_MSG_FROM_HDR(msg)->uri);
    TRC_DEBUG("Served user from From header (%p)", uri);
  }

  return uri;
}


/// Determine the served user for terminating requests.
pjsip_uri* PJUtils::term_served_user(pjsip_msg* msg)
{
  // The served user for terminating requests is always determined from the
  // Request URI.
  return msg->line.req.uri;
}

void PJUtils::add_pvni(pjsip_tx_data* tdata, pj_str_t* network_id)
{
  pjsip_generic_string_hdr* pvni_hdr = pjsip_generic_string_hdr_create(tdata->pool,
                                                                       &STR_P_V_N_I,
                                                                       network_id);
  pjsip_msg_add_hdr(tdata->msg, (pjsip_hdr*)pvni_hdr);
}

void PJUtils::add_integrity_protected_indication(pjsip_tx_data* tdata, Integrity integrity)
{
  pjsip_authorization_hdr* auth_hdr = (pjsip_authorization_hdr*)
                                      pjsip_msg_find_hdr(tdata->msg, PJSIP_H_AUTHORIZATION, NULL);

  if (auth_hdr == NULL)
  {
    auth_hdr = pjsip_authorization_hdr_create(tdata->pool);
    auth_hdr->scheme = pj_str("Digest");
    // Construct a default private identifier from the URI in the To header.
    TRC_DEBUG("Construct default private identity");
    pjsip_uri* to_uri = (pjsip_uri*)pjsip_uri_get_uri(PJSIP_MSG_TO_HDR(tdata->msg)->uri);
    std::string private_id = PJUtils::default_private_id_from_uri(to_uri);
    pj_strdup2(tdata->pool, &auth_hdr->credential.digest.username, private_id.c_str());
    pjsip_msg_add_hdr(tdata->msg, (pjsip_hdr*)auth_hdr);
  }
  pjsip_param* new_param = (pjsip_param*) pj_pool_alloc(tdata->pool, sizeof(pjsip_param));
  new_param->name = STR_INTEGRITY_PROTECTED;
  switch (integrity)
  {
  case Integrity::YES:
    new_param->value = STR_YES;
    break;

  case Integrity::NO:
    new_param->value = STR_NO;
    break;

  case Integrity::TLS_YES:
    new_param->value = STR_TLS_YES;
    break;

  case Integrity::TLS_PENDING:
    new_param->value = STR_TLS_PENDING;
    break;

  case Integrity::IP_ASSOC_YES:
    new_param->value = STR_IP_ASSOC_YES;
    break;

  case Integrity::IP_ASSOC_PENDING:
    new_param->value = STR_IP_ASSOC_PENDING;
    break;

  case Integrity::AUTH_DONE:
    new_param->value = STR_AUTH_DONE;
    break;

  default:
    break;
  }
  TRC_INFO("Adding integrity-protected=%.*s indicator to message",
           new_param->value.slen, new_param->value.ptr);
  pj_list_insert_before(&auth_hdr->credential.common.other_param, new_param);
}

// Add an empty Proxy-Authorization header to signal to Sprout that this needs to be challenged
void PJUtils::add_proxy_auth_for_pbx(pjsip_tx_data* tdata)
{
  pjsip_proxy_authorization_hdr* auth_hdr = (pjsip_proxy_authorization_hdr*)
                                      pjsip_msg_find_hdr(tdata->msg, PJSIP_H_PROXY_AUTHORIZATION, NULL);

  if (auth_hdr == NULL)
  {
    // Creates a minimal Authorization header (which PJSIP prints with just an empty 'nonce' and
    // 'response' field).
    auth_hdr = pjsip_proxy_authorization_hdr_create(tdata->pool);
    auth_hdr->scheme = pj_str("Digest");
    pjsip_msg_add_hdr(tdata->msg, (pjsip_hdr*)auth_hdr);
  }
}

std::string PJUtils::extract_username(pjsip_authorization_hdr* auth_hdr, pjsip_uri* impu_uri)
{
  std::string impi;
  // Check to see if the request has an explicit IMPI in the Proxy-Authorization header
  if ((auth_hdr != NULL) &&
      (auth_hdr->credential.digest.username.slen != 0))
  {
    impi = PJUtils::pj_str_to_string(&auth_hdr->credential.digest.username);
    TRC_DEBUG("Private identity from authorization header = %s", impi.c_str());
  }
  else
  {
    // IMPI not supplied, so construct a default from the IMPU by stripping the sip: prefix.
    impi = PJUtils::default_private_id_from_uri(impu_uri);
    TRC_DEBUG("Private identity defaulted from public identity = %s", impi.c_str());
  }
  return impi;
}

void PJUtils::get_impi_and_impu(pjsip_rx_data* rdata, std::string& impi_out, std::string& impu_out)
{
  pjsip_authorization_hdr* auth_hdr;
  pjsip_uri* impu_uri;
  if (rdata->msg_info.msg->line.req.method.id == PJSIP_REGISTER_METHOD)
  {
    impu_uri = (pjsip_uri*)pjsip_uri_get_uri(PJSIP_MSG_TO_HDR(rdata->msg_info.msg)->uri);

    auth_hdr = (pjsip_authorization_hdr*)pjsip_msg_find_hdr(rdata->msg_info.msg,
                                                            PJSIP_H_AUTHORIZATION,
                                                            NULL);
  }
  else
  {
    // Retrieve the IMPU for a non-REGISTER request by determining the originating served user, and
    // the IMPI from the Proxy-Authorization header.
    impu_uri = orig_served_user(rdata->msg_info.msg);

    auth_hdr = (pjsip_proxy_authorization_hdr*)pjsip_msg_find_hdr(rdata->msg_info.msg,
                                                                  PJSIP_H_PROXY_AUTHORIZATION,
                                                                  NULL);
  }

  impu_out = PJUtils::public_id_from_uri(impu_uri);
  impi_out = PJUtils::extract_username(auth_hdr, impu_uri);
}

/// Adds a P-Asserted-Identity header to the message.
void PJUtils::add_asserted_identity(pjsip_msg* msg,
                                    pj_pool_t* pool,
                                    const std::string& aid,
                                    const pj_str_t& display_name)
{
  TRC_DEBUG("Adding P-Asserted-Identity header: %s", aid.c_str());
  pjsip_routing_hdr* p_asserted_id =
                     identity_hdr_create(pool, STR_P_ASSERTED_IDENTITY);

  pjsip_name_addr* temp = (pjsip_name_addr*)uri_from_string(aid, pool, true);
  if (display_name.slen > 0)
  {
    temp->display = display_name;
  }
  memcpy(&p_asserted_id->name_addr, temp, sizeof(pjsip_name_addr));

  pjsip_msg_add_hdr(msg, (pjsip_hdr*)p_asserted_id);
}

void PJUtils::add_asserted_identity(pjsip_tx_data* tdata,
                                    const std::string& aid)
{
  pj_str_t display_name;
  display_name.slen = 0;
  add_asserted_identity(tdata->msg, tdata->pool, aid, display_name);
}


/// Returns the next hop for a SIP request.  This will either be the
/// URI in the top-most Route header, or the RequestURI if there are no
/// Route headers.
pjsip_uri* PJUtils::next_hop(pjsip_msg* msg)
{
  pjsip_route_hdr* route_hdr = (pjsip_route_hdr*)pjsip_msg_find_hdr(msg, PJSIP_H_ROUTE, NULL);
  TRC_DEBUG("Next hop node is encoded in %s", (route_hdr != NULL) ? "top route header" : "Request-URI");
  return (route_hdr != NULL) ? route_hdr->name_addr.uri : msg->line.req.uri;
}


/// Checks whether the next Route header in the message refers to this node,
/// and optionally returns the header.  If there are no Route headers it
/// returns false.
pj_bool_t PJUtils::is_next_route_local(const pjsip_msg* msg, pjsip_route_hdr* start, pjsip_route_hdr** hdr)
{
  bool rc = false;
  pjsip_route_hdr* route_hdr = (pjsip_route_hdr*)pjsip_msg_find_hdr(msg, PJSIP_H_ROUTE, (start != NULL) ? start->next : NULL);

  if (route_hdr != NULL)
  {
    // Found the next Route header, so check whether the URI corresponds to
    // this node or one of its aliases.
    pjsip_uri* uri = route_hdr->name_addr.uri;
    TRC_DEBUG("Found Route header, URI = %s", uri_to_string(PJSIP_URI_IN_ROUTING_HDR, uri).c_str());
    if ((is_home_domain(uri)) || (is_uri_local(uri)))
    {
      TRC_DEBUG("Route header is local");
      rc = true;
      if (hdr != NULL)
      {
        *hdr = route_hdr;
      }
    }
  }
  return rc;
}


/// Adds a Record-Route header to the message with the specified user name,
/// host, port and transport.  If the user parameter is NULL the user field is
/// left blank. If the top Record-Route header already matches the
/// added one, does nothing.
void PJUtils::add_record_route(pjsip_tx_data* tdata,
                               const char* transport,
                               int port,
                               const char* user,
                               const pj_str_t& host)
{
  pjsip_rr_hdr* rr = pjsip_rr_hdr_create(tdata->pool);
  pjsip_sip_uri* uri = pjsip_sip_uri_create(tdata->pool, PJ_FALSE);
  uri->host = host;
  uri->port = port;
  pj_strdup2(tdata->pool, &uri->transport_param, transport);
  uri->lr_param = PJ_TRUE;

  if (user != NULL)
  {
    pj_strdup2(tdata->pool, &uri->user, user);
  }

  rr->name_addr.uri = (pjsip_uri*)uri;
  pjsip_msg_insert_first_hdr(tdata->msg, (pjsip_hdr*)rr);

  TRC_DEBUG("Added Record-Route header, URI = %s", uri_to_string(PJSIP_URI_IN_ROUTING_HDR, rr->name_addr.uri).c_str());
}

/// Add a Route header with the specified URI.
void PJUtils::add_top_route_header(pjsip_msg* msg,
                                   pjsip_sip_uri* uri,
                                   pj_pool_t* pool)
{
  pjsip_route_hdr* hroute = pjsip_route_hdr_create(pool);
  hroute->name_addr.uri = (pjsip_uri*)uri;
  uri->lr_param = 1;            // Always use loose routing.
  pjsip_msg_insert_first_hdr(msg, (pjsip_hdr*)hroute);
}

/// Add a Route header with the specified URI.
void PJUtils::add_route_header(pjsip_msg* msg,
                               pjsip_sip_uri* uri,
                               pj_pool_t* pool)
{
  pjsip_route_hdr* hroute = pjsip_route_hdr_create(pool);
  hroute->name_addr.uri = (pjsip_uri*)uri;
  uri->lr_param = 1;            // Always use loose routing.
  pjsip_msg_add_hdr(msg, (pjsip_hdr*)hroute);
}

/// Remove all existing copies of a header.  The header to delete must
/// not be one that has an abbreviation.
void PJUtils::remove_hdr(pjsip_msg* msg,
                         const pj_str_t* name)
{
  while (pjsip_hdr* hdr = (pjsip_hdr*)pjsip_msg_find_hdr_by_name(msg, name, NULL))
  {
    pj_list_erase(hdr);
  }
}


/// Delete all existing copies of a header and replace with a new one.
/// The header to delete must not be one that has an abbreviation.
void PJUtils::set_generic_header(pjsip_tx_data* tdata,
                                 const pj_str_t* name,
                                 const pj_str_t* value)
{
  remove_hdr(tdata->msg, name);
  pjsip_generic_string_hdr* new_hdr = pjsip_generic_string_hdr_create(tdata->pool, name, value);
  pjsip_msg_add_hdr(tdata->msg, (pjsip_hdr*)new_hdr);
}


/// Checks whether the supplied message contains the extension in the
/// Supported header.
pj_bool_t PJUtils::msg_supports_extension(pjsip_msg* msg, const char* extension)
{
  pjsip_supported_hdr* supported_hdr = (pjsip_supported_hdr*)pjsip_msg_find_hdr(msg, PJSIP_H_SUPPORTED, NULL);
  if (!supported_hdr)
  {
    return PJ_FALSE;
  }
  for (unsigned ii = 0; ii < supported_hdr->count; ++ii)
  {
    if (pj_strcmp2(&supported_hdr->values[ii], extension) == 0)
    {
      return PJ_TRUE;
    }
  }
  return PJ_FALSE;
}


/// @return PJ_TRUE if the message is reaching us on its first hop.
pj_bool_t PJUtils::is_first_hop(pjsip_msg* msg)
{
  // We're the first hop if there's exactly one Via header in the
  // message we received.
  pjsip_via_hdr* via_hdr = (pjsip_via_hdr*)pjsip_msg_find_hdr(msg,
                           PJSIP_H_VIA,
                           NULL);
  pj_bool_t first_hop = via_hdr && !pjsip_msg_find_hdr(msg,
                        PJSIP_H_VIA,
                        via_hdr->next);
  return first_hop;
}


/// Gets the maximum expires value from all contacts in a REGISTER message
/// (request or response).
int PJUtils::max_expires(pjsip_msg* msg, int default_expires)
{
  int max_expires = 0;

  // Check for an expires header (this will specify the default expiry for
  // any contacts that don't specify their own expiry).
  pjsip_expires_hdr* expires_hdr = (pjsip_expires_hdr*)pjsip_msg_find_hdr(msg, PJSIP_H_EXPIRES, NULL);
  if (expires_hdr != NULL)
  {
    default_expires = expires_hdr->ivalue;
  }

  pjsip_contact_hdr* contact = (pjsip_contact_hdr*)pjsip_msg_find_hdr(msg, PJSIP_H_CONTACT, NULL);

  while (contact != NULL)
  {
    int expires = (contact->expires != -1) ? contact->expires : default_expires;
    if (expires > max_expires)
    {
      max_expires = expires;
    }
    contact = (pjsip_contact_hdr*)pjsip_msg_find_hdr(msg, PJSIP_H_CONTACT, contact->next);
  }

  return max_expires;
}


pjsip_tx_data* PJUtils::clone_msg(pjsip_endpoint* endpt,
                                  pjsip_rx_data* rdata)
{
  pjsip_tx_data* clone = NULL;
  pj_status_t status = pjsip_endpt_create_tdata(endpt, &clone);
  if (status == PJ_SUCCESS)
  {
    pjsip_tx_data_add_ref(clone);
    clone->msg = pjsip_msg_clone(clone->pool, rdata->msg_info.msg);
    set_trail(clone, get_trail(rdata));
    TRC_DEBUG("Cloned %s to %s", pjsip_rx_data_get_info(rdata), clone->obj_name);

  }
  return clone;
}


pjsip_tx_data* PJUtils::clone_msg(pjsip_endpoint* endpt,
                                  pjsip_tx_data* tdata)
{
  pjsip_tx_data* clone = NULL;
  pj_status_t status = pjsip_endpt_create_tdata(endpt, &clone);
  if (status == PJ_SUCCESS)
  {
    pjsip_tx_data_add_ref(clone);
    clone->msg = pjsip_msg_clone(clone->pool, tdata->msg);
    set_trail(clone, get_trail(tdata));
    TRC_DEBUG("Cloned %s to %s", tdata->obj_name, clone->obj_name);
  }
  return clone;
}


pj_status_t PJUtils::create_response(pjsip_endpoint* endpt,
                                     const pjsip_rx_data* rdata,
                                     int st_code,
                                     const pj_str_t* st_text,
                                     pjsip_tx_data** p_tdata)
{
  pj_status_t status = pjsip_endpt_create_response(endpt,
                                                   rdata,
                                                   st_code,
                                                   st_text,
                                                   p_tdata);
  if (status == PJ_SUCCESS)
  {
    // Copy the SAS trail across from the request.
    set_trail(*p_tdata, get_trail(rdata));

    // Some headers should always be copied onto responses, like
    // charging headers
    PJUtils::clone_header(&STR_P_C_V, rdata->msg_info.msg, (*p_tdata)->msg, (*p_tdata)->pool);
    PJUtils::clone_header(&STR_P_C_F_A, rdata->msg_info.msg, (*p_tdata)->msg, (*p_tdata)->pool);

  }
  return status;
}


/// Creates a response to the message in the supplied pjsip_tx_data structure.
pj_status_t PJUtils::create_response(pjsip_endpoint *endpt,
                                     const pjsip_tx_data *req_tdata,
                                     int st_code,
                                     const pj_str_t* st_text,
                                     pjsip_tx_data **p_tdata)
{
  pjsip_msg* req_msg = req_tdata->msg;

  // Create a new transmit buffer.
  pjsip_tx_data *tdata;
  pj_status_t status = pjsip_endpt_create_tdata(endpt, &tdata);
  if (status != PJ_SUCCESS)
  {
    return status;
  }

  // Set initial reference count to 1.
  pjsip_tx_data_add_ref(tdata);

  // Copy the SAS trail across from the request.
  set_trail(tdata, get_trail(req_tdata));

  // Create new response message.
  pjsip_msg* msg = pjsip_msg_create(tdata->pool, PJSIP_RESPONSE_MSG);
  tdata->msg = msg;

  // Set status code and reason text.
  msg->line.status.code = st_code;
  if (st_text != NULL)
  {
    pj_strdup(tdata->pool, &msg->line.status.reason, st_text);
  }
  else
  {
    msg->line.status.reason = *pjsip_get_status_text(st_code);
  }

  // Set TX data attributes.
  tdata->rx_timestamp = req_tdata->rx_timestamp;

  // Copy all the via headers in order.
  pjsip_via_hdr* top_via = NULL;
  pjsip_via_hdr* via = (pjsip_via_hdr*)pjsip_msg_find_hdr(req_msg, PJSIP_H_VIA, NULL);
  while (via)
  {
    pjsip_via_hdr *new_via;

    new_via = (pjsip_via_hdr*)pjsip_hdr_clone(tdata->pool, via);
    if (top_via == NULL)
    {
      top_via = new_via;
    }

    pjsip_msg_add_hdr(msg, (pjsip_hdr*)new_via);
    via = (pjsip_via_hdr*)pjsip_msg_find_hdr(req_msg, PJSIP_H_VIA, via->next);
  }

  // Copy all Record-Route headers, in order.
  pjsip_rr_hdr* rr = (pjsip_rr_hdr*)pjsip_msg_find_hdr(req_msg, PJSIP_H_RECORD_ROUTE, NULL);
  while (rr)
  {
    pjsip_msg_add_hdr(msg, (pjsip_hdr*)pjsip_hdr_clone(tdata->pool, rr));
    rr = (pjsip_rr_hdr*)pjsip_msg_find_hdr(req_msg, PJSIP_H_RECORD_ROUTE, rr->next);
  }

  // Copy Call-ID header.
  pjsip_msg_add_hdr(msg, (pjsip_hdr*)pjsip_hdr_clone(tdata->pool, PJSIP_MSG_CID_HDR(req_msg)));

  // Copy From header.
  pjsip_msg_add_hdr(msg, (pjsip_hdr*)pjsip_hdr_clone(tdata->pool, PJSIP_MSG_FROM_HDR(req_msg)));

  // Copy To header. */
  pjsip_msg_add_hdr(msg, (pjsip_hdr*)pjsip_hdr_clone(tdata->pool, PJSIP_MSG_TO_HDR(req_msg)));

  // Must add To tag in the response (Section 8.2.6.2), except if this is
  // 100 (Trying) response. Same tag must be created for the same request
  // (e.g. same tag in provisional and final response). The easiest way
  // to do this is to derive the tag from Via branch parameter (or to
  // use it directly).
  pjsip_to_hdr* to_hdr = PJSIP_MSG_TO_HDR(msg);
  if ((to_hdr->tag.slen == 0) &&
      (st_code > 100) &&
      (top_via))
  {
    to_hdr->tag = top_via->branch_param;
  }

  // Copy CSeq header. */
  pjsip_msg_add_hdr(msg, (pjsip_hdr*)pjsip_hdr_clone(tdata->pool, PJSIP_MSG_CSEQ_HDR(req_msg)));

  // Some headers should always be copied onto responses, like charging headers
  PJUtils::clone_header(&STR_P_C_V, req_msg, msg, tdata->pool);
  PJUtils::clone_header(&STR_P_C_F_A, req_msg, msg, tdata->pool);

  *p_tdata = tdata;

  return PJ_SUCCESS;
}


pj_status_t PJUtils::create_request_fwd(pjsip_endpoint* endpt,
                                        pjsip_rx_data* rdata,
                                        const pjsip_uri* uri,
                                        const pj_str_t* branch,
                                        unsigned options,
                                        pjsip_tx_data** p_tdata)
{
  pj_status_t status = pjsip_endpt_create_request_fwd(endpt,
                                                      rdata,
                                                      uri,
                                                      branch,
                                                      options,
                                                      p_tdata);
  if (status == PJ_SUCCESS)
  {
    // Copy the SAS trail across from the request.
    set_trail(*p_tdata, get_trail(rdata));
  }
  return status;
}


pj_status_t PJUtils::create_response_fwd(pjsip_endpoint* endpt,
                                         pjsip_rx_data* rdata,
                                         unsigned options,
                                         pjsip_tx_data** p_tdata)
{
  pj_status_t status = pjsip_endpt_create_response_fwd(endpt,
                                                       rdata,
                                                       options,
                                                       p_tdata);
  if (status == PJ_SUCCESS)
  {
    // Copy the SAS trail across from the request.
    set_trail(*p_tdata, get_trail(rdata));
  }
  return status;
}


pjsip_tx_data* PJUtils::create_cancel(pjsip_endpoint* endpt,
                                      pjsip_tx_data* tdata,
                                      int reason_code)
{
  pjsip_tx_data* cancel;
  pj_status_t status = pjsip_endpt_create_cancel(endpt, tdata, &cancel);

  if (status != PJ_SUCCESS)
  {
    return NULL;
  }

  if (reason_code != 0)
  {
    add_reason(cancel, reason_code);
  }

  return cancel;
}

/// Resolves a destination.
void PJUtils::resolve(const std::string& name,
                      int port,
                      int transport,
                      int retries,
                      std::vector<AddrInfo>& servers)
{
  stack_data.sipresolver->resolve(name,
                                  stack_data.addr_family,
                                  port,
                                  transport,
                                  retries,
                                  servers);
}


/// Resolves the next hop target of the SIP message
void PJUtils::resolve_next_hop(pjsip_tx_data* tdata,
                               int retries,
                               std::vector<AddrInfo>& servers,
                               SAS::TrailId trail)
{
  // Get the next hop URI from the message and parse out the destination, port
  // and transport.
  pjsip_sip_uri* next_hop = (pjsip_sip_uri*)PJUtils::next_hop(tdata->msg);
  std::string name = std::string(next_hop->host.ptr, next_hop->host.slen);
  int port = next_hop->port;
  int transport = -1;
  if (pj_stricmp2(&next_hop->transport_param, "TCP") == 0)
  {
    transport = IPPROTO_TCP;
  }
  else if (pj_stricmp2(&next_hop->transport_param, "UDP") == 0)
  {
    transport = IPPROTO_UDP;
  }

  if (retries == 0)
  {
    // Used default number of retries.
    retries = DEFAULT_RETRIES;
  }

  stack_data.sipresolver->resolve(name,
                                  stack_data.addr_family,
                                  port,
                                  transport,
                                  retries,
                                  servers,
                                  trail);

  TRC_INFO("Resolved destination URI %s to %d servers",
           PJUtils::uri_to_string(PJSIP_URI_IN_ROUTING_HDR,
                                  (pjsip_uri*)next_hop).c_str(),
           servers.size());
}


/// Blacklists the specified server so it will not be preferred in subsequent
/// resolve calls.
void PJUtils::blacklist_server(AddrInfo& server)
{
  stack_data.sipresolver->blacklist(server);
}


/// Substitutes the branch identifier in the top Via header with a new unique
/// identifier.  This is used when forking requests and when retrying requests
/// to alternate servers.  This code is taken from pjsip_generate_branch_id
/// for the case when the branch ID is calculated from a GUID.
void PJUtils::generate_new_branch_id(pjsip_tx_data* tdata)
{
  pjsip_via_hdr* via = (pjsip_via_hdr*)
                             pjsip_msg_find_hdr(tdata->msg, PJSIP_H_VIA, NULL);
  via->branch_param.ptr = (char*)
                              pj_pool_alloc(tdata->pool, PJSIP_MAX_BRANCH_LEN);
  via->branch_param.slen = PJSIP_RFC3261_BRANCH_LEN;
  pj_memcpy(via->branch_param.ptr,
            PJSIP_RFC3261_BRANCH_ID,
            PJSIP_RFC3261_BRANCH_LEN);

  pj_str_t tmp;
  tmp.ptr = via->branch_param.ptr + PJSIP_RFC3261_BRANCH_LEN + 2;
  // Add "Pj" between the RFC3261 prefix and the random string to be consistent
  // with branch IDs generated by PJSIP.
  *(tmp.ptr-2) = 'P';
  *(tmp.ptr-1) = 'j';
  pj_generate_unique_string(&tmp);

  via->branch_param.slen = PJSIP_MAX_BRANCH_LEN;
}


/// Sets the dest_info structure in a pjsip_tx_data structure to the IP address,
/// port and transport in the specified AddrInfo structure.
void PJUtils::set_dest_info(pjsip_tx_data* tdata, const AddrInfo& ai)
{
  tdata->dest_info.cur_addr = 0;
  tdata->dest_info.addr.count = 1;
  tdata->dest_info.addr.entry[0].priority = 0;
  tdata->dest_info.addr.entry[0].weight = 0;

  if (ai.address.af == AF_INET)
  {
    // IPv4 address.
    tdata->dest_info.addr.entry[0].type =
                          (ai.transport == IPPROTO_TCP) ? PJSIP_TRANSPORT_TCP :
                                                          PJSIP_TRANSPORT_UDP;
    tdata->dest_info.addr.entry[0].addr.ipv4.sin_family = pj_AF_INET();
    tdata->dest_info.addr.entry[0].addr.ipv4.sin_addr.s_addr = ai.address.addr.ipv4.s_addr;
    tdata->dest_info.addr.entry[0].addr_len = sizeof(pj_sockaddr_in);
  }
  else if (ai.address.af == AF_INET6)
  {
    // IPv6 address.
    tdata->dest_info.addr.entry[0].type =
                         (ai.transport == IPPROTO_TCP) ? PJSIP_TRANSPORT_TCP6 :
                                                         PJSIP_TRANSPORT_UDP6;
    tdata->dest_info.addr.entry[0].addr.ipv6.sin6_family = pj_AF_INET6();
    tdata->dest_info.addr.entry[0].addr.ipv6.sin6_flowinfo = 0;
    memcpy((char*)&tdata->dest_info.addr.entry[0].addr.ipv6.sin6_addr,
           (char*)&ai.address.addr.ipv6,
           sizeof(pj_in6_addr));
    tdata->dest_info.addr.entry[0].addr.ipv6.sin6_scope_id = 0;
    tdata->dest_info.addr.entry[0].addr_len = sizeof(pj_sockaddr_in6);
  }
  pj_sockaddr_set_port(&tdata->dest_info.addr.entry[0].addr, ai.port);
}


struct StatefulSendState
{
  pjsip_tx_data* tdata;

  std::vector<AddrInfo> servers;
  int current_server;

  void* user_token;
  pjsip_endpt_send_callback user_cb;
};


static void on_tsx_state(pjsip_transaction* tsx, pjsip_event* event)
{
  StatefulSendState* sss;
  bool retrying = false;

  if ((mod_sprout_util.id < 0) ||
      (event->type != PJSIP_EVENT_TSX_STATE))
  {
    return;
  }

  sss = (StatefulSendState*)tsx->mod_data[mod_sprout_util.id];

  if (sss == NULL)
  {
    return;
  }

  if (!sss->servers.empty())
  {
    // The target for the request came from the resolver, so check to see
    // if the request failed.
    if ((tsx->state == PJSIP_TSX_STATE_COMPLETED) ||
        (tsx->state == PJSIP_TSX_STATE_TERMINATED))
    {
      // Transaction has completed or terminated.  We need to look at both
      // states as
      // -  timeouts and transport errors cause an immediate transition
      //    to terminated state, bypassing completed state
      // -  a 5xx response causes a transition to completed state, with a
      //    possible delay until the transition to terminated state (5 seconds
      //    for UDP transport), which would needlessly delay any retry.
      if ((event->body.tsx_state.type == PJSIP_EVENT_TIMER) ||
          (event->body.tsx_state.type == PJSIP_EVENT_TRANSPORT_ERROR) ||
          (PJSIP_IS_STATUS_IN_CLASS(tsx->status_code, 500)))
      {
        // Either transaction failed on a timeout, transport error or received
        // 5xx error, so blacklist the failed target.
        TRC_DEBUG("Transaction failed with retriable error");
        if ((event->body.tsx_state.type == PJSIP_EVENT_TIMER) ||
            (event->body.tsx_state.type == PJSIP_EVENT_TRANSPORT_ERROR))
        {
          // Either the connection failed, or the server didn't respond within
          // the timeout, so blacklist it.  We don't blacklist servers that
          // return 5xx errors as this may indicate a transient overload.
          PJUtils::blacklist_server(sss->servers[sss->current_server]);
        }

        // Can we do a retry?
        ++sss->current_server;
        if (sss->current_server < (int)sss->servers.size())
        {
          // More servers to try, so allocate a new branch ID and transaction.
          TRC_DEBUG("Attempt to resend request to next destination server");
          pjsip_tx_data* tdata = sss->tdata;

          // In congestion cases, the old tdata might still be held by PJSIP's
          // transport layer waiting to be sent.  Therefore it's not safe to re-send
          // the same tdata, so we should clone it first.
          // LCOV_EXCL_START - No congestion in UTs
          if (tdata->is_pending)
          {
            pjsip_tx_data* old_tdata = tdata;
            tdata = PJUtils::clone_tdata(tdata);

            // We no longer care about the old tdata.
            pjsip_tx_data_dec_ref(old_tdata);
          }
          // LCOV_EXCL_STOP

          pjsip_transaction* retry_tsx;
          PJUtils::generate_new_branch_id(tdata);
          pj_status_t status = pjsip_tsx_create_uac(&mod_sprout_util,
                                                    tdata,
                                                    &retry_tsx);

          if (status == PJ_SUCCESS)
          {
            // The new transaction has been set up.

            // Set the trail ID in the transaction from the message.
            set_trail(retry_tsx, get_trail(tdata));

            // Set up the module data for the new transaction to reference
            // the state information.
            retry_tsx->mod_data[mod_sprout_util.id] = sss;

            // Increment the reference count of the request as we are passing
            // it to a new transaction.
            pjsip_tx_data_add_ref(tdata);

            // Copy across the destination information for a retry and try to
            // resend the request.
            PJUtils::set_dest_info(tdata, sss->servers[sss->current_server]);
            status = pjsip_tsx_send_msg(retry_tsx, tdata);

            if (status == PJ_SUCCESS)
            {
              // Successfully sent a retry.  Make sure this callback isn't
              // invoked again for the previous transaction.
              tsx->mod_data[mod_sprout_util.id] = NULL;
              retrying = true;
            }
          }
        }
      }
    }
  }

  if ((!retrying) &&
      (tsx->status_code >= 200))
  {
    // Call the user callback, if any, and prevent the callback to be called again
    // by clearing the transaction's module_data.
    TRC_DEBUG("Request transaction completed, status code = %d", tsx->status_code);
    tsx->mod_data[mod_sprout_util.id] = NULL;

    if (sss->user_cb != NULL)
    {
      (*sss->user_cb)(sss->user_token, event);
    }

    // The transaction has completed, so decrement our reference to the tx_data
    // and free the state data.
    pjsip_tx_data_dec_ref(sss->tdata);
    delete sss;
  }
}


/// This provides function similar to the pjsip_endpt_send_request method
/// but includes setting the SAS trail.
pj_status_t PJUtils::send_request(pjsip_tx_data* tdata,
                                  int retries,
                                  void* token,
                                  pjsip_endpt_send_callback cb,
                                  bool log_sas_branch)
{
  pjsip_transaction* tsx;
  pj_status_t status = PJ_SUCCESS;

  TRC_DEBUG("Sending standalone request statefully");

  // Allocate temporary storage for the request.
  StatefulSendState* sss = new StatefulSendState;

  // Store the user supplied callback and token.
  sss->user_token = token;
  sss->user_cb = cb;

  if (tdata->tp_sel.type != PJSIP_TPSELECTOR_TRANSPORT)
  {
    // No transport determined, so resolve the next hop for the message.
    resolve_next_hop(tdata, retries, sss->servers, get_trail(tdata));

    if (!sss->servers.empty())
    {
      // Set up the destination information for the first server.
      sss->current_server = 0;
      set_dest_info(tdata, sss->servers[sss->current_server]);
    }
    else
    {
      // No servers found.
      status = PJ_ENOTFOUND;
    }
  }

  if (status == PJ_SUCCESS)
  {
    // We have servers to send the request to, so allocate a transaction.
    status = pjsip_tsx_create_uac(&mod_sprout_util, tdata, &tsx);
  }

  if (status == PJ_SUCCESS)
  {
    // Set the trail ID in the transaction from the message.
    set_trail(tsx, get_trail(tdata));
    if (log_sas_branch)
    {
      PJUtils::mark_sas_call_branch_ids(get_trail(tdata), NULL, tdata->msg);
    }

    // Set up the module data for the new transaction to reference
    // the state information.
    tsx->mod_data[mod_sprout_util.id] = sss;

    if (tdata->tp_sel.type == PJSIP_TPSELECTOR_TRANSPORT)
    {
      // Transport has already been determined, so copy it across to the
      // transaction.
      TRC_DEBUG("Transport already determined");
      pjsip_tsx_set_transport(tsx, &tdata->tp_sel);
    }

    // Store the message and add a reference to prevent the transaction layer
    // freeing it.
    sss->tdata = tdata;
    pjsip_tx_data_add_ref(tdata);

    TRC_DEBUG("Sending request");
    status = pjsip_tsx_send_msg(tsx, tdata);

    if (status != PJ_SUCCESS)
    {
      // If pjsip_tsx_send_msg fails when the UAC transaction is in NULL
      // state it will always call the on_tsx_state callback terminating
      // the transaction, so no clean-up left to do, and must return
      // PJ_SUCCESS to caller to avoid potential double-free errors.  It's
      // also not safe to access the request here, and logging of the error
      // will have happened in the callback.
      status = PJ_SUCCESS;
    }
  }
  else
  {
    // Failed to resolve the destination or failed to create a PJSIP UAC
    // transaction.
    CL_SPROUT_SIP_SEND_REQUEST_ERR.log(PJUtils::uri_to_string(PJSIP_URI_IN_ROUTING_HDR,
                                       PJUtils::next_hop(tdata->msg)).c_str(),
                                       PJUtils::pj_status_to_string(status).c_str());

    TRC_ERROR("Failed to send request to %s",
              PJUtils::uri_to_string(PJSIP_URI_IN_ROUTING_HDR,
                                     PJUtils::next_hop(tdata->msg)).c_str());

    // Since the on_tsx_state callback will not have been called we must
    // clean up resources here.
    pjsip_tx_data_dec_ref(tdata);
    delete sss;
  }

  return status;
}


/// Data structure used to hold temporary status when statelessly sending
/// a request.
struct StatelessSendState
{
  std::vector<AddrInfo> servers;
  int current_server;
};


/// Callback used for PJUtils::send_request_stateless
static void stateless_send_cb(pjsip_send_state *st,
                              pj_ssize_t sent,
                              pj_bool_t *cont)
{
  *cont = PJ_FALSE;
  bool retrying = false;

  StatelessSendState* sss = (StatelessSendState*)st->token;

  if ((sent <= 0) &&
      (!sss->servers.empty()))
  {
    // Request to a resolved server failed.  When sending statelessly
    // this means we couldn't get a transport, so couldn't connect to the
    // selected target, so we always blacklist.
    PJUtils::blacklist_server(sss->servers[sss->current_server]);

    // Can we do a retry?
    pj_status_t status = PJ_ENOTFOUND;
    ++sss->current_server;
    if (sss->current_server < (int)sss->servers.size())
    {
      pjsip_tx_data* tdata = st->tdata;

      // According to RFC3263 we should generate a new branch identifier for
      // the message so there is no possibility of it being confused with
      // previous attempts.  Not clear this is really necessary in this case,
      // but just in case ...
      PJUtils::generate_new_branch_id(tdata);

      // Add a reference to the tdata to stop PJSIP releasing it when we
      // return the callback.
      pjsip_tx_data_add_ref(tdata);

      // Set up destination info for the new server and resend the request.
      PJUtils::set_dest_info(tdata, sss->servers[sss->current_server]);
      status = pjsip_endpt_send_request_stateless(stack_data.endpt,
                                                  tdata,
                                                  (void*)sss,
                                                  &stateless_send_cb);

      if (status == PJ_SUCCESS)
      {
        retrying = true;
      }
      else
      {
        pjsip_tx_data_dec_ref(tdata);
      }
    }
  }

  if ((sent > 0) ||
      (!retrying))
  {
    // Either the request was sent successfully, or we couldn't retry.
    delete sss;
  }
}


/// Sends a request statelessly, possibly retrying the specified number of
/// times if the
pj_status_t PJUtils::send_request_stateless(pjsip_tx_data* tdata, int retries)
{
  pj_status_t status = PJ_SUCCESS;
  StatelessSendState* sss = new StatelessSendState;
  sss->current_server = 0;

  if (tdata->tp_sel.type != PJSIP_TPSELECTOR_TRANSPORT)
  {
    // No transport pre-selected so resolve the next hop to a set of servers.
    resolve_next_hop(tdata, retries, sss->servers, get_trail(tdata));

    if (!sss->servers.empty())
    {
      // Select the next target set up the destination info in the tdata and
      // send the request.
      sss->current_server = 0;
      set_dest_info(tdata, sss->servers[sss->current_server]);
    }
    else
    {
      // No servers found.
      status = PJ_ENOTFOUND;
    }
  }

  if (status == PJ_SUCCESS)
  {
    status = pjsip_endpt_send_request_stateless(stack_data.endpt,
                                                tdata,
                                                (void*)sss,
                                                stateless_send_cb);
  }

  if (status != PJ_SUCCESS)
  {
    // The assumption is that if pjsip_endpt_send_request_stateless fails
    // the callback is not called, so it is safe to free off the state data
    // and the request here.  Also, this would be an unexpected error rather
    // than an indication that the selected destination server is down, so we
    // don't blacklist.
    CL_SPROUT_SIP_SEND_REQUEST_ERR.log(PJUtils::uri_to_string(PJSIP_URI_IN_ROUTING_HDR,
                                       PJUtils::next_hop(tdata->msg)).c_str(),
                                       PJUtils::pj_status_to_string(status).c_str());
    TRC_ERROR("Failed to send request to %s",
              PJUtils::uri_to_string(PJSIP_URI_IN_ROUTING_HDR,
                                     PJUtils::next_hop(tdata->msg)).c_str());
    pjsip_tx_data_dec_ref(tdata);
    delete sss;
  }

  return status;
}


/// This is a clone of the PJSIP pjsip_endpt_respond_stateless function,
/// with the addition of code to reflect the trail on the request on to the
/// response.  All sprout application code should use this method instead.
pj_status_t PJUtils::respond_stateless(pjsip_endpoint* endpt,
                                       pjsip_rx_data* rdata,
                                       int st_code,
                                       const pj_str_t* st_text,
                                       const pjsip_hdr* hdr_list,
                                       const pjsip_msg_body* body)
{
  pj_status_t status;
  pjsip_response_addr res_addr;
  pjsip_tx_data* tdata;

  // Create response message
  status = create_response(endpt, rdata, st_code, st_text, &tdata);
  if (status != PJ_SUCCESS)
  {
    return status;
  }

  // Add the message headers, if any
  if (hdr_list)
  {
    const pjsip_hdr* hdr = hdr_list->next;
    do {
      pjsip_msg_add_hdr(tdata->msg,
                        (pjsip_hdr*) pjsip_hdr_clone(tdata->pool, hdr) );
      hdr = hdr->next;
    } while (hdr != hdr_list);
  }

  // Add the message body, if any.
  if (body)
  {
    tdata->msg->body = pjsip_msg_body_clone(tdata->pool, body);
    if (tdata->msg->body == NULL)
    {
      pjsip_tx_data_dec_ref(tdata);
      return status;
    }
  }

  // Get where to send request.
  status = pjsip_get_response_addr(tdata->pool, rdata, &res_addr);
  if (status != PJ_SUCCESS)
  {
    pjsip_tx_data_dec_ref(tdata);
    return status;
  }

  // Send!
  status = pjsip_endpt_send_response(endpt, &res_addr, tdata, NULL, NULL);
  if (status != PJ_SUCCESS)
  {
    pjsip_tx_data_dec_ref(tdata);
    return status;
  }

  return PJ_SUCCESS;
}


/// This is analogous to respond_stateless, although in this case to
/// respond statefully on an existing transaction.  Strangely there is
/// no equivalent PJSIP API.
pj_status_t PJUtils::respond_stateful(pjsip_endpoint* endpt,
                                      pjsip_transaction* uas_tsx,
                                      pjsip_rx_data* rdata,
                                      int st_code,
                                      const pj_str_t* st_text,
                                      const pjsip_hdr* hdr_list,
                                      const pjsip_msg_body* body)
{
  pj_status_t status;
  pjsip_tx_data* tdata;

  status = create_response(stack_data.endpt, rdata, st_code, st_text, &tdata);
  if (status != PJ_SUCCESS)
  {
    return status;
  }

  // Add the message headers, if any
  if (hdr_list)
  {
    const pjsip_hdr* hdr = hdr_list->next;
    while (hdr != hdr_list)
    {
      pjsip_msg_add_hdr(tdata->msg,
                        (pjsip_hdr*) pjsip_hdr_clone(tdata->pool, hdr) );
      hdr = hdr->next;
    }
  }

  // Add the message body, if any.
  if (body)
  {
    tdata->msg->body = pjsip_msg_body_clone(tdata->pool, body);
    if (tdata->msg->body == NULL)
    {
      pjsip_tx_data_dec_ref(tdata);
      return status;
    }
  }

  status = pjsip_tsx_send_msg(uas_tsx, tdata);

  return status;
}


pjsip_tx_data* PJUtils::clone_tdata(pjsip_tx_data* tdata)
{
  pjsip_tx_data* cloned_tdata;
  pj_status_t status;

  status = pjsip_endpt_create_tdata(stack_data.endpt, &cloned_tdata);
  if (status != PJ_SUCCESS)
  {
    return NULL;
  }

  // Always increment ref counter to 1.
  pjsip_tx_data_add_ref(cloned_tdata);

  // Clone the message from the supplied tdata.
  cloned_tdata->msg = pjsip_msg_clone(cloned_tdata->pool, tdata->msg);

  if (cloned_tdata->msg == NULL)
  {
    pjsip_tx_data_dec_ref(cloned_tdata);
    cloned_tdata = NULL;
  }

  // Copy the trail identifier to the cloned message.
  set_trail(cloned_tdata, get_trail(tdata));

  // If the original message already had a specified transport set this
  // on the clone.  (Must use pjsip_tx_data_set_transport to ensure
  // reference counts get updated.)
  if (tdata->tp_sel.type == PJSIP_TPSELECTOR_TRANSPORT)
  {
    pjsip_tx_data_set_transport(cloned_tdata, &tdata->tp_sel);
  }

  // If the message has any addr in dest_info, copy that
  if (tdata->dest_info.addr.count != 0)
  {
    pj_memcpy(&cloned_tdata->dest_info, &tdata->dest_info, sizeof(cloned_tdata->dest_info));
  }

  return cloned_tdata;
}

void PJUtils::add_top_via(pjsip_tx_data* tdata)
{
  // Add a new Via header with a unique branch identifier.
  pjsip_via_hdr *hvia = pjsip_via_hdr_create(tdata->pool);
  pjsip_msg_insert_first_hdr(tdata->msg, (pjsip_hdr*)hvia);
  generate_new_branch_id(tdata);
}

void PJUtils::remove_top_via(pjsip_tx_data* tdata)
{
  // Removes the top Via header.
  pjsip_via_hdr *hvia = (pjsip_via_hdr*)pjsip_msg_find_hdr(tdata->msg, PJSIP_H_VIA, NULL);
  if (hvia != NULL)
  {
    pj_list_erase(hvia);
  }
}

void PJUtils::add_reason(pjsip_tx_data* tdata, int reason_code)
{
  char reason_val_str[100];
  const pj_str_t* reason_text = pjsip_get_status_text(reason_code);
  snprintf(reason_val_str,
           sizeof(reason_val_str),
           "SIP ;cause=%d ;text=\"%.*s\"",
           reason_code,
           (int)reason_text->slen,
           reason_text->ptr);
  pj_str_t reason_name = pj_str("Reason");
  pj_str_t reason_val = pj_str(reason_val_str);
  pjsip_hdr* reason_hdr =
                      (pjsip_hdr*)pjsip_generic_string_hdr_create(tdata->pool,
                                                                  &reason_name,
                                                                  &reason_val);
  pjsip_msg_add_hdr(tdata->msg, reason_hdr);
}

bool PJUtils::compare_pj_sockaddr(const pj_sockaddr& lhs, const pj_sockaddr& rhs)
{
  return (pj_sockaddr_cmp(&lhs, &rhs) < 0);
}


void PJUtils::clone_header(const pj_str_t* hdr_name, pjsip_msg* old_msg, pjsip_msg* new_msg, pj_pool_t* pool)
{
  pjsip_hdr* original_hdr = NULL;
  pjsip_hdr* last_hdr = NULL;
  while ((original_hdr = (pjsip_hdr*)pjsip_msg_find_hdr_by_name(old_msg, hdr_name, original_hdr)) && (last_hdr != original_hdr))
  {
    TRC_INFO("Cloning header! %ld", (long int)original_hdr);
    pjsip_hdr* new_hdr = (pjsip_hdr*)pjsip_hdr_clone(pool, original_hdr);
    pjsip_msg_add_hdr(new_msg, new_hdr);
    last_hdr = original_hdr;
  }
}

std::string PJUtils::get_header_value(pjsip_hdr* header)
{
#define MAX_HDR_SIZE 4096
  char buf[MAX_HDR_SIZE] = "";
  char* buf2 = buf;

  int len = pjsip_hdr_print_on(header, buf2, MAX_HDR_SIZE);
  // pjsip_hdr_print_on doesn't appear to null-terminate the string - do this by hand
  buf2[len] = '\0';

  // Skip over all text up to the colon, then any whitespace following it
  while ((*buf2 != ':') || (*buf2 == ' '))
  {
    buf2++;
  }
  return std::string(buf2, len);
}

/// Add SAS markers for the specified call ID and branch IDs on the message (either may be omitted).
void PJUtils::mark_sas_call_branch_ids(const SAS::TrailId trail, pjsip_cid_hdr* cid_hdr, pjsip_msg* msg)
{
    SAS::Marker::Scope scope;
    if ((msg->line.req.method.id == PJSIP_REGISTER_METHOD) ||
      ((pjsip_method_cmp(&msg->line.req.method, pjsip_get_subscribe_method())) == 0) ||
      ((pjsip_method_cmp(&msg->line.req.method, pjsip_get_notify_method())) == 0))
  {
    // Don't correlate flows based on Call-ID for REGISTER/SUBSCRIBE/NOTIFY - you get massive trace
    // files.
    scope = SAS::Marker::Scope::None;
  }
  else
  {
    scope = SAS::Marker::Scope::Trace;
  }

  if (cid_hdr != NULL)
  {
    TRC_DEBUG("Logging SAS Call-ID marker, Call-ID %.*s", cid_hdr->id.slen, cid_hdr->id.ptr);
    SAS::Marker cid_marker(trail, MARKER_ID_SIP_CALL_ID, 1u);
    cid_marker.add_var_param(cid_hdr->id.slen, cid_hdr->id.ptr);
    SAS::report_marker(cid_marker, scope);
  }

  // If we have a message, look for branch IDs too.
  if (msg != NULL)
  {
    // First find the top Via header.  This was added by us.
    pjsip_via_hdr* top_via = (pjsip_via_hdr*)pjsip_msg_find_hdr(msg, PJSIP_H_VIA, NULL);

    // If we found the top header (and we really should have done), log its branch ID.
    if (top_via != NULL)
    {
      {
        SAS::Marker via_marker(trail, MARKER_ID_VIA_BRANCH_PARAM, 1u);
        via_marker.add_var_param(top_via->branch_param.slen, top_via->branch_param.ptr);
        SAS::report_marker(via_marker, SAS::Marker::Scope::Trace);
      }
    }
  }
}

bool PJUtils::is_emergency_registration(pjsip_contact_hdr* contact_hdr)
{
  // Contact header must be a SIP URI
  pjsip_sip_uri* uri = (contact_hdr->uri != NULL) ?
                     (pjsip_sip_uri*)pjsip_uri_get_uri(contact_hdr->uri) : NULL;
  return ((uri != NULL) && (PJSIP_URI_SCHEME_IS_SIP(uri)) &&
          (pjsip_param_find(&uri->other_param, &STR_SOS) != NULL));
}

bool PJUtils::is_uri_phone_number(pjsip_uri* uri)
{
  return ((uri != NULL) &&
          ((PJSIP_URI_SCHEME_IS_TEL(uri)) ||
           ((PJSIP_URI_SCHEME_IS_SIP(uri)) &&
            (!pj_strcmp(&((pjsip_sip_uri*)uri)->user_param, &STR_USER_PHONE)))));
}

bool PJUtils::is_uri_gruu(pjsip_uri* uri)
{
  return ((uri != NULL) &&
          (PJSIP_URI_SCHEME_IS_SIP(uri)) &&
          (pjsip_param_find(&((pjsip_sip_uri*)uri)->other_param, &STR_GR)));
}

// Return true if there are no route headers, or there is exactly one,
// which is local
bool PJUtils::check_route_headers(pjsip_rx_data* rdata)
{
  // Get all the route headers
  int count = 0;
  bool local = true;
  pjsip_route_hdr* route_hdr = (pjsip_route_hdr*)pjsip_msg_find_hdr(rdata->msg_info.msg, PJSIP_H_ROUTE, NULL);

  while (route_hdr != NULL)
  {
    count++;
    local = (is_uri_local(route_hdr->name_addr.uri)) || (is_home_domain(route_hdr->name_addr.uri));
    route_hdr = (pjsip_route_hdr*)pjsip_msg_find_hdr(rdata->msg_info.msg, PJSIP_H_ROUTE, route_hdr->next);
  }

  return (count < 2 && local);
}

void PJUtils::put_unary_param(pjsip_param* params_list,
                              const pj_str_t* name,
                              pj_pool_t* pool)
{
  pjsip_param* param = pjsip_param_find(params_list, name);

  if (param == NULL)
  {
    param = PJ_POOL_ZALLOC_T(pool, pjsip_param);
    param->name = *name;
    pj_list_push_back(params_list, param);
  }
}

/// Redirects the call to the specified target, for the reason specified in the
// status code.
//
// @returns whether the call should continue as it was.
pjsip_status_code PJUtils::redirect(pjsip_msg* msg, std::string target, pj_pool_t* pool, pjsip_status_code code)
{
  pjsip_uri* target_uri = PJUtils::uri_from_string(target, pool);

  if (target_uri == NULL)
  {
    // Target URI was badly formed, so continue processing the call without
    // the redirect.
    return code;
  }

  return redirect_int(msg, target_uri, pool, code);
}

/// Redirects the call to the specified target, for the reason specified in the
// status code.
//
// @returns whether the call should continue as it was (always false).
pjsip_status_code PJUtils::redirect(pjsip_msg* msg, pjsip_uri* target, pj_pool_t* pool, pjsip_status_code code)
{
  return redirect_int(msg, (pjsip_uri*)pjsip_uri_clone(pool, target), pool, code);
}

pjsip_status_code PJUtils::redirect_int(pjsip_msg* msg, pjsip_uri* target, pj_pool_t* pool, pjsip_status_code code)
{
  static const pj_str_t STR_HISTORY_INFO = pj_str("History-Info");
  static const int MAX_HISTORY_INFOS = 5;

  // Default the code to 480 Temporarily Unavailable.
  code = (code != 0) ? code : PJSIP_SC_TEMPORARILY_UNAVAILABLE;
  pjsip_status_code rc = code;

  // Count the number of existing History-Info headers.
  int num_history_infos = 0;
  pjsip_history_info_hdr* prev_history_info_hdr = NULL;
  for (pjsip_hdr* hdr = (pjsip_hdr*)pjsip_msg_find_hdr_by_name(msg, &STR_HISTORY_INFO, NULL);
       hdr != NULL;
       hdr = (pjsip_hdr*)pjsip_msg_find_hdr_by_name(msg, &STR_HISTORY_INFO, hdr->next))
  {
    ++num_history_infos;
    prev_history_info_hdr = (pjsip_history_info_hdr*)hdr;
  }

  // If we haven't already had too many redirections (i.e. History-Info
  // headers), do the redirect.
  if (num_history_infos < MAX_HISTORY_INFOS)
  {
    rc = PJSIP_SC_OK;

    // Add a Diversion header with the original request URI and the reason
    // for the diversion.
    std::string div = PJUtils::uri_to_string(PJSIP_URI_IN_REQ_URI, msg->line.req.uri);
    div += ";reason=";
    div += (code == PJSIP_SC_BUSY_HERE) ? "user-busy" :
      (code == PJSIP_SC_TEMPORARILY_UNAVAILABLE) ? "no-answer" :
      (code == PJSIP_SC_NOT_FOUND) ? "out-of-service" :
      (code == 0) ? "unconditional" :
      "unknown";
    pj_str_t sdiv;
    pjsip_generic_string_hdr* diversion =
      pjsip_generic_string_hdr_create(pool,
                                      &STR_DIVERSION,
                                      pj_cstr(&sdiv, div.c_str()));
    pjsip_msg_add_hdr(msg, (pjsip_hdr*)diversion);

    // Create or update a History-Info header for the old target.
    if (prev_history_info_hdr == NULL)
    {
      prev_history_info_hdr = create_history_info_hdr(msg->line.req.uri, pool);
      prev_history_info_hdr->index = pj_str("1");
      pjsip_msg_add_hdr(msg, (pjsip_hdr*)prev_history_info_hdr);
    }

    update_history_info_reason(((pjsip_name_addr*)(prev_history_info_hdr->uri))->uri, pool, code);

    // Set up the new target URI.
    msg->line.req.uri = target;

    // Create a History-Info header for the new target.
    pjsip_history_info_hdr* history_info_hdr = create_history_info_hdr(target, pool);

    // Set up the index parameter.  This is the previous value suffixed with ".1".
    history_info_hdr->index.slen = prev_history_info_hdr->index.slen + 2;
    history_info_hdr->index.ptr = (char*)pj_pool_alloc(pool, history_info_hdr->index.slen);
    pj_memcpy(history_info_hdr->index.ptr, prev_history_info_hdr->index.ptr, prev_history_info_hdr->index.slen);
    pj_memcpy(history_info_hdr->index.ptr + prev_history_info_hdr->index.slen, ".1", 2);

    pjsip_msg_add_hdr(msg, (pjsip_hdr*)history_info_hdr);
  }

  return rc;
}

pjsip_history_info_hdr* PJUtils::create_history_info_hdr(pjsip_uri* target, pj_pool_t* pool)
{
  // Create a History-Info header.
  pjsip_history_info_hdr* history_info_hdr = pjsip_history_info_hdr_create(pool);

  // Clone the URI and set up its parameters.
  pjsip_uri* history_info_uri = (pjsip_uri*)pjsip_uri_clone(pool, (pjsip_uri*)pjsip_uri_get_uri(target));
  pjsip_name_addr* history_info_name_addr_uri = pjsip_name_addr_create(pool);
  history_info_name_addr_uri->uri = history_info_uri;
  history_info_hdr->uri = (pjsip_uri*)history_info_name_addr_uri;

  return history_info_hdr;
}

void PJUtils::update_history_info_reason(pjsip_uri* history_info_uri, pj_pool_t* pool, int code)
{
  static const pj_str_t STR_REASON = pj_str("Reason");
  static const pj_str_t STR_SIP = pj_str("SIP");
  static const pj_str_t STR_CAUSE = pj_str("cause");
  static const pj_str_t STR_TEXT = pj_str("text");

  if (PJSIP_URI_SCHEME_IS_SIP(history_info_uri))
  {
    // Set up the Reason parameter - this is always "SIP".
    pjsip_sip_uri* history_info_sip_uri = (pjsip_sip_uri*)history_info_uri;
    if (pj_list_empty(&history_info_sip_uri->other_param))
    {
      pjsip_param *param = PJ_POOL_ALLOC_T(pool, pjsip_param);
      param->name = STR_REASON;
      param->value = STR_SIP;

      pj_list_insert_after(&history_info_sip_uri->other_param, (pj_list_type*)param);

      // Now add the cause parameter.
      param = PJ_POOL_ALLOC_T(pool, pjsip_param);
      param->name = STR_CAUSE;
      char cause_text[4];
      sprintf(cause_text, "%u", code);
      pj_strdup2(pool, &param->value, cause_text);
      pj_list_insert_after(&history_info_sip_uri->other_param, param);

      // Finally add the text parameter.
      param = PJ_POOL_ALLOC_T(pool, pjsip_param);
      param->name = STR_TEXT;
      param->value = *pjsip_get_status_text(code);
      pj_list_insert_after(&history_info_sip_uri->other_param, param);
    }
  }
}

pj_str_t PJUtils::user_from_uri(pjsip_uri* uri)
{
  if (PJSIP_URI_SCHEME_IS_SIP(uri) ||
      PJSIP_URI_SCHEME_IS_SIPS(uri))
  {
    return ((pjsip_sip_uri*)uri)->user;
  }
  else if (PJSIP_URI_SCHEME_IS_TEL(uri))
  {
    return ((pjsip_tel_uri*)uri)->number;
  }
  else
  {
    // If it's neither of the above, just use the URI's "content".
    return ((pjsip_other_uri*)uri)->content;
  }
}

void PJUtils::report_sas_to_from_markers(SAS::TrailId trail, pjsip_msg* msg)
{
  // Get the method.  On the request, this is on the request line.  On the
  // response, it is in the CSeq header.
  pjsip_method* method = NULL;
  if (msg->type == PJSIP_REQUEST_MSG)
  {
    method = &msg->line.req.method;
  }
  else
  {
    pjsip_cseq_hdr* cseq_hdr = PJSIP_MSG_CSEQ_HDR(msg);
    if (cseq_hdr != NULL)
    {
      method = &cseq_hdr->method;
    }
  }

  // Work out which method we have.
  bool is_register = false;
  bool is_subscribe = false;
  bool is_notify = false;
  if (method != NULL)
  {
    is_register = (method->id == PJSIP_REGISTER_METHOD);
    is_subscribe = ((method->id == PJSIP_OTHER_METHOD) &&
                    (pj_strcmp2(&method->name, "SUBSCRIBE") == 0));
    is_notify = ((method->id == PJSIP_OTHER_METHOD) &&
                 (pj_strcmp2(&method->name, "NOTIFY") == 0));
  }

  // Get the To and From URIs.
  pjsip_uri* to_uri = NULL;
  bool has_to_tag = false;
  pjsip_to_hdr* to_hdr = PJSIP_MSG_TO_HDR(msg);
  if (to_hdr != NULL)
  {
    to_uri = (pjsip_uri*)pjsip_uri_get_uri(to_hdr->uri);
    has_to_tag = (to_hdr->tag.slen != 0);
  }
  pjsip_uri* from_uri = NULL;
  pjsip_from_hdr* from_hdr = PJSIP_MSG_FROM_HDR(msg);
  if (from_hdr != NULL)
  {
    from_uri = (pjsip_uri*)pjsip_uri_get_uri(from_hdr->uri);
  }

  // Look at the method to decide which marker to use.
  if (is_register)
  {
    // For REGISTERs, report the To URI in the SIP_ALL_REGISTER marker.
    if (to_uri != NULL)
    {
      std::string to_uri_str = uri_to_string(PJSIP_URI_IN_FROMTO_HDR, to_uri);
      pj_str_t to_user = user_from_uri(to_uri);

      SAS::Marker sip_all_register(trail, MARKER_ID_SIP_ALL_REGISTER, 1u);
      sip_all_register.add_var_param(strip_uri_scheme(to_uri_str));
      // Add the DN parameter. If the user part is not numeric just log it in
      // its entirety.
      sip_all_register.add_var_param(is_user_numeric(to_user) ?
                                     remove_visual_separators(to_user) :
                                     pj_str_to_string(&to_user));
      SAS::report_marker(sip_all_register);
    }
  }
  else if (is_subscribe || is_notify)
  {
    // For SUBSCRIBEs and NOTIFYs, report the To URI in the SIP_SUBSCRIBE_NOTIFY marker.
    if (to_uri != NULL)
    {
      std::string to_uri_str = uri_to_string(PJSIP_URI_IN_FROMTO_HDR, to_uri);
      pj_str_t to_user = user_from_uri(to_uri);

      SAS::Marker sip_subscribe_notify(trail, MARKER_ID_SIP_SUBSCRIBE_NOTIFY, 1u);
      // The static parameter contains the type of request - 1 for SUBSCRIBE and 2 for
      // NOTIFY.
      sip_subscribe_notify.add_static_param(is_subscribe ?
                                            SASEvent::SubscribeNotifyType::SUBSCRIBE :
                                            SASEvent::SubscribeNotifyType::NOTIFY);
      sip_subscribe_notify.add_var_param(strip_uri_scheme(to_uri_str));
      // Add the DN parameter. If the user part is not numeric just log it in
      // its entirety.
      sip_subscribe_notify.add_var_param(is_user_numeric(to_user) ?
                                         remove_visual_separators(to_user) :
                                         pj_str_to_string(&to_user));
      SAS::report_marker(sip_subscribe_notify);
    }
  }
  else
  {
    // For all other methods, just default to reporting the To URI in the CALLED_DN and
    // the From URI in the CALLING_DN marker.  However, only do this if we're not in
    // dialog (check the To tag).
    if (!has_to_tag)
    {
      if (to_uri != NULL)
      {
        pj_str_t to_user = user_from_uri(to_uri);
        if (is_user_numeric(to_user))
        {
          SAS::Marker called_dn(trail, MARKER_ID_CALLED_DN, 1u);
          called_dn.add_var_param(remove_visual_separators(to_user));
          SAS::report_marker(called_dn);
        }

        SAS::Marker called_uri(trail, MARKER_ID_INBOUND_CALLED_URI, 1u);
        called_uri.add_var_param(strip_uri_scheme(
                                   uri_to_string(PJSIP_URI_IN_FROMTO_HDR, to_uri)));
        SAS::report_marker(called_uri);
      }

      if (from_uri != NULL)
      {
        pj_str_t from_user = user_from_uri(from_uri);
        if (is_user_numeric(from_user))
        {
          SAS::Marker calling_dn(trail, MARKER_ID_CALLING_DN, 1u);
          calling_dn.add_var_param(remove_visual_separators(from_user));
          SAS::report_marker(calling_dn);
        }

        SAS::Marker calling_uri(trail, MARKER_ID_INBOUND_CALLING_URI, 1u);
        calling_uri.add_var_param(strip_uri_scheme(
                                    uri_to_string(PJSIP_URI_IN_FROMTO_HDR, from_uri)));
        SAS::report_marker(calling_uri);
      }
    }
  }
}

// Add a P-Charging-Function-Addresses header to a SIP message. The header is
// added if it doesn't already exist, and replaced when the replace flag is
// set to TRUE.
void PJUtils::add_pcfa_header(pjsip_msg* msg,
                              pj_pool_t* pool,
                              const std::deque<std::string>& ccfs,
                              const std::deque<std::string>& ecfs,
                              const bool replace)
{
  pjsip_p_c_f_a_hdr* pcfa_hdr =
    (pjsip_p_c_f_a_hdr*)pjsip_msg_find_hdr_by_name(msg, &STR_P_C_F_A, NULL);

  if (((pcfa_hdr == NULL) || (replace)) &&
      ((!ccfs.empty()) || (!ecfs.empty())))
  {
    if (pcfa_hdr != NULL)
    {
      TRC_INFO("Replacing existing PCFA header");
      PJUtils::remove_hdr(msg, &STR_P_C_F_A);
      pcfa_hdr = NULL;
    }
    else
    {
      TRC_INFO("Adding new PCFA header");
    }

    pcfa_hdr = pjsip_p_c_f_a_hdr_create(pool);

    for (std::deque<std::string>::const_iterator it = ccfs.begin();
         it != ccfs.end();
         ++it)
    {
      TRC_DEBUG("Adding CCF %s to PCFA header", it->c_str());
      pjsip_param* new_param =
        (pjsip_param*)pj_pool_alloc(pool, sizeof(pjsip_param));
      new_param->name = STR_CCF;
      new_param->value = pj_strdup3(pool, it->c_str());

      pj_list_insert_before(&pcfa_hdr->ccf, new_param);
    }

    for (std::deque<std::string>::const_iterator it = ecfs.begin();
         it != ecfs.end();
         ++it)
    {
      TRC_DEBUG("Adding ECF %s to PCFA header", it->c_str());
      pjsip_param* new_param =
        (pjsip_param*)pj_pool_alloc(pool, sizeof(pjsip_param));
      new_param->name = STR_ECF;
      new_param->value = pj_strdup3(pool, it->c_str());

      pj_list_insert_before(&pcfa_hdr->ecf, new_param);
    }
    pjsip_msg_add_hdr(msg, (pjsip_hdr*)pcfa_hdr);
  }
}

/// Takes a SIP URI and turns it into its equivalent tel URI. This is used
/// for SIP URIs that actually represent phone numbers, i.e. SIP URIs that
/// contain the user=phone parameter.
///
/// @returns                      A pointer to the new tel URI object.
/// @param sip_uri                The SIP URI to convert.
/// @param pool                   A pool.
pjsip_uri* PJUtils::translate_sip_uri_to_tel_uri(const pjsip_sip_uri* sip_uri,
                                                 pj_pool_t* pool)
{
  pjsip_tel_uri* tel_uri = pjsip_tel_uri_create(pool);

  tel_uri->number = sip_uri->user;
  tel_uri->context.slen = 0;
  tel_uri->isub_param.slen = 0;
  tel_uri->ext_param.slen = 0;

  pjsip_param* isub = pjsip_param_find(&sip_uri->other_param, &STR_ISUB);
  if (isub != NULL)
  {
    tel_uri->isub_param.slen = isub->value.slen;
    tel_uri->isub_param.ptr = isub->value.ptr;
  }

  pjsip_param* ext = pjsip_param_find(&sip_uri->other_param, &STR_EXT);
  if (ext != NULL)
  {
    tel_uri->ext_param.slen = ext->value.slen;
    tel_uri->ext_param.ptr = ext->value.ptr;
  }

  return (pjsip_uri*)tel_uri;
}

/// Determines whether a user string represents a global number.
///
/// @returns                      PJ_TRUE if the user is global, PJ_FALSE if
///                               not.
/// @param user                   The user to test.
pj_bool_t PJUtils::is_user_global(const std::string& user)
{
  pj_bool_t rc = PJ_FALSE;

  if ((!user.empty()) && (user[0] == '+'))
  {
    TRC_DEBUG("Global user %s", user.c_str());
    rc = PJ_TRUE;
  }

  return rc;
}


pj_bool_t PJUtils::is_user_global(const pj_str_t& user)
{
  return is_user_global(pj_str_to_string(&user));
}


static const boost::regex CHARS_TO_STRIP = boost::regex("[.)(-]");

// Strip any visual separators from the number
std::string PJUtils::remove_visual_separators(const std::string& number)
{
  return boost::regex_replace(number, CHARS_TO_STRIP, std::string(""));
};

// Strip any visual separators from the number
std::string PJUtils::remove_visual_separators(const pj_str_t& number)
{
  std::string s = pj_str_to_string(&number);
  return remove_visual_separators(s);
};

/// Determines whether a user string is a valid phone number
/// (maybe with a leading + or separator characters).
///
/// @returns                      PJ_TRUE if the user is numeric, PJ_FALSE if
///                               not.
/// @param user                   The user to test.
pj_bool_t PJUtils::is_user_numeric(const std::string& user_raw)
{
  pj_bool_t rc = PJ_TRUE;
  std::string user = PJUtils::remove_visual_separators(user_raw);

  for (size_t i = 0; i < user.size(); i++)
  {
    if ((!isdigit(user[i])) &&
        ((user[i] != '+') || (i != 0)))
    {
      rc = PJ_FALSE;
    }
  }
  return rc;
}


pj_bool_t PJUtils::is_user_numeric(const pj_str_t& user)
{
  return is_user_numeric(pj_str_to_string(&user));
}

bool PJUtils::get_npdi(pjsip_uri* uri)
{
  bool npdi = false;

  if (PJSIP_URI_SCHEME_IS_TEL(uri))
  {
    // If the URI is a tel URI, pull out the information from the other_params
    npdi = (pjsip_param_find(&((pjsip_tel_uri*)uri)->other_param, &STR_NPDI) != NULL);
  }
  else if (PJSIP_URI_SCHEME_IS_SIP(uri))
  {
    // If the URI is a tel URI, pull out the information from the userinfo_params
    npdi = (pjsip_param_find(&((pjsip_sip_uri*)uri)->userinfo_param, &STR_NPDI) != NULL);
  }

  return npdi;
}

bool PJUtils::get_rn(pjsip_uri* uri, std::string& routing_value)
{
  bool rn_set = false;
  pjsip_param* rn = NULL;

  if (PJSIP_URI_SCHEME_IS_TEL(uri))
  {
    // If the URI is a tel URI, pull out the information from the other_params
    rn = pjsip_param_find(&((pjsip_tel_uri*)uri)->other_param, &STR_RN);
  }
  else if (PJSIP_URI_SCHEME_IS_SIP(uri))
  {
    // If the URI is a tel URI, pull out the information from the userinfo_params
    rn = pjsip_param_find(&((pjsip_sip_uri*)uri)->userinfo_param, &STR_RN);
  }

  if (rn != NULL)
  {
    routing_value = pj_str_to_string(&rn->value);
    rn_set = (routing_value.size() > 0);
  }

  return rn_set;
}

bool PJUtils::does_uri_represent_number(pjsip_uri* uri,
                                        bool enforce_user_phone)
{
  // A URI represents a telephone number if:
  // - It's a Tel URI, or
  // - It's a SIP URI where
  //    - user=phone is set or enforce_user_phone is false
  //    - The user part is numeric
  //    - It's not a gruu.
  return ((is_uri_phone_number(uri)) ||
          ((!enforce_user_phone) &&
           (is_user_numeric(user_from_uri(uri))) &&
           (!is_uri_gruu(uri))));
}

// Adds/updates a Session-Expires header to/in the request.
// We use the value of the Min-SE header if it's set (and valid),
// or the default session expiry value otherwise (which comes from
// configuration.
//
// Returns success if we could set the Session-Expires header to a
// valid value
bool PJUtils::add_update_session_expires(pjsip_msg* req,
                                         pj_pool_t* pool,
                                         SAS::TrailId trail)
{
  bool added_se = true;

  // Ensure that Session-Expires is added to the message to enable the session
  // timer on the UEs.
  pjsip_session_expires_hdr* session_expires =
    (pjsip_session_expires_hdr*)pjsip_msg_find_hdr_by_name(req,
                                                           &STR_SESSION_EXPIRES,
                                                           NULL);

  pjsip_min_se_hdr* min_se =
    (pjsip_min_se_hdr*)pjsip_msg_find_hdr_by_name(req,
                                                  &STR_MIN_SE,
                                                  NULL);

  if (session_expires == NULL)
  {
    // No session expiry header, so add one with the default session
    // expiry value
    TRC_DEBUG("Adding session expires header with default value");
    session_expires = pjsip_session_expires_hdr_create(pool);
    pjsip_msg_add_hdr(req, (pjsip_hdr*)session_expires);
    session_expires->expires = stack_data.default_session_expires;
  }
  else
  {
    if (min_se != NULL)
    {
      if (min_se->expires > stack_data.max_session_expires)
      {
        // Min SE header is requesting a session expiry that is too
        // large. Reject the request.
        TRC_INFO("Requested session expiry is too large");

        SAS::Event event(trail, SASEvent::INVALID_SESSION_EXPIRES_HEADER, 0);
        event.add_static_param(min_se->expires);
        event.add_static_param(stack_data.max_session_expires);
        SAS::report_event(event);

        added_se = false;
      }
      else
      {
        TRC_DEBUG("Setting session expires value from Min-SE header: %d",
                  min_se->expires);
        session_expires->expires = min_se->expires;
      }
    }
    else
    {
      if (session_expires->expires > stack_data.max_session_expires)
      {
        // Session Expiry header is requesting a session expiry that is too
        // large. Reject the request.
        TRC_INFO("Requested session expiry is too large");

        SAS::Event event(trail, SASEvent::INVALID_SESSION_EXPIRES_HEADER, 0);
        event.add_static_param(session_expires->expires);
        event.add_static_param(stack_data.max_session_expires);
        SAS::report_event(event);

        added_se = false;
      }
    }
  }

  return added_se;
}<|MERGE_RESOLUTION|>--- conflicted
+++ resolved
@@ -233,35 +233,6 @@
 }
 
 
-<<<<<<< HEAD
-=======
-/// Returns a canonical SIP address of record from a URI, as per the rules
-/// in RFC3261 s10.3 step 5.  In particular, strip all parameters and the
-/// password before rendering the URI to a string.
-std::string PJUtils::aor_from_uri(const pjsip_sip_uri* uri)
-{
-  std::string input_uri = uri_to_string(PJSIP_URI_IN_FROMTO_HDR, (pjsip_uri*)uri);
-  std::string returned_aor;
-  pjsip_sip_uri aor;
-  memcpy((char*)&aor, (char*)uri, sizeof(pjsip_sip_uri));
-  aor.passwd.slen = 0;
-  aor.port = 0;
-  aor.user_param.slen = 0;
-  aor.method_param.slen = 0;
-  aor.transport_param.slen = 0;
-  aor.ttl_param = -1;
-  aor.lr_param = 0;
-  aor.maddr_param.slen = 0;
-  aor.other_param.next = NULL;
-  aor.header_param.next = NULL;
-  aor.userinfo_param.next = NULL;
-  returned_aor = uri_to_string(PJSIP_URI_IN_FROMTO_HDR, (pjsip_uri*)&aor);
-  TRC_DEBUG("aor_from_uri converted %s to %s", input_uri.c_str(), returned_aor.c_str());
-  return returned_aor;
-}
-
-
->>>>>>> 7cb947af
 /// Returns a canonical IMS public user identity from a URI as per TS 23.003
 /// 13.4.
 std::string PJUtils::public_id_from_uri(const pjsip_uri* uri)
