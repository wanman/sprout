/**
 * @file pjutils.cpp Helper functions for working with pjsip types.
 *
 * Project Clearwater - IMS in the Cloud
 * Copyright (C) 2013  Metaswitch Networks Ltd
 *
 * Parts of this module were derived from GPL licensed PJSIP sample code
 * with the following copyrights.
 *   Copyright (C) 2008-2011 Teluu Inc. (http://www.teluu.com)
 *   Copyright (C) 2003-2008 Benny Prijono <benny@prijono.org>
 *
 * This program is free software: you can redistribute it and/or modify it
 * under the terms of the GNU General Public License as published by the
 * Free Software Foundation, either version 3 of the License, or (at your
 * option) any later version, along with the "Special Exception" for use of
 * the program along with SSL, set forth below. This program is distributed
 * in the hope that it will be useful, but WITHOUT ANY WARRANTY;
 * without even the implied warranty of MERCHANTABILITY or FITNESS FOR
 * A PARTICULAR PURPOSE.  See the GNU General Public License for more
 * details. You should have received a copy of the GNU General Public
 * License along with this program.  If not, see
 * <http://www.gnu.org/licenses/>.
 *
 * The author can be reached by email at clearwater@metaswitch.com or by
 * post at Metaswitch Networks Ltd, 100 Church St, Enfield EN2 6BQ, UK
 *
 * Special Exception
 * Metaswitch Networks Ltd  grants you permission to copy, modify,
 * propagate, and distribute a work formed by combining OpenSSL with The
 * Software, or a work derivative of such a combination, even if such
 * copying, modification, propagation, or distribution would otherwise
 * violate the terms of the GPL. You must comply with the GPL in all
 * respects for all of the code used other than OpenSSL.
 * "OpenSSL" means OpenSSL toolkit software distributed by the OpenSSL
 * Project and licensed under the OpenSSL Licenses, or a work based on such
 * software and licensed under the OpenSSL Licenses.
 * "OpenSSL Licenses" means the OpenSSL License and Original SSLeay License
 * under which the OpenSSL Project distributes the OpenSSL toolkit software,
 * as those licenses appear in the file LICENSE-OPENSSL.
 */

#include "pjutils.h"

extern "C" {
#include <pjlib-util.h>
#include <pjlib.h>
}

#include "stack.h"
#include "log.h"
#include "constants.h"


/// Utility to determine if this URI belongs to the home domain.
pj_bool_t PJUtils::is_home_domain(const pjsip_uri* uri)
{
  if ((PJSIP_URI_SCHEME_IS_SIP(uri)) &&
      (pj_stricmp(&((pjsip_sip_uri*)uri)->host, &stack_data.home_domain)==0))
  {
    return PJ_TRUE;
  }
  return PJ_FALSE;
}


/// Utility to determine if URI is local to this host.
pj_bool_t PJUtils::is_uri_local(const pjsip_uri* uri)
{
  if (PJSIP_URI_SCHEME_IS_SIP(uri))
  {
    int port = (((pjsip_sip_uri*)uri)->port != 0) ? ((pjsip_sip_uri*)uri)->port : 5060;
    pj_str_t host = ((pjsip_sip_uri*)uri)->host;

    if ((port == stack_data.trusted_port) ||
        (port == stack_data.untrusted_port))
    {
      // Port matches, check the list of host names.
      unsigned i;
      for (i=0; i<stack_data.name_cnt; ++i)
      {
        if (pj_stricmp(&host, &stack_data.name[i])==0)
        {
          /* Match */
          return PJ_TRUE;
        }
      }
    }
  }

  /* Doesn't match */
  return PJ_FALSE;
}


/// Utility to determine if a user field contains a valid E.164 number
pj_bool_t PJUtils::is_e164(const pj_str_t* user)
{
  if ((user->slen < 1) || (user->ptr[0] != '+'))
  {
    // Field is too short to contain a valid E.164 number, or does not
    // start with a +.
    return PJ_FALSE;
  }

  for (int ii = 1; ii < user->slen; ++ii)
  {
    if ((user->ptr[ii] < '0') || (user->ptr[ii] > '9'))
    {
      return PJ_FALSE;
    }
  }

  return PJ_TRUE;
}


/// Utility to determine if URI contains a valid E.164 number
pj_bool_t PJUtils::is_e164(const pjsip_uri* uri)
{
  if (PJSIP_URI_SCHEME_IS_SIP(uri))
  {
    return PJUtils::is_e164(&((pjsip_sip_uri*)uri)->user);
  }
  return PJ_FALSE;
}


pj_str_t PJUtils::uri_to_pj_str(pjsip_uri_context_e context,
                                const pjsip_uri* uri,
                                pj_pool_t* pool)
{
  pj_str_t s;
  char buf[500];
  s.slen = pjsip_uri_print(context, uri, buf, sizeof(buf));
  s.ptr = (char*)pj_pool_alloc(pool, s.slen);
  memcpy(s.ptr, buf, s.slen);
  return s;
}


std::string PJUtils::uri_to_string(pjsip_uri_context_e context,
                                   const pjsip_uri* uri)
{
  int uri_clen = 0;
  char uri_cstr[500];
  if (uri != NULL)
  {
    uri_clen = pjsip_uri_print(context, uri, uri_cstr, sizeof(uri_cstr));
  }
  return std::string(uri_cstr, uri_clen);
}


pjsip_uri* PJUtils::uri_from_string(const std::string& uri_s,
                                    pj_pool_t *pool)
{
  // We must duplicate the string into memory from the specified pool first as
  // pjsip_parse_uri does not clone the actual strings within the URI.
  size_t len = uri_s.length();
  char* buf = (char*)pj_pool_alloc(pool, len + 1);
  memcpy(buf, uri_s.data(), len);
  buf[len] = 0;
  return pjsip_parse_uri(pool, buf, len, 0);
}


/// Get the URI (either name-addr or addr-spec) from the string header
/// (e.g., P-Served-User), ignoring any parameters. If it's a bare
/// addr-spec, assume (like Contact) that parameters belong to the
/// header, not to the URI.
///
/// @return URI, or NULL if cannot be parsed.
pjsip_uri* PJUtils::uri_from_string_header(pjsip_generic_string_hdr* hdr,
                                           pj_pool_t *pool)
{
  // We must duplicate the string into memory from the specified pool first as
  // pjsip_parse_uri does not clone the actual strings within the URI.
  pj_str_t hvalue;
  pj_strdup_with_null(pool, &hvalue, &hdr->hvalue);
  char* end = strchr(hvalue.ptr, '>');
  if (end != NULL)
  {
    *(end + 1) = '\0';
    hvalue.slen = (end + 1 - hvalue.ptr);
  }
  return pjsip_parse_uri(pool, hvalue.ptr, hvalue.slen, 0);
}


std::string PJUtils::pj_str_to_string(const pj_str_t* pjstr)
{
  return (pjstr != NULL) ? std::string(pj_strbuf(pjstr), pj_strlen(pjstr)) : std::string("");
}


std::string PJUtils::pj_status_to_string(const pj_status_t status)
{
  char errmsg[PJ_ERR_MSG_SIZE];

  pj_strerror(status, errmsg, sizeof(errmsg));
  return std::string(errmsg);
}


void PJUtils::add_integrity_protected_indication(pjsip_tx_data* tdata)
{
  LOG_INFO("Adding integrity-protected indicator to message");
  pjsip_authorization_hdr* auth_hdr = (pjsip_authorization_hdr*)
                   pjsip_msg_find_hdr(tdata->msg, PJSIP_H_AUTHORIZATION, NULL);

  if (auth_hdr == NULL)
  {
    auth_hdr = pjsip_authorization_hdr_create(tdata->pool);
    auth_hdr->scheme = pj_str("Digest");
    auth_hdr->credential.digest.realm = pj_str("");
    auth_hdr->credential.digest.username = PJUtils::uri_to_pj_str(PJSIP_URI_IN_FROMTO_HDR, tdata->msg->line.req.uri, tdata->pool);
    pjsip_msg_add_hdr(tdata->msg, (pjsip_hdr*)auth_hdr);
  }
  pjsip_param* new_param = (pjsip_param*) pj_pool_alloc(tdata->pool, sizeof(pjsip_param));
  new_param->name = STR_INTEGRITY_PROTECTED;
  new_param->value = pj_str("\"yes\"");
  pj_list_insert_before(&auth_hdr->credential.common.other_param, new_param);
}


<<<<<<< HEAD
/// Adds a Record-Route header to the message with the specified user name
/// and transport.  If the user parameter is NULL the user field is left
/// blank.
=======
pjsip_uri* PJUtils::next_hop(pjsip_msg* msg)
{
  pjsip_route_hdr* route_hdr = (pjsip_route_hdr*)pjsip_msg_find_hdr(msg, PJSIP_H_ROUTE, NULL);
  LOG_DEBUG("Next hop node is encoded in %s", (route_hdr != NULL) ? "top route header" : "Request-URI");
  return (route_hdr != NULL) ? route_hdr->name_addr.uri : msg->line.req.uri;
}


pj_bool_t PJUtils::is_next_route_local(const pjsip_msg* msg, const void* start, pjsip_route_hdr** hdr)
{
  bool rc = false;
  pjsip_route_hdr* route_hdr = (pjsip_route_hdr*)pjsip_msg_find_hdr(msg, PJSIP_H_ROUTE, start);

  if (route_hdr != NULL)
  {
    // Found the next Route header, so check whether the URI corresponds to
    // this node or one of its aliases.
    pjsip_uri* uri = route_hdr->name_addr.uri;
    if ((is_home_domain(uri)) || (is_uri_local(uri)))
    {
      rc = true;
      if (hdr != NULL)
      {
        *hdr = route_hdr;
      }
    }
  }
  return rc;
}


>>>>>>> 97d9e574
void PJUtils::add_record_route(pjsip_tx_data* tdata,
                               const char* transport,
                               int port,
                               const char* user)
{
  pjsip_rr_hdr* rr = pjsip_rr_hdr_create(tdata->pool);
  pjsip_sip_uri* uri = pjsip_sip_uri_create(tdata->pool, PJ_FALSE);
  uri->host = stack_data.name[0];
  uri->port = port;
  pj_strdup2(tdata->pool, &uri->transport_param, transport);
  uri->lr_param = PJ_TRUE;

  if (user != NULL)
  {
    pj_strdup2(tdata->pool, &uri->user, user);
  }

  rr->name_addr.uri = (pjsip_uri*)uri;
  pjsip_msg_insert_first_hdr(tdata->msg, (pjsip_hdr*)rr);

  LOG_DEBUG("Added Record-Route header, URI = %s", uri_to_string(PJSIP_URI_IN_ROUTING_HDR, rr->name_addr.uri).c_str());
}


/// Delete all existing copies of a header.  The header to delete must
/// not be one that has an abbreviation.
void PJUtils::delete_header(pjsip_msg* msg,
                            const pj_str_t* name)
{
  while (1)
  {
    pjsip_hdr* hdr = (pjsip_hdr*)pjsip_msg_find_hdr_by_name(msg, name, NULL);
    if (hdr)
    {
      pj_list_erase(hdr);
    }
    else
    {
      break;
    }
  }
}

/// Delete all existing copies of a header and replace with a new one.
/// The header to delete must not be one that has an abbreviation.
void PJUtils::set_generic_header(pjsip_tx_data* tdata,
                                 const pj_str_t* name,
                                 const pj_str_t* value)
{
  delete_header(tdata->msg, name);
  pjsip_generic_string_hdr* new_hdr = pjsip_generic_string_hdr_create(tdata->pool, name, value);
  pjsip_msg_add_hdr(tdata->msg, (pjsip_hdr*)new_hdr);
}


/// Checks whether the supplied message contains the extension in the
/// Supported header.
pj_bool_t PJUtils::msg_supports_extension(pjsip_msg* msg, const char* extension)
{
  pjsip_supported_hdr* supported_hdr = (pjsip_supported_hdr*)pjsip_msg_find_hdr(msg, PJSIP_H_SUPPORTED, NULL);
  if (!supported_hdr)
  {
    return PJ_FALSE;
  }
  for (unsigned ii = 0; ii < supported_hdr->count; ++ii)
  {
    if (pj_strcmp2(&supported_hdr->values[ii], extension) == 0)
    {
      return PJ_TRUE;
    }
  }
  return PJ_FALSE;
}


/// @return PJ_TRUE if the message is reaching us on its first hop.
pj_bool_t PJUtils::is_first_hop(pjsip_msg* msg)
{
  // We're the first hop if there's exactly one Via header in the
  // message we received.
  pjsip_via_hdr* via_hdr = (pjsip_via_hdr*)pjsip_msg_find_hdr(msg,
                                                              PJSIP_H_VIA,
                                                              NULL);
  pj_bool_t first_hop = via_hdr && !pjsip_msg_find_hdr(msg,
                                                       PJSIP_H_VIA,
                                                       via_hdr->next);
  return first_hop;
}


pj_status_t PJUtils::create_response(pjsip_endpoint *endpt,
                                     const pjsip_rx_data *rdata,
                                     int st_code,
                                     const pj_str_t *st_text,
                                     pjsip_tx_data **p_tdata)
{
  pj_status_t status = pjsip_endpt_create_response(endpt,
                                                   rdata,
                                                   st_code,
                                                   st_text,
                                                   p_tdata);
  if (status == PJ_SUCCESS)
  {
    // Copy the SAS trail across from the request.
    set_trail(*p_tdata, get_trail(rdata));
  }
  return status;
}


pj_status_t PJUtils::create_request_fwd(pjsip_endpoint *endpt,
                                        pjsip_rx_data *rdata,
                                        const pjsip_uri *uri,
                                        const pj_str_t *branch,
                                        unsigned options,
                                        pjsip_tx_data **p_tdata)
{
  pj_status_t status = pjsip_endpt_create_request_fwd(endpt,
                                                      rdata,
                                                      uri,
                                                      branch,
                                                      options,
                                                      p_tdata);
  if (status == PJ_SUCCESS)
  {
    // Copy the SAS trail across from the request.
    set_trail(*p_tdata, get_trail(rdata));
  }
  return status;
}


pj_status_t PJUtils::create_response_fwd(pjsip_endpoint *endpt,
                                         pjsip_rx_data *rdata,
                                         unsigned options,
                                         pjsip_tx_data **p_tdata)
{
  pj_status_t status = pjsip_endpt_create_response_fwd(endpt,
                                                       rdata,
                                                       options,
                                                       p_tdata);
  if (status == PJ_SUCCESS)
  {
    // Copy the SAS trail across from the request.
    set_trail(*p_tdata, get_trail(rdata));
  }
  return status;
}


/// This is a clone of the PJSIP pjsip_endpt_respond_stateless function,
/// with the addition of code to reflect the trail on the request on to the
/// response.  All sprout application code should use this method instead.
pj_status_t PJUtils::respond_stateless(pjsip_endpoint *endpt,
                                       pjsip_rx_data *rdata,
                                       int st_code,
                                       const pj_str_t *st_text,
                                       const pjsip_hdr *hdr_list,
                                       const pjsip_msg_body *body)
{
  pj_status_t status;
  pjsip_response_addr res_addr;
  pjsip_tx_data* tdata;

  // Create response message
  status = create_response(endpt, rdata, st_code, st_text, &tdata);
  if (status != PJ_SUCCESS)
  {
    return status;
  }

  // Add the message headers, if any
  if (hdr_list)
  {
    const pjsip_hdr *hdr = hdr_list->next;
    while (hdr != hdr_list)
    {
      pjsip_msg_add_hdr(tdata->msg,
                        (pjsip_hdr*) pjsip_hdr_clone(tdata->pool, hdr) );
      hdr = hdr->next;
    }
  }

  // Add the message body, if any.
  if (body)
  {
    tdata->msg->body = pjsip_msg_body_clone(tdata->pool, body);
    if (tdata->msg->body == NULL)
    {
      pjsip_tx_data_dec_ref(tdata);
      return status;
    }
  }

  // Get where to send request.
  status = pjsip_get_response_addr(tdata->pool, rdata, &res_addr);
  if (status != PJ_SUCCESS)
  {
    pjsip_tx_data_dec_ref(tdata);
    return status;
  }

  // Send!
  status = pjsip_endpt_send_response(endpt, &res_addr, tdata, NULL, NULL);
  if (status != PJ_SUCCESS)
  {
    pjsip_tx_data_dec_ref(tdata);
    return status;
  }

  return PJ_SUCCESS;
}


/// This is analogous to respond_stateless, although in this case to
/// respond statefully on an existing transaction.  Strangely there is
/// no equivalent PJSIP API.
pj_status_t PJUtils::respond_stateful(pjsip_endpoint* endpt,
                                      pjsip_transaction* uas_tsx,
                                      pjsip_rx_data* rdata,
                                      int st_code,
                                      const pj_str_t *st_text,
                                      const pjsip_hdr *hdr_list,
                                      const pjsip_msg_body *body)
{
  pj_status_t status;
  pjsip_tx_data* tdata;

  status = create_response(stack_data.endpt, rdata, st_code, st_text, &tdata);
  if (status != PJ_SUCCESS)
  {
    return status;
  }

  // Add the message headers, if any
  if (hdr_list)
  {
    const pjsip_hdr *hdr = hdr_list->next;
    while (hdr != hdr_list)
    {
      pjsip_msg_add_hdr(tdata->msg,
                        (pjsip_hdr*) pjsip_hdr_clone(tdata->pool, hdr) );
      hdr = hdr->next;
    }
  }

  // Add the message body, if any.
  if (body)
  {
    tdata->msg->body = pjsip_msg_body_clone(tdata->pool, body);
    if (tdata->msg->body == NULL)
    {
      pjsip_tx_data_dec_ref(tdata);
      return status;
    }
  }

  status = pjsip_tsx_send_msg(uas_tsx, tdata);

  return status;
}


pjsip_tx_data *PJUtils::clone_tdata(pjsip_tx_data *tdata)
{
  pjsip_tx_data *cloned_tdata;
  pj_status_t status;

  status = pjsip_endpt_create_tdata(stack_data.endpt, &cloned_tdata);
  if (status != PJ_SUCCESS)
  {
    return NULL;
  }

  // Always increment ref counter to 1.
  pjsip_tx_data_add_ref(cloned_tdata);

  // Clone the message from the supplied tdata.
  cloned_tdata->msg = pjsip_msg_clone(cloned_tdata->pool, tdata->msg);

  if (cloned_tdata->msg == NULL)
  {
    pjsip_tx_data_dec_ref(cloned_tdata);
    cloned_tdata = NULL;
  }

  // Copy the trail identifier to the cloned message.
  set_trail(cloned_tdata, get_trail(tdata));

  if (tdata->msg->type == PJSIP_REQUEST_MSG)
  {
    // Substitute the branch value in the top Via header with a unique
    // branch identifier.
    pjsip_via_hdr *via = (pjsip_via_hdr*)
      pjsip_msg_find_hdr(cloned_tdata->msg, PJSIP_H_VIA, NULL);
    via->branch_param.ptr = (char*)
      pj_pool_alloc(cloned_tdata->pool, PJSIP_MAX_BRANCH_LEN);
    via->branch_param.slen = PJSIP_RFC3261_BRANCH_LEN;
    pj_memcpy(via->branch_param.ptr,
              PJSIP_RFC3261_BRANCH_ID, PJSIP_RFC3261_BRANCH_LEN);

    pj_str_t tmp;
    tmp.ptr = via->branch_param.ptr + PJSIP_RFC3261_BRANCH_LEN + 2;
    // I have absolutely no idea what the following two lines do, but it
    // doesn't seem to work without them!
    *(tmp.ptr-2) = (pj_int8_t)(via->branch_param.slen+73);
    *(tmp.ptr-1) = (pj_int8_t)(via->branch_param.slen+99);
    pj_generate_unique_string( &tmp );

    via->branch_param.slen = PJSIP_MAX_BRANCH_LEN;
  }

  // If the original message already had a specified transport set this
  // on the clone.  (Must use pjsip_tx_data_set_transport to ensure
  // reference counts get updated.)
  if (tdata->tp_sel.type == PJSIP_TPSELECTOR_TRANSPORT)
  {
    pjsip_tx_data_set_transport(cloned_tdata, &tdata->tp_sel);
  }

  // If the message has any addr in dest_info, copy that
  if (tdata->dest_info.addr.count != 0) {
    pj_memcpy(&cloned_tdata->dest_info, &tdata->dest_info, sizeof(cloned_tdata->dest_info));
  }

  return cloned_tdata;
}


bool PJUtils::compare_pj_sockaddr(const pj_sockaddr& lhs, const pj_sockaddr& rhs)
{
  return (pj_sockaddr_cmp(&lhs, &rhs) < 0);
}


/// Generate a random base64-encoded token.
void PJUtils::create_random_token(size_t length,       //< Number of characters.
                                  std::string& token)  //< Destination. Must be empty.
{
  token.reserve(length);

  for (size_t ii = 0; ii < length; ++ii)
  {
    token += _b64[rand() % 64];
  }
}


void PJUtils::clone_header(const pj_str_t* hdr_name, pjsip_msg* old_msg, pjsip_msg* new_msg, pj_pool_t* pool)
{
  pjsip_hdr *original_hdr = NULL;
  pjsip_hdr *last_hdr = NULL;
  while ((original_hdr = (pjsip_hdr *)pjsip_msg_find_hdr_by_name(old_msg, hdr_name, original_hdr)) && (last_hdr != original_hdr))
  {
    LOG_INFO("Cloning header! %ld", (long int)original_hdr);
    pjsip_hdr *new_hdr = (pjsip_hdr *)pjsip_hdr_clone(pool, original_hdr);
    pjsip_msg_add_hdr(new_msg, new_hdr);
    last_hdr = original_hdr;
  }
}<|MERGE_RESOLUTION|>--- conflicted
+++ resolved
@@ -223,11 +223,9 @@
 }
 
 
-<<<<<<< HEAD
-/// Adds a Record-Route header to the message with the specified user name
-/// and transport.  If the user parameter is NULL the user field is left
-/// blank.
-=======
+/// Returns the next hop for a SIP request.  This will either be the
+/// URI in the top-most Route header, or the RequestURI if there are no
+/// Route headers.
 pjsip_uri* PJUtils::next_hop(pjsip_msg* msg)
 {
   pjsip_route_hdr* route_hdr = (pjsip_route_hdr*)pjsip_msg_find_hdr(msg, PJSIP_H_ROUTE, NULL);
@@ -236,6 +234,9 @@
 }
 
 
+/// Checks whether the next Route header in the message refers to this node,
+/// and optionally returns the header.  If there are no Route headers it
+/// returns false.
 pj_bool_t PJUtils::is_next_route_local(const pjsip_msg* msg, const void* start, pjsip_route_hdr** hdr)
 {
   bool rc = false;
@@ -259,7 +260,9 @@
 }
 
 
->>>>>>> 97d9e574
+/// Adds a Record-Route header to the message with the specified user name,
+/// port and transport.  If the user parameter is NULL the user field is left
+/// blank.
 void PJUtils::add_record_route(pjsip_tx_data* tdata,
                                const char* transport,
                                int port,
@@ -302,6 +305,7 @@
     }
   }
 }
+
 
 /// Delete all existing copies of a header and replace with a new one.
 /// The header to delete must not be one that has an abbreviation.
