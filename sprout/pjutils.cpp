/**
 * @file pjutils.cpp Helper functions for working with pjsip types.
 *
 * Project Clearwater - IMS in the Cloud
 * Copyright (C) 2013  Metaswitch Networks Ltd
 *
 * Parts of this module were derived from GPL licensed PJSIP sample code
 * with the following copyrights.
 *   Copyright (C) 2008-2011 Teluu Inc. (http://www.teluu.com)
 *   Copyright (C) 2003-2008 Benny Prijono <benny@prijono.org>
 *
 * This program is free software: you can redistribute it and/or modify it
 * under the terms of the GNU General Public License as published by the
 * Free Software Foundation, either version 3 of the License, or (at your
 * option) any later version, along with the "Special Exception" for use of
 * the program along with SSL, set forth below. This program is distributed
 * in the hope that it will be useful, but WITHOUT ANY WARRANTY;
 * without even the implied warranty of MERCHANTABILITY or FITNESS FOR
 * A PARTICULAR PURPOSE.  See the GNU General Public License for more
 * details. You should have received a copy of the GNU General Public
 * License along with this program.  If not, see
 * <http://www.gnu.org/licenses/>.
 *
 * The author can be reached by email at clearwater@metaswitch.com or by
 * post at Metaswitch Networks Ltd, 100 Church St, Enfield EN2 6BQ, UK
 *
 * Special Exception
 * Metaswitch Networks Ltd  grants you permission to copy, modify,
 * propagate, and distribute a work formed by combining OpenSSL with The
 * Software, or a work derivative of such a combination, even if such
 * copying, modification, propagation, or distribution would otherwise
 * violate the terms of the GPL. You must comply with the GPL in all
 * respects for all of the code used other than OpenSSL.
 * "OpenSSL" means OpenSSL toolkit software distributed by the OpenSSL
 * Project and licensed under the OpenSSL Licenses, or a work based on such
 * software and licensed under the OpenSSL Licenses.
 * "OpenSSL Licenses" means the OpenSSL License and Original SSLeay License
 * under which the OpenSSL Project distributes the OpenSSL toolkit software,
 * as those licenses appear in the file LICENSE-OPENSSL.
 */

///

#include "pjutils.h"

extern "C" {
#include <pjlib-util.h>
#include <pjlib.h>
}

#include "stack.h"
#include "log.h"
#include "constants.h"


// Utility to determine if this URI belongs to the home domain.
pj_bool_t PJUtils::is_home_domain(const pjsip_uri* uri)
{
  if ((PJSIP_URI_SCHEME_IS_SIP(uri)) &&
      (pj_stricmp(&((pjsip_sip_uri*)uri)->host, &stack_data.home_domain)==0))
  {
    return PJ_TRUE;
  }
  return PJ_FALSE;
}


// Utility to determine if URI is local to this host.
pj_bool_t PJUtils::is_uri_local(const pjsip_uri* uri)
{
  if (PJSIP_URI_SCHEME_IS_SIP(uri))
  {
    int port = (((pjsip_sip_uri*)uri)->port != 0) ? ((pjsip_sip_uri*)uri)->port : 5060;
    pj_str_t host = ((pjsip_sip_uri*)uri)->host;

    if ((port == stack_data.trusted_port) ||
        (port == stack_data.untrusted_port))
    {
      // Port matches, check the list of host names.
      unsigned i;
      for (i=0; i<stack_data.name_cnt; ++i)
      {
        if (pj_stricmp(&host, &stack_data.name[i])==0)
        {
          /* Match */
          return PJ_TRUE;
        }
      }
    }
  }

  /* Doesn't match */
  return PJ_FALSE;
}


// Utility to determine if a user field contains a valid E.164 number
pj_bool_t PJUtils::is_e164(const pj_str_t* user)
{
  if ((user->slen < 1) || (user->ptr[0] != '+'))
  {
    // Field is too short to contain a valid E.164 number, or does not
    // start with a +.
    return PJ_FALSE;
  }

  for (int ii = 1; ii < user->slen; ++ii)
  {
    if ((user->ptr[ii] < '0') || (user->ptr[ii] > '9'))
    {
      return PJ_FALSE;
    }
  }

  return PJ_TRUE;
}


// Utility to determine if URI contains a valid E.164 number
pj_bool_t PJUtils::is_e164(const pjsip_uri* uri)
{
  if (PJSIP_URI_SCHEME_IS_SIP(uri))
  {
    return PJUtils::is_e164(&((pjsip_sip_uri*)uri)->user);
  }
  return PJ_FALSE;
}


pj_str_t PJUtils::uri_to_pj_str(pjsip_uri_context_e context,
                                const pjsip_uri* uri,
                                pj_pool_t* pool)
{
  pj_str_t s;
  char buf[500];
  s.slen = pjsip_uri_print(context, uri, buf, sizeof(buf));
  s.ptr = (char*)pj_pool_alloc(pool, s.slen);
  memcpy(s.ptr, buf, s.slen);
  return s;
}


std::string PJUtils::uri_to_string(pjsip_uri_context_e context,
                                   const pjsip_uri* uri)
{
  int uri_clen = 0;
  char uri_cstr[500];
  if (uri != NULL)
  {
    uri_clen = pjsip_uri_print(context, uri, uri_cstr, sizeof(uri_cstr));
  }
  return std::string(uri_cstr, uri_clen);
}


pjsip_uri* PJUtils::uri_from_string(const std::string& uri_s,
                                    pj_pool_t *pool)
{
  // We must duplicate the string into memory from the specified pool first as
  // pjsip_parse_uri does not clone the actual strings within the URI.
  size_t len = uri_s.length();
  char* buf = (char*)pj_pool_alloc(pool, len + 1);
  memcpy(buf, uri_s.data(), len);
  buf[len] = 0;
  return pjsip_parse_uri(pool, buf, len, 0);
}


/// Get the URI (either name-addr or addr-spec) from the string header
/// (e.g., P-Served-User), ignoring any parameters. If it's a bare
/// addr-spec, assume (like Contact) that parameters belong to the
/// header, not to the URI.
///
/// @return URI, or NULL if cannot be parsed.
pjsip_uri* PJUtils::uri_from_string_header(pjsip_generic_string_hdr* hdr,
                                           pj_pool_t *pool)
{
  // We must duplicate the string into memory from the specified pool first as
  // pjsip_parse_uri does not clone the actual strings within the URI.
  pj_str_t hvalue;
  pj_strdup_with_null(pool, &hvalue, &hdr->hvalue);
  char* end = strchr(hvalue.ptr, '>');
  if (end != NULL)
  {
    *(end + 1) = '\0';
    hvalue.slen = (end + 1 - hvalue.ptr);
  }
  return pjsip_parse_uri(pool, hvalue.ptr, hvalue.slen, 0);
}


std::string PJUtils::pj_str_to_string(const pj_str_t* pjstr)
{
  return (pjstr != NULL) ? std::string(pj_strbuf(pjstr), pj_strlen(pjstr)) : std::string("");
}


std::string PJUtils::pj_status_to_string(const pj_status_t status)
{
  char errmsg[PJ_ERR_MSG_SIZE];

  pj_strerror(status, errmsg, sizeof(errmsg));
  return std::string(errmsg);
}


/// Adds a header indicating the message is integrity protected because it
/// was received on a transport that has already been authenticated.
void PJUtils::add_integrity_protected_indication(pjsip_tx_data* tdata)
{
  LOG_INFO("Adding integrity-protected indicator to message");
  pjsip_authorization_hdr* auth_hdr = (pjsip_authorization_hdr*)
                   pjsip_msg_find_hdr(tdata->msg, PJSIP_H_AUTHORIZATION, NULL);

  if (auth_hdr == NULL)
  {
    auth_hdr = pjsip_authorization_hdr_create(tdata->pool);
    auth_hdr->scheme = pj_str("Digest");
    auth_hdr->credential.digest.realm = pj_str("");
    auth_hdr->credential.digest.username = PJUtils::uri_to_pj_str(PJSIP_URI_IN_FROMTO_HDR, tdata->msg->line.req.uri, tdata->pool);
    pjsip_msg_add_hdr(tdata->msg, (pjsip_hdr*)auth_hdr);
  }
  pjsip_param* new_param = (pjsip_param*) pj_pool_alloc(tdata->pool, sizeof(pjsip_param));
  new_param->name = STR_INTEGRITY_PROTECTED;
  new_param->value = pj_str("\"yes\"");
  pj_list_insert_before(&auth_hdr->credential.common.other_param, new_param);
}


void PJUtils::add_record_route(pjsip_tx_data* tdata,
                               const char* transport,
                               int port,
                               const char* user)
{
  pjsip_rr_hdr* rr = pjsip_rr_hdr_create(tdata->pool);
  pjsip_sip_uri* uri = pjsip_sip_uri_create(tdata->pool, PJ_FALSE);
  uri->host = stack_data.name[0];
  uri->port = port;
  pj_strdup2(tdata->pool, &uri->transport_param, transport);
  uri->lr_param = PJ_TRUE;

  if (user != NULL)
  {
    pj_strdup2(tdata->pool, &uri->user, user);
  }

  rr->name_addr.uri = (pjsip_uri*)uri;
  pjsip_msg_insert_first_hdr(tdata->msg, (pjsip_hdr*)rr);

  LOG_DEBUG("Added Record-Route header, URI = %s", uri_to_string(PJSIP_URI_IN_ROUTING_HDR, rr->name_addr.uri).c_str());
}


/// Delete all existing copies of a header.  The header to delete must
/// not be one that has an abbreviation.
void PJUtils::delete_header(pjsip_msg* msg,
                            const pj_str_t* name)
{
  while (1)
  {
    pjsip_hdr* hdr = (pjsip_hdr*)pjsip_msg_find_hdr_by_name(msg, name, NULL);
    if (hdr)
    {
      pj_list_erase(hdr);
    }
    else
    {
      break;
    }
  }
}

/// Delete all existing copies of a header and replace with a new one.
/// The header to delete must not be one that has an abbreviation.
void PJUtils::set_generic_header(pjsip_tx_data* tdata,
                                 const pj_str_t* name,
                                 const pj_str_t* value)
{
  delete_header(tdata->msg, name);
  pjsip_generic_string_hdr* new_hdr = pjsip_generic_string_hdr_create(tdata->pool, name, value);
  pjsip_msg_add_hdr(tdata->msg, (pjsip_hdr*)new_hdr);
}


pj_bool_t PJUtils::msg_supports_extension(pjsip_msg* msg, const char* extension)
{
  pjsip_supported_hdr* supported_hdr = (pjsip_supported_hdr*)pjsip_msg_find_hdr(msg, PJSIP_H_SUPPORTED, NULL);
  if (!supported_hdr)
  {
    return PJ_FALSE;
  }
  for (unsigned ii = 0; ii < supported_hdr->count; ++ii)
  {
    if (pj_strcmp2(&supported_hdr->values[ii], extension) == 0)
    {
      return PJ_TRUE;
    }
  }
  return PJ_FALSE;
}


/// @return PJ_TRUE if the message is reaching us on its first hop.
pj_bool_t PJUtils::is_first_hop(pjsip_msg* msg)
{
  // We're the first hop if there's exactly one Via header in the
  // message we received.
  pjsip_via_hdr* via_hdr = (pjsip_via_hdr*)pjsip_msg_find_hdr(msg,
                                                              PJSIP_H_VIA,
                                                              NULL);
  pj_bool_t first_hop = via_hdr && !pjsip_msg_find_hdr(msg,
                                                       PJSIP_H_VIA,
                                                       via_hdr->next);
  return first_hop;
}


pj_status_t PJUtils::create_response(pjsip_endpoint *endpt,
                                     const pjsip_rx_data *rdata,
                                     int st_code,
                                     const pj_str_t *st_text,
                                     pjsip_tx_data **p_tdata)
{
  pj_status_t status = pjsip_endpt_create_response(endpt,
                                                   rdata,
                                                   st_code,
                                                   st_text,
                                                   p_tdata);
  if (status == PJ_SUCCESS)
  {
    // Copy the SAS trail across from the request.
    set_trail(*p_tdata, get_trail(rdata));
  }
  return status;
}


pj_status_t PJUtils::create_request_fwd(pjsip_endpoint *endpt,
                                        pjsip_rx_data *rdata,
                                        const pjsip_uri *uri,
                                        const pj_str_t *branch,
                                        unsigned options,
                                        pjsip_tx_data **p_tdata)
{
  pj_status_t status = pjsip_endpt_create_request_fwd(endpt,
                                                      rdata,
                                                      uri,
                                                      branch,
                                                      options,
                                                      p_tdata);
  if (status == PJ_SUCCESS)
  {
    // Copy the SAS trail across from the request.
    set_trail(*p_tdata, get_trail(rdata));
  }
  return status;
}


pj_status_t PJUtils::create_response_fwd(pjsip_endpoint *endpt,
                                         pjsip_rx_data *rdata,
                                         unsigned options,
                                         pjsip_tx_data **p_tdata)
{
  pj_status_t status = pjsip_endpt_create_response_fwd(endpt,
                                                       rdata,
                                                       options,
                                                       p_tdata);
  if (status == PJ_SUCCESS)
  {
    // Copy the SAS trail across from the request.
    set_trail(*p_tdata, get_trail(rdata));
  }
  return status;
}


// This is a clone of the PJSIP pjsip_endpt_respond_stateless function,
// with the addition of code to reflect the trail on the request on to the
// response.  All sprout application code should use this method instead.
pj_status_t PJUtils::respond_stateless(pjsip_endpoint *endpt,
                                       pjsip_rx_data *rdata,
                                       int st_code,
                                       const pj_str_t *st_text,
                                       const pjsip_hdr *hdr_list,
                                       const pjsip_msg_body *body)
{
  pj_status_t status;
  pjsip_response_addr res_addr;
  pjsip_tx_data* tdata;

  // Create response message
  status = create_response(endpt, rdata, st_code, st_text, &tdata);
  if (status != PJ_SUCCESS)
  {
    return status;
  }

  // Add the message headers, if any
  if (hdr_list)
  {
    const pjsip_hdr *hdr = hdr_list->next;
    while (hdr != hdr_list)
    {
      pjsip_msg_add_hdr(tdata->msg,
                        (pjsip_hdr*) pjsip_hdr_clone(tdata->pool, hdr) );
      hdr = hdr->next;
    }
  }

  // Add the message body, if any.
  if (body)
  {
    tdata->msg->body = pjsip_msg_body_clone(tdata->pool, body);
    if (tdata->msg->body == NULL)
    {
      pjsip_tx_data_dec_ref(tdata);
      return status;
    }
  }

  // Get where to send request.
  status = pjsip_get_response_addr(tdata->pool, rdata, &res_addr);
  if (status != PJ_SUCCESS)
  {
    pjsip_tx_data_dec_ref(tdata);
    return status;
  }

  // Send!
  status = pjsip_endpt_send_response(endpt, &res_addr, tdata, NULL, NULL);
  if (status != PJ_SUCCESS)
  {
    pjsip_tx_data_dec_ref(tdata);
    return status;
  }

  return PJ_SUCCESS;
}


// This is analogous to respond_stateless, although in this case to
// respond statefully on an existing transaction.  Strangely there is
// equivalent PJSIP API.
pj_status_t PJUtils::respond_stateful(pjsip_endpoint* endpt,
                                      pjsip_transaction* uas_tsx,
                                      pjsip_rx_data* rdata,
                                      int st_code,
                                      const pj_str_t *st_text,
                                      const pjsip_hdr *hdr_list,
                                      const pjsip_msg_body *body)
{
  pj_status_t status;
  pjsip_tx_data* tdata;

  status = create_response(stack_data.endpt, rdata, st_code, st_text, &tdata);
  if (status != PJ_SUCCESS)
  {
    return status;
  }

  // Add the message headers, if any
  if (hdr_list)
  {
    const pjsip_hdr *hdr = hdr_list->next;
    while (hdr != hdr_list)
    {
      pjsip_msg_add_hdr(tdata->msg,
                        (pjsip_hdr*) pjsip_hdr_clone(tdata->pool, hdr) );
      hdr = hdr->next;
    }
  }

  // Add the message body, if any.
  if (body)
  {
    tdata->msg->body = pjsip_msg_body_clone(tdata->pool, body);
    if (tdata->msg->body == NULL)
    {
      pjsip_tx_data_dec_ref(tdata);
      return status;
    }
  }

  status = pjsip_tsx_send_msg(uas_tsx, tdata);

  return status;
}


pjsip_tx_data *PJUtils::clone_tdata(pjsip_tx_data *tdata)
{
  pjsip_tx_data *cloned_tdata;
  pj_status_t status;

  status = pjsip_endpt_create_tdata(stack_data.endpt, &cloned_tdata);
  if (status != PJ_SUCCESS)
  {
    return NULL;
  }

  // Always increment ref counter to 1.
  pjsip_tx_data_add_ref(cloned_tdata);

  // Clone the message from the supplied tdata.
  cloned_tdata->msg = pjsip_msg_clone(cloned_tdata->pool, tdata->msg);

  if (cloned_tdata->msg == NULL)
  {
    pjsip_tx_data_dec_ref(cloned_tdata);
    cloned_tdata = NULL;
  }

  // Copy the trail identifier to the cloned message.
  set_trail(cloned_tdata, get_trail(tdata));

  if (tdata->msg->type == PJSIP_REQUEST_MSG)
  {
    // Substitute the branch value in the top Via header with a unique
    // branch identifier.
    pjsip_via_hdr *via = (pjsip_via_hdr*)
      pjsip_msg_find_hdr(cloned_tdata->msg, PJSIP_H_VIA, NULL);
    via->branch_param.ptr = (char*)
      pj_pool_alloc(cloned_tdata->pool, PJSIP_MAX_BRANCH_LEN);
    via->branch_param.slen = PJSIP_RFC3261_BRANCH_LEN;
    pj_memcpy(via->branch_param.ptr,
              PJSIP_RFC3261_BRANCH_ID, PJSIP_RFC3261_BRANCH_LEN);

    pj_str_t tmp;
    tmp.ptr = via->branch_param.ptr + PJSIP_RFC3261_BRANCH_LEN + 2;
    // I have absolutely no idea what the following two lines do, but it
    // doesn't seem to work without them!
    *(tmp.ptr-2) = (pj_int8_t)(via->branch_param.slen+73);
    *(tmp.ptr-1) = (pj_int8_t)(via->branch_param.slen+99);
    pj_generate_unique_string( &tmp );

    via->branch_param.slen = PJSIP_MAX_BRANCH_LEN;
  }

  // If the original message already had a specified transport set this
  // on the clone.  (Must use pjsip_tx_data_set_transport to ensure
  // reference counts get updated.)
  if (tdata->tp_sel.type == PJSIP_TPSELECTOR_TRANSPORT)
  {
    pjsip_tx_data_set_transport(cloned_tdata, &tdata->tp_sel);
  }

  // If the message has any addr in dest_info, copy that
  if (tdata->dest_info.addr.count != 0) {
    pj_memcpy(&cloned_tdata->dest_info, &tdata->dest_info, sizeof(cloned_tdata->dest_info));
  }

  return cloned_tdata;
}

bool PJUtils::compare_pj_sockaddr(const pj_sockaddr& lhs, const pj_sockaddr& rhs)
{
  return (pj_sockaddr_cmp(&lhs, &rhs) < 0);
}

<<<<<<< HEAD
/// Generate a random base64-encoded token.
void PJUtils::create_random_token(size_t length,       //< Number of characters.
                                  std::string& token)  //< Destination. Must be empty.
{
  token.reserve(length);

  for (size_t ii = 0; ii < length; ++ii)
  {
    token += _b64[rand() % 64];
  }
}
=======
void PJUtils::clone_header(const pj_str_t* hdr_name, pjsip_msg* old_msg, pjsip_msg* new_msg, pj_pool_t* pool) {
  pjsip_hdr *original_hdr = NULL;
  pjsip_hdr *last_hdr = NULL;
  while ((original_hdr = (pjsip_hdr *)pjsip_msg_find_hdr_by_name(old_msg, hdr_name, original_hdr)) && (last_hdr != original_hdr)) {
    LOG_INFO("Cloning header! %ld", (long int)original_hdr);
    pjsip_hdr *new_hdr = (pjsip_hdr *)pjsip_hdr_clone(pool, original_hdr);
    pjsip_msg_add_hdr(new_msg, new_hdr);
    last_hdr = original_hdr;
  }
}
>>>>>>> 88b55688
<|MERGE_RESOLUTION|>--- conflicted
+++ resolved
@@ -558,7 +558,6 @@
   return (pj_sockaddr_cmp(&lhs, &rhs) < 0);
 }
 
-<<<<<<< HEAD
 /// Generate a random base64-encoded token.
 void PJUtils::create_random_token(size_t length,       //< Number of characters.
                                   std::string& token)  //< Destination. Must be empty.
@@ -570,7 +569,7 @@
     token += _b64[rand() % 64];
   }
 }
-=======
+
 void PJUtils::clone_header(const pj_str_t* hdr_name, pjsip_msg* old_msg, pjsip_msg* new_msg, pj_pool_t* pool) {
   pjsip_hdr *original_hdr = NULL;
   pjsip_hdr *last_hdr = NULL;
@@ -580,5 +579,4 @@
     pjsip_msg_add_hdr(new_msg, new_hdr);
     last_hdr = original_hdr;
   }
-}
->>>>>>> 88b55688
+}