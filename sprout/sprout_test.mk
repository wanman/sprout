--- conflicted
+++ resolved
@@ -91,13 +91,9 @@
                   uri_classifier.cpp \
                   snmp_scalar.cpp \
                   snmp_row.cpp \
-<<<<<<< HEAD
                   ralf_processor.cpp \
-                  sip_string_to_request_type.cpp
-=======
                   sip_string_to_request_type.cpp \
                   session_expires_helper.cpp
->>>>>>> 716cbadb
 
 TARGET_SOURCES_TEST := test_main.cpp \
                        fakecurl.cpp \
