/**
 * @file scscfsproutlet.cpp S-CSCF Sproutlet classes, implementing S-CSCF
 *                          specific SIP proxy functions.
 *
 * Project Clearwater - IMS in the Cloud
 * Copyright (C) 2014  Metaswitch Networks Ltd
 *
 * Parts of this module were derived from GPL licensed PJSIP sample code
 * with the following copyrights.
 *   Copyright (C) 2008-2011 Teluu Inc. (http://www.teluu.com)
 *   Copyright (C) 2003-2008 Benny Prijono <benny@prijono.org>
 *
 * This program is free software: you can redistribute it and/or modify it
 * under the terms of the GNU General Public License as published by the
 * Free Software Foundation, either version 3 of the License, or (at your
 * option) any later version, along with the "Special Exception" for use of
 * the program along with SSL, set forth below. This program is distributed
 * in the hope that it will be useful, but WITHOUT ANY WARRANTY;
 * without even the implied warranty of MERCHANTABILITY or FITNESS FOR
 * A PARTICULAR PURPOSE.  See the GNU General Public License for more
 * details. You should have received a copy of the GNU General Public
 * License along with this program.  If not, see
 * <http://www.gnu.org/licenses/>.
 *
 * The author can be reached by email at clearwater@metaswitch.com or by
 * post at Metaswitch Networks Ltd, 100 Church St, Enfield EN2 6BQ, UK
 *
 * Special Exception
 * Metaswitch Networks Ltd  grants you permission to copy, modify,
 * propagate, and distribute a work formed by combining OpenSSL with The
 * Software, or a work derivative of such a combination, even if such
 * copying, modification, propagation, or distribution would otherwise
 * violate the terms of the GPL. You must comply with the GPL in all
 * respects for all of the code used other than OpenSSL.
 * "OpenSSL" means OpenSSL toolkit software distributed by the OpenSSL
 * Project and licensed under the OpenSSL Licenses, or a work based on such
 * software and licensed under the OpenSSL Licenses.
 * "OpenSSL Licenses" means the OpenSSL License and Original SSLeay License
 * under which the OpenSSL Project distributes the OpenSSL toolkit software,
 * as those licenses appear in the file LICENSE-OPENSSL.
 */

#include "log.h"
#include "sproutsasevent.h"
#include "constants.h"
#include "custom_headers.h"
#include "stack.h"
#include "contact_filtering.h"
#include "registration_utils.h"
#include "scscfsproutlet.h"
#include "uri_classifier.h"

// Constant indicating there is no served user for a request.
const char* NO_SERVED_USER = "";

/// SCSCFSproutlet constructor.
SCSCFSproutlet::SCSCFSproutlet(const std::string& scscf_cluster_uri,
                               const std::string& scscf_node_uri,
                               const std::string& icscf_uri,
                               const std::string& bgcf_uri,
                               int port,
                               RegStore* store,
                               RegStore* remote_store,
                               HSSConnection* hss,
                               EnumService* enum_service,
                               ACRFactory* acr_factory,
                               bool user_phone,
                               bool global_only_lookups,
                               bool override_npdi,
                               int session_continued_timeout_ms,
                               int session_terminated_timeout_ms) :
  Sproutlet("scscf", port),
  _scscf_cluster_uri(NULL),
  _scscf_node_uri(NULL),
  _icscf_uri(NULL),
  _bgcf_uri(NULL),
  _store(store),
  _remote_store(remote_store),
  _hss(hss),
  _enum_service(enum_service),
  _acr_factory(acr_factory),
  _global_only_lookups(global_only_lookups),
  _user_phone(user_phone),
  _override_npdi(override_npdi),
  _session_continued_timeout_ms(session_continued_timeout_ms),
  _session_terminated_timeout_ms(session_terminated_timeout_ms),
  _scscf_cluster_uri_str(scscf_cluster_uri),
  _scscf_node_uri_str(scscf_node_uri),
  _icscf_uri_str(icscf_uri),
  _bgcf_uri_str(bgcf_uri)
{
  _incoming_sip_transactions_tbl = SNMP::SuccessFailCountByRequestTypeTable::create("scscf_incoming_sip_transactions",
                                                                                    "1.2.826.0.1.1578918.9.3.20");
  _outgoing_sip_transactions_tbl = SNMP::SuccessFailCountByRequestTypeTable::create("scscf_outgoing_sip_transactions",
                                                                                    "1.2.826.0.1.1578918.9.3.21");
  _routed_by_preloaded_route_tbl = SNMP::CounterTable::create("scscf_routed_by_preloaded_route",
                                                              "1.2.826.0.1.1578918.9.3.26");
}


/// SCSCFSproutlet destructor.
SCSCFSproutlet::~SCSCFSproutlet()
{
  delete _as_chain_table;
  delete _incoming_sip_transactions_tbl;
  delete _outgoing_sip_transactions_tbl;
  delete _routed_by_preloaded_route_tbl;
}

bool SCSCFSproutlet::init()
{
  TRC_DEBUG("Creating S-CSCF Sproutlet");
  TRC_DEBUG("  S-CSCF cluster URI = %s", _scscf_cluster_uri_str.c_str());
  TRC_DEBUG("  S-CSCF node URI    = %s", _scscf_node_uri_str.c_str());
  TRC_DEBUG("  I-CSCF URI         = %s", _icscf_uri_str.c_str());
  TRC_DEBUG("  BGCF URI           = %s", _bgcf_uri_str.c_str());

  bool init_success = true;

  // Convert the routing URIs to a form suitable for PJSIP, so we're
  // not continually converting from strings.
  _scscf_cluster_uri = PJUtils::uri_from_string(_scscf_cluster_uri_str, stack_data.pool, false);

  if (_scscf_cluster_uri == NULL)
  {
    TRC_ERROR("Invalid S-CSCF cluster %s", _scscf_cluster_uri_str.c_str());
    init_success = false;
  }

  _scscf_node_uri = PJUtils::uri_from_string(_scscf_node_uri_str, stack_data.pool, false);

  if (_scscf_node_uri == NULL)
  {
    TRC_ERROR("Invalid S-CSCF node URI %s", _scscf_node_uri_str.c_str());
    init_success = false;
  }

  _bgcf_uri = PJUtils::uri_from_string(_bgcf_uri_str, stack_data.pool, false);

  if (_bgcf_uri == NULL)
  {
    TRC_ERROR("Invalid BGCF URI %s", _bgcf_uri_str.c_str());
    init_success = false;
  }

  if (_icscf_uri_str != "")
  {
    _icscf_uri = PJUtils::uri_from_string(_icscf_uri_str, stack_data.pool, false);

    if (_icscf_uri == NULL)
    {
      TRC_ERROR("Invalid I-CSCF URI %s", _icscf_uri_str.c_str());
      init_success = false;
    }
  }

  // Create an AS Chain table for maintaining the mapping from ODI tokens to
  // AS chains (and links in those chains).
  _as_chain_table = new AsChainTable;

  return init_success;
}

/// Creates a SCSCFSproutletTsx instance for performing S-CSCF service processing
/// on a request.
SproutletTsx* SCSCFSproutlet::get_tsx(SproutletTsxHelper* helper,
                                      const std::string& alias,
                                      pjsip_msg* req)
{
  return (SproutletTsx*)new SCSCFSproutletTsx(helper, this);
}


/// Returns the configured S-CSCF cluster URI for this system.
const pjsip_uri* SCSCFSproutlet::scscf_cluster_uri() const
{
  return _scscf_cluster_uri;
}


/// Returns the configured S-CSCF node URI for this system.
const pjsip_uri* SCSCFSproutlet::scscf_node_uri() const
{
  return _scscf_node_uri;
}


/// Returns the configured I-CSCF URI for this system.
const pjsip_uri* SCSCFSproutlet::icscf_uri() const
{
  return _icscf_uri;
}


/// Returns the configured BGCF URI for this system.
const pjsip_uri* SCSCFSproutlet::bgcf_uri() const
{
  return _bgcf_uri;
}


/// Returns the AS chain table object used to manage AS chains and the
/// associated ODI tokens.
AsChainTable* SCSCFSproutlet::as_chain_table() const
{
  return _as_chain_table;
}


/// Gets all bindings for the specified Address of Record from the local or
/// remote registration stores.
void SCSCFSproutlet::get_bindings(const std::string& aor,
                                  RegStore::AoR** aor_data,
                                  SAS::TrailId trail)
{
  // Look up the target in the registration data store.
  TRC_INFO("Look up targets in registration store: %s", aor.c_str());
  *aor_data = _store->get_aor_data(aor, trail);

  // If we didn't get bindings from the local store and we have a remote
  // store, try the remote.
  if ((_remote_store != NULL) &&
      (_remote_store->has_servers()) &&
      ((*aor_data == NULL) ||
       ((*aor_data)->bindings().empty())))
  {
    delete *aor_data;
    *aor_data = _remote_store->get_aor_data(aor, trail);
  }

  // TODO - Log bindings to SAS
}


/// Removes the specified binding for the specified Address of Record from
/// the local or remote registration stores.
void SCSCFSproutlet::remove_binding(const std::string& aor,
                                    const std::string& binding_id,
                                    SAS::TrailId trail)
{
  RegistrationUtils::remove_bindings(_store,
                                     _hss,
                                     aor,
                                     binding_id,
                                     HSSConnection::DEREG_TIMEOUT,
                                     trail);
}


/// Read data for a public user identity from the HSS.
bool SCSCFSproutlet::read_hss_data(const std::string& public_id,
                                   bool& registered,
                                   std::vector<std::string>& uris,
                                   std::vector<std::string>& aliases,
                                   Ifcs& ifcs,
                                   std::deque<std::string>& ccfs,
                                   std::deque<std::string>& ecfs,
                                   SAS::TrailId trail)
{
  std::string regstate;
  std::map<std::string, Ifcs> ifc_map;

  long http_code = _hss->update_registration_state(public_id,
                                                   "",
                                                   HSSConnection::CALL,
                                                   regstate,
                                                   ifc_map,
                                                   uris,
                                                   aliases,
                                                   ccfs,
                                                   ecfs,
                                                   trail);
  if (http_code == 200)
  {
    ifcs = ifc_map[public_id];
  }

  registered = (regstate == HSSConnection::STATE_REGISTERED);

  return (http_code == 200);
}


/// Attempt ENUM lookup if appropriate.
void SCSCFSproutlet::translate_request_uri(pjsip_msg* req,
                                           pj_pool_t* pool,
                                           SAS::TrailId trail)
{
  return PJUtils::translate_request_uri(req,
                                        pool,
                                        _enum_service,
                                        should_override_npdi(),
                                        trail);
}


/// Get an ACR instance from the factory.
/// @param trail                SAS trail identifier to use for the ACR.
/// @param initiator            The initiator of the SIP transaction (calling
///                             or called party).
ACR* SCSCFSproutlet::get_acr(SAS::TrailId trail, Initiator initiator, NodeRole role)
{
  return _acr_factory->get_acr(trail, initiator, role);
}


SCSCFSproutletTsx::SCSCFSproutletTsx(SproutletTsxHelper* helper,
                                     SCSCFSproutlet* scscf) :
  SproutletTsx(helper),
  _scscf(scscf),
  _cancelled(false),
  _session_case(NULL),
  _as_chain_link(),
  _hss_data_cached(false),
  _registered(false),
  _uris(),
  _ifcs(),
  _in_dialog_acr(NULL),
  _failed_ood_acr(NULL),
  _target_aor(),
  _target_bindings(),
  _liveness_timer(0),
  _record_routed(false)
{
  TRC_DEBUG("S-CSCF Transaction (%p) created", this);
}


SCSCFSproutletTsx::~SCSCFSproutletTsx()
{
  TRC_DEBUG("S-CSCF Transaction (%p) destroyed", this);
  if (!_as_chain_link.is_set())
  {
    ACR* acr = get_acr();
    if (acr)
    {
      acr->send_message();
    }
  }

  if (_as_chain_link.is_set())
  {
    _as_chain_link.release();
  }

  if (_liveness_timer != 0)
  {
    cancel_timer(_liveness_timer);
  }

  // If the ACR was stored locally, destroy it now.
  if (_failed_ood_acr)
  {
    delete _failed_ood_acr;
  }
  if (_in_dialog_acr)
  {
    delete _in_dialog_acr;
  }

  _target_bindings.clear();
}


void SCSCFSproutletTsx::on_rx_initial_request(pjsip_msg* req)
{
  TRC_INFO("S-CSCF received initial request");

  pjsip_status_code status_code = PJSIP_SC_OK;

  // Try to add a Session-Expires header
  if (!PJUtils::add_update_session_expires(req,
                                           get_pool(req),
                                           trail()))
  {
    // Session expires header is invalid, so reject the request
    // This has been logged in PJUtils
    pjsip_msg* rsp = create_response(req, PJSIP_SC_TEMPORARILY_UNAVAILABLE);
    send_response(rsp);
    free_msg(req);
    return;
  }

  // Determine the session case and the served user.  This will link to
  // an AsChain object (creating it if necessary), if we need to provide
  // services.
  status_code = determine_served_user(req);

  // Pass the received request to the ACR.
  // @TODO - request timestamp???
  ACR* acr = get_acr();
  if (acr)
  {
    acr->rx_request(req);
  }

  if (status_code != PJSIP_SC_OK)
  {
    // Failed to determine the served user for a request we should provide
    // services on, so reject the request.
    TRC_INFO("Failed to determine served user for request, reject with %d status code",
             status_code);
    pjsip_msg* rsp = create_response(req, status_code);
    send_response(rsp);
    free_msg(req);
    return;
  }
  else
  {
    // Add a P-Charging-Function-Addresses header if one is not already present
    // for some reason. We only do this if we have the charging addresses cached
    // (which we should do).
    PJUtils::add_pcfa_header(req, get_pool(req), _ccfs, _ecfs, false);

    // Add a second P-Asserted-Identity header if required on originating calls.
    // See 3GPP TS24.229, 5.4.3.2.
    if (_session_case->is_originating())
    {
      add_second_p_a_i_hdr(req);
    }

    if (_as_chain_link.is_set())
    {
      // AS chain is set up, so must apply services to the request.
      TRC_INFO("Found served user, so apply services");

      if (_session_case->is_originating())
      {
        apply_originating_services(req);
      }
      else
      {
        apply_terminating_services(req);
      }
    }
    else
    {
      // No AS chain set, so don't apply services to the request.
      // Default action is to route the request directly to the BGCF.
      TRC_INFO("Route request to BGCF without applying services");
      route_to_bgcf(req);
    }
  }
}


void SCSCFSproutletTsx::on_rx_in_dialog_request(pjsip_msg* req)
{
  TRC_INFO("S-CSCF received in-dialog request");

  // Try to add a Session-Expires header
  if (!PJUtils::add_update_session_expires(req,
                                           get_pool(req),
                                           trail()))
  {
    // Session expires header is invalid, so reject the request
    // This has been logged in PJUtils
    pjsip_msg* rsp = create_response(req, PJSIP_SC_TEMPORARILY_UNAVAILABLE);
    send_response(rsp);
    free_msg(req);
    return;
  }

  // Create an ACR for this request and pass the request to it.
  _in_dialog_acr = _scscf->get_acr(trail(),
                         CALLING_PARTY,
                         get_billing_role());

  // @TODO - request timestamp???
  get_acr()->rx_request(req);

  send_request(req);
}


void SCSCFSproutletTsx::on_tx_request(pjsip_msg* req)
{
  ACR* acr = get_acr();
  if (acr)
  {
    // Pass the transmitted request to the ACR to update the accounting
    // information.
    acr->tx_request(req);
  }
}


void SCSCFSproutletTsx::on_rx_response(pjsip_msg* rsp, int fork_id)
{
  TRC_INFO("S-CSCF received response");

  // Pass the received response to the ACR.
  // @TODO - timestamp from response???
  ACR* acr = get_acr();
  if (acr != NULL)
  {
    acr->rx_response(rsp);
  }

  if (_liveness_timer != 0)
  {
    // The liveness timer is running on this request, so cancel it.
    cancel_timer(_liveness_timer);
    _liveness_timer = 0;
  }

  int st_code = rsp->line.status.code;

  if (st_code == SIP_STATUS_FLOW_FAILED)
  {
    // The edge proxy / P-CSCF has reported that this flow has failed.
    // We should remove the binding from the registration store so we don't
    // try it again.
    std::unordered_map<int, std::string>::iterator i = _target_bindings.find(fork_id);

    if (i != _target_bindings.end())
    {
      // We're the auth proxy and the flow we used failed, so delete the binding
      // corresponding to this flow.
      _scscf->remove_binding(_target_aor, i->second, trail());
    }
  }

  if ((st_code >= PJSIP_SC_OK) && (_hss_data_cached))
  {
    // Final response. Add a P-Charging-Function-Addresses header if one is
    // not already present for some reason. We only do this if we have
    // the charging addresses cached (which we should do).
    PJUtils::add_pcfa_header(rsp, get_pool(rsp), _ccfs, _ecfs, false);
  }

  if ((st_code < 300) && (_session_case->is_terminating()))
  {
    // Add a second P-Asserted-Identity header if required. See 3GPP TS24.229,
    // 5.4.3.3.
    add_second_p_a_i_hdr(rsp);
  }

  if (_as_chain_link.is_set())
  {
    // Pass the response code to the controlling AsChain for accounting.
    _as_chain_link.on_response(st_code);

    if (!_as_chain_link.complete())
    {
      // The AS chain isn't complete, so the response must be from an
      // application server.  Check to see if we need to trigger default
      // handling.
      if ((!_cancelled) &&
          ((st_code == PJSIP_SC_REQUEST_TIMEOUT) ||
           (PJSIP_IS_STATUS_IN_CLASS(st_code, 500))) &&
          (_as_chain_link.continue_session()))
      {
        // The AS either timed out or returned a 5xx error, and default
        // handling is set to continue.
        TRC_DEBUG("Trigger default_handling=CONTINUE processing");
        SAS::Event bypass_As(trail(), SASEvent::BYPASS_AS, 1);
        SAS::report_event(bypass_As);

        _as_chain_link = _as_chain_link.next();
        pjsip_msg* req = original_request();
        _record_routed = false;
        if (_session_case->is_originating())
        {
          apply_originating_services(req);
        }
        else
        {
          apply_terminating_services(req);
        }

        // Free off the response as we no longer need it.
        free_msg(rsp);
      }
    }
  }

  if (rsp != NULL)
  {
    // Forward the response upstream.  The proxy layer will aggregate responses
    // if required.
    send_response(rsp);
  }
}


void SCSCFSproutletTsx::on_tx_response(pjsip_msg* rsp)
{
  ACR* acr = get_acr();
  if (acr != NULL)
  {
    // Pass the transmitted response to the ACR to update the accounting
    // information.
    acr->tx_response(rsp);
  }
}


void SCSCFSproutletTsx::on_rx_cancel(int status_code, pjsip_msg* cancel_req)
{
  TRC_INFO("S-CSCF received CANCEL");

  _cancelled = true;

  if ((status_code == PJSIP_SC_REQUEST_TERMINATED) &&
      (cancel_req != NULL))
  {
    // Create and send an ACR for the CANCEL request.
    NodeRole role = NODE_ROLE_ORIGINATING;
    if ((_session_case != NULL) &&
        (_session_case->is_terminating()))
    {
      role = NODE_ROLE_TERMINATING;
    }
    ACR* cancel_acr = _scscf->get_acr(trail(), CALLING_PARTY, role);

    // @TODO - timestamp from request.
    cancel_acr->rx_request(cancel_req);
    cancel_acr->send_message();

    delete cancel_acr;
  }
}

void SCSCFSproutletTsx::retrieve_odi_and_sesscase(pjsip_msg* req)
{
  // Get the top route header.
  const pjsip_route_hdr* hroute = route_hdr();
  URIClass uri_class;
  if (hroute != NULL)
  {
    uri_class = URIClassifier::classify_uri(hroute->name_addr.uri);
  }

  if ((hroute != NULL) &&
      ((uri_class == NODE_LOCAL_SIP_URI) ||
       (uri_class == HOME_DOMAIN_SIP_URI)))
  {
    // This is our own Route header, containing a SIP URI.  Check for an
    // ODI token.  We need to determine the session case: is
    // this an originating request or not - see 3GPP TS 24.229
    // s5.4.3.1, s5.4.1.2.2F and the behaviour of
    // proxy_calculate_targets as an access proxy.
    TRC_DEBUG("Route header references this system");
    pjsip_sip_uri* uri = (pjsip_sip_uri*)hroute->name_addr.uri;
    pjsip_param* orig_param = pjsip_param_find(&uri->other_param, &STR_ORIG);

    _session_case = (orig_param != NULL) ? &SessionCase::Originating :
                                           &SessionCase::Terminating;

    if (pj_strncmp(&uri->user, &STR_ODI_PREFIX, STR_ODI_PREFIX.slen) == 0)
    {
      // This is one of our original dialog identifier (ODI) tokens.
      // See 3GPP TS 24.229 s5.4.3.4.
      std::string odi_token = std::string(uri->user.ptr + STR_ODI_PREFIX.slen,
                                          uri->user.slen - STR_ODI_PREFIX.slen);
      TRC_DEBUG("Found ODI token %s", odi_token.c_str());
      _as_chain_link = _scscf->as_chain_table()->lookup(odi_token);

      if (_as_chain_link.is_set())
      {
        TRC_INFO("Original dialog for %.*s found: %s",
                 uri->user.slen, uri->user.ptr,
                 _as_chain_link.to_string().c_str());
        _session_case = &_as_chain_link.session_case();
      }
      else
      {
        // The ODI token is invalid or expired.  Treat call as OOTB.
        TRC_INFO("Expired ODI token %s so handle as OOTB request", odi_token.c_str());
        SAS::Event event(trail(), SASEvent::SCSCF_ODI_INVALID, 0);
        event.add_var_param(PJUtils::pj_str_to_string(&uri->user));
        SAS::report_event(event);
      }
    }

    // If an application server is a B2BUA and so changes the Call-ID,
    // we'll normally correlate that in SAS through the AS chain
    // (directly correlating the new trail and the trail of the
    // original dialog). If it strips the ODI token for any reason,
    // that won't work - so as a fallback, if we have no ODI token,
    // we'll log an ICID marker to correlate the trails.
    if (!_as_chain_link.is_set())
    {
      pjsip_p_c_v_hdr* pcv = (pjsip_p_c_v_hdr*)pjsip_msg_find_hdr_by_name(req,
                                                                          &STR_P_C_V,
                                                                          NULL);
      if (pcv)
      {
        TRC_DEBUG("No ODI token, or invalid ODI token, on request - logging ICID marker %.*s for B2BUA AS correlation", pcv->icid.slen, pcv->icid.ptr);
        SAS::Marker icid_marker(trail(), MARKER_ID_IMS_CHARGING_ID, 1u);
        icid_marker.add_var_param(pcv->icid.slen, pcv->icid.ptr);
        SAS::report_marker(icid_marker, SAS::Marker::Scope::Trace);
      }
      else
      {
        TRC_DEBUG("No ODI token, or invalid ODI token, on request, and no P-Charging-Vector header (so can't log ICID for correlation)");
      }
    }

    TRC_DEBUG("Got our Route header, session case %s, OD=%s",
              _session_case->to_string().c_str(),
              _as_chain_link.to_string().c_str());
  }
  else
  {
    // No Route header on the request or top Route header does not correspond to
    // the S-CSCF.  This probably shouldn't happen, but if it does we will
    // treat it as a terminating request.
    TRC_DEBUG("No S-CSCF Route header, so treat as terminating request");
    _session_case = &SessionCase::Terminating;
  }

}

pjsip_status_code SCSCFSproutletTsx::determine_served_user(pjsip_msg* req)
{
  pjsip_status_code status_code = PJSIP_SC_OK;

  retrieve_odi_and_sesscase(req);

  if (_as_chain_link.is_set())
  {
    bool retargeted = false;
    std::string served_user = served_user_from_msg(req);

    if ((_session_case->is_terminating()) &&
        (served_user != _as_chain_link.served_user()))
    {
      if (pjsip_msg_find_hdr(req, PJSIP_H_ROUTE, NULL) != NULL)
      {
        // The AS has supplied a pre-loaded route, which means it is routing
        // directly to the target. Interrupt the AS chain link to prevent any
        // more app servers from being triggered.
        TRC_INFO("Preloaded route - interrupt AS processing");
        _scscf->_routed_by_preloaded_route_tbl->increment(); // Update SNMP statistics.
        SAS::Event preloaded_route(trail(), SASEvent::AS_SUPPLIED_PRELOADED_ROUTE, 0);
        SAS::report_event(preloaded_route);
        _as_chain_link.interrupt();
      }
      else
      {
        // AS is retargeting per 3GPP TS 24.229 s5.4.3.3 step 3, so
        // create new AS chain with session case orig-cdiv and the
        // terminating user as served user.
        TRC_INFO("AS is retargeting the request");
        retargeted = true;

        _session_case = &SessionCase::OriginatingCdiv;
        served_user = _as_chain_link.served_user();

        sas_log_start_of_sesion_case(req, _session_case, served_user);

        // We might not be the terminating server any more, so we
        // should blank out the term_ioi parameter. If we are still
        // the terminating server, we'll fill it back in when we go
        // through handle_terminating.

        // Note that there's no need to change orig_ioi - we don't
        // actually become the originating server when we do this redirect.
        pjsip_p_c_v_hdr* pcv = (pjsip_p_c_v_hdr*)
                               pjsip_msg_find_hdr_by_name(req, &STR_P_C_V, NULL);
        if (pcv)
        {
          TRC_DEBUG("Blanking out term_ioi parameter due to redirect");
          pcv->term_ioi = pj_str("");
        }

        // Create a new ACR for this request.
        ACR* acr = _scscf->get_acr(trail(),
                                   CALLING_PARTY,
                                   NODE_ROLE_ORIGINATING);

        Ifcs ifcs;
        if (lookup_ifcs(served_user, ifcs))
        {
          TRC_DEBUG("Creating originating CDIV AS chain");
          _as_chain_link.release();
          _as_chain_link = create_as_chain(ifcs, served_user, acr);

          if (stack_data.record_route_on_diversion)
          {
            TRC_DEBUG("Add service to dialog - originating Cdiv");
            add_record_route(req, NODE_ROLE_ORIGINATING);
          }
        }
        else
        {
          TRC_DEBUG("Failed to retrieve ServiceProfile for %s", served_user.c_str());
          status_code = PJSIP_SC_NOT_FOUND;
          SAS::Event no_ifcs(trail(), SASEvent::IFC_GET_FAILURE, 0);
          SAS::report_event(no_ifcs);

          // No AsChain, store ACR locally.
          _failed_ood_acr = acr;
        }
      }
    }

    if (!retargeted)
    {
      if (stack_data.record_route_on_every_hop)
      {
        TRC_DEBUG("Add service to dialog - AS hop");
        if (_session_case->is_terminating())
        {
          add_record_route(req, NODE_ROLE_TERMINATING);
        }
        else
        {
          add_record_route(req, NODE_ROLE_ORIGINATING);
        }
      }
    }
  }
  else
  {
    // No existing AS chain - create new.
    std::string served_user = served_user_from_msg(req);

    // Create a new ACR for this request.
    ACR* acr = _scscf->get_acr(trail(),
                               CALLING_PARTY,
                               _session_case->is_originating() ?
                                 NODE_ROLE_ORIGINATING : NODE_ROLE_TERMINATING);

    if (!served_user.empty())
    {
      // SAS log the start of originating or terminating processing.
      sas_log_start_of_sesion_case(req, _session_case, served_user);

      TRC_DEBUG("Looking up iFCs for %s for new AS chain", served_user.c_str());
      Ifcs ifcs;
      if (lookup_ifcs(served_user, ifcs))
      {
        TRC_DEBUG("Successfully looked up iFCs");
        _as_chain_link = create_as_chain(ifcs, served_user, acr);
      }
      else
      {
        TRC_DEBUG("Failed to retrieve ServiceProfile for %s", served_user.c_str());
        status_code = PJSIP_SC_NOT_FOUND;
        SAS::Event no_ifcs(trail(), SASEvent::IFC_GET_FAILURE, 1);
        SAS::report_event(no_ifcs);

        // No IFC, so no AsChain, store the ACR locally.
        _failed_ood_acr = acr;
      }

      if (_session_case->is_terminating())
      {
        if (stack_data.record_route_on_initiation_of_terminating)
        {
          TRC_DEBUG("Single Record-Route - initiation of terminating handling");
          add_record_route(req, NODE_ROLE_TERMINATING);
        }
      }
      else if (_session_case->is_originating())
      {
        if (stack_data.record_route_on_initiation_of_originating)
        {
          TRC_DEBUG("Single Record-Route - initiation of originating handling");
          add_record_route(req, NODE_ROLE_ORIGINATING);
        }
      }
    }
    else
    {
      delete acr;
    }
  }

  return status_code;
}


std::string SCSCFSproutletTsx::served_user_from_msg(pjsip_msg* msg)
{
  // For originating:
  //
  // We determine the served user as described in 3GPP TS 24.229 s5.4.3.2,
  // step 1. This first relies on P-Served-User (RFC5502), if present
  // (step 1a). If not (step 1b), we then look at P-Asserted-Identity.
  // For compliance with non-IMS devices (and contrary to the IMS spec),
  // if there is no P-Asserted-Identity we then look at the From header
  // or the request URI as appropriate for the session case.  Per 24.229,
  // we ignore the session case and registration state parameters of
  // P-Served-User; these are intended for the AS, not the S-CSCF (which
  // has other means of determining these).

  // For terminating:
  //
  // We determine the served user as described in 3GPP TS 24.229
  // s5.4.3.3, step 1, i.e., purely on the Request-URI.

  // For originating after retargeting (orig-cdiv), we normally don't
  // call this method at all, because we can pick up the served user
  // from the existing AsChain. If this method is called, however, the
  // following logic applies:
  //
  // We could determine the served user as described in 3GPP TS
  // 24.229 s5.4.3.3 step 3b. This relies on History-Info (RFC4244)
  // and P-Served-User (RFC5502) in step 3b. We should never respect
  // P-Asserted-Identity.
  //
  // We implement P-Served-User, and fall back on the From
  // header. However, the History-Info mechanism has fundamental
  // problems as outlined in RFC5502 appendix A, and we do not
  // implement it.
  pjsip_uri* uri = NULL;
  std::string user;

  if (_session_case->is_originating())  // (includes orig-cdiv)
  {
    uri = PJUtils::orig_served_user(msg);
  }
  else
  {
    // We only consider a terminating request to be destined for a served user
    // if it doesn't have a route header.
    if (pjsip_msg_find_hdr(msg, PJSIP_H_ROUTE, NULL) == NULL)
    {
      uri = PJUtils::term_served_user(msg);
    }
  }

<<<<<<< HEAD
  URIClass uri_class = URIClassifier::classify_uri(uri);

  if ((PJSIP_URI_SCHEME_IS_SIP(uri)) &&
      ((uri_class == NODE_LOCAL_SIP_URI) ||
       (uri_class == HOME_DOMAIN_SIP_URI)))
=======
  if (uri != NULL)
>>>>>>> a746dd0a
  {
    if ((PJSIP_URI_SCHEME_IS_SIP(uri)) &&
        ((PJUtils::is_home_domain(uri)) ||
         (PJUtils::is_uri_local(uri))))
    {
      user = PJUtils::aor_from_uri((pjsip_sip_uri*)uri);
    }
    else if (PJSIP_URI_SCHEME_IS_TEL(uri))
    {
      user = PJUtils::public_id_from_uri(uri);
    }
    else
    {
      TRC_DEBUG("URI is not locally hosted");
    }
  }

  return user;
}


/// Factory method: create AsChain by looking up iFCs.
AsChainLink SCSCFSproutletTsx::create_as_chain(Ifcs ifcs,
                                               std::string served_user,
                                               ACR*& acr)
{
  if (served_user.empty())
  {
    TRC_WARNING("create_as_chain called with an empty served_user");
  }
  bool is_registered = is_user_registered(served_user);

  AsChainLink ret = AsChainLink::create_as_chain(_scscf->as_chain_table(),
                                                 *_session_case,
                                                 served_user,
                                                 is_registered,
                                                 trail(),
                                                 ifcs,
                                                 acr);
  acr = NULL;
  TRC_DEBUG("S-CSCF sproutlet transaction %p linked to AsChain %s",
            this, ret.to_string().c_str());
  return ret;
}


/// Apply originating services for this request.
void SCSCFSproutletTsx::apply_originating_services(pjsip_msg* req)
{
  TRC_DEBUG("Performing originating initiating request processing");

  // Add ourselves as orig-IOI.
  pjsip_p_c_v_hdr* pcv = (pjsip_p_c_v_hdr*)
                             pjsip_msg_find_hdr_by_name(req, &STR_P_C_V, NULL);
  if (pcv)
  {
    pcv->orig_ioi = PJUtils::domain_from_uri(_as_chain_link.served_user(),
                                             get_pool(req));
  }

  // Find the next application server to invoke.
  std::string server_name;
  _as_chain_link.on_initial_request(req, server_name, trail());

  if (!server_name.empty())
  {
    // We've should have identified an application server to be invoked, so
    // encode the app server hop and the return hop in Route headers.
    route_to_as(req, server_name);
  }
  else
  {
    // No more application servers, so perform processing at the end of
    // originating call processing.
    TRC_INFO("Completed applying originating services");

    if (stack_data.record_route_on_completion_of_originating)
    {
      TRC_DEBUG("Add service to dialog - end of originating handling");
      add_record_route(req, NODE_ROLE_ORIGINATING);
    }

    // Attempt to translate the RequestURI using ENUM or an alternative
    // database.
    _scscf->translate_request_uri(req, get_pool(req), trail());
    
    URIClass uri_class = URIClassifier::classify_uri(req->line.req.uri);
    std::string new_uri_str = PJUtils::uri_to_string(PJSIP_URI_IN_REQ_URI, req->line.req.uri);
    TRC_INFO("New URI string is %s", new_uri_str.c_str());

    if ((uri_class == LOCAL_PHONE_NUMBER) ||
        (uri_class == GLOBAL_PHONE_NUMBER) ||
        (uri_class == NP_DATA) ||
        (uri_class == FINAL_NP_DATA))
    {
      TRC_DEBUG("Routing to BGCF");
      SAS::Event event(trail(), SASEvent::PHONE_ROUTING_TO_BGCF, 0);
      event.add_var_param(new_uri_str);
      SAS::report_event(event);
      route_to_bgcf(req);
    }
    else if (uri_class == OFFNET_SIP_URI)
    {
      // Destination is off-net, so route to the BGCF.
      TRC_DEBUG("Routing to BGCF");
      SAS::Event event(trail(), SASEvent::OFFNET_ROUTING_TO_BGCF, 0);
      event.add_var_param(new_uri_str);
      SAS::report_event(event);
      route_to_bgcf(req);
    }
    else
    {
      // Destination is on-net so route to the I-CSCF.
      route_to_icscf(req);
    }
  }
}


/// Apply terminating services for this request.
void SCSCFSproutletTsx::apply_terminating_services(pjsip_msg* req)
{
  // Include ourselves as the terminating operator for billing.
  pjsip_p_c_v_hdr* pcv = (pjsip_p_c_v_hdr*)
                             pjsip_msg_find_hdr_by_name(req, &STR_P_C_V, NULL);
  if (pcv)
  {
    pcv->term_ioi = PJUtils::domain_from_uri(_as_chain_link.served_user(),
                                             get_pool(req));
  }

  // Find the next application server to invoke.
  std::string server_name;
  _as_chain_link.on_initial_request(req, server_name, trail());

  if (!server_name.empty())
  {
    // We've should have identified an application server to be invoked, so
    // encode the app server hop and the return hop in Route headers.
    route_to_as(req, server_name);
  }
  else
  {
    // No more application servers to invoke, so perform end of terminating
    // request processing.
    TRC_INFO("Completed applying originating services");

    if (stack_data.record_route_on_completion_of_terminating)
    {
      TRC_DEBUG("Add service to dialog - end of terminating handling");
      add_record_route(req, NODE_ROLE_TERMINATING);
    }

    if (pjsip_msg_find_hdr(req, PJSIP_H_ROUTE, NULL) != NULL)
    {
      // Route according to normal SIP routing.
      send_request(req);
    }
    else
    {
      // Route the call to the appropriate target.
      route_to_target(req);
    }
  }
}


/// Attempt to route the request to an application server.
void SCSCFSproutletTsx::route_to_as(pjsip_msg* req, const std::string& server_name)
{
  SAS::Event invoke_as(trail(), SASEvent::SCSCF_INVOKING_AS, 0);
  invoke_as.add_var_param(server_name);
  SAS::report_event(invoke_as);

  // Check that the AS URI is well-formed.
  pjsip_sip_uri* as_uri = (pjsip_sip_uri*)
                        PJUtils::uri_from_string(server_name, get_pool(req));

  if ((as_uri != NULL) &&
      (PJSIP_URI_SCHEME_IS_SIP(as_uri)))
  {
    // AS URI is valid, so encode the AS hop and the return hop in Route headers.
    std::string odi_value = PJUtils::pj_str_to_string(&STR_ODI_PREFIX) +
                            _as_chain_link.next_odi_token();
    TRC_INFO("Routing to Application Server %s with ODI token %s for %s",
             server_name.c_str(),
             odi_value.c_str(),
             _as_chain_link.to_string().c_str());

    // Insert route header below it with an ODI in it.  This must use the
    // URI for this S-CSCF node (not the cluster) to ensure any forwarded
    // requests are routed to this node.
    pjsip_sip_uri* odi_uri = (pjsip_sip_uri*)
                             pjsip_uri_clone(get_pool(req), _scscf->scscf_node_uri());
    pj_strdup2(get_pool(req), &odi_uri->user, odi_value.c_str());
    odi_uri->transport_param = as_uri->transport_param;  // Use same transport as AS, in case it can only cope with one.
    if (_session_case->is_originating())
    {
      pjsip_param *orig_param = PJ_POOL_ALLOC_T(get_pool(req), pjsip_param);
      pj_strdup(get_pool(req), &orig_param->name, &STR_ORIG);
      pj_strdup2(get_pool(req), &orig_param->value, "");
      pj_list_insert_after(&odi_uri->other_param, orig_param);
    }
    PJUtils::add_top_route_header(req, odi_uri, get_pool(req));

    // Add the application server URI as the top Route header, per TS 24.229.
    PJUtils::add_top_route_header(req, as_uri, get_pool(req));

    // Set P-Served-User, including session case and registration
    // state, per RFC5502 and the extension in 3GPP TS 24.229
    // s7.2A.15, following the description in 3GPP TS 24.229 5.4.3.2
    // step 5 s5.4.3.3 step 4c.
    PJUtils::remove_hdr(req, &STR_P_SERVED_USER);
    pj_pool_t* pool = get_pool(req);
    pjsip_routing_hdr* psu_hdr = identity_hdr_create(pool, STR_P_SERVED_USER);
    psu_hdr->name_addr.uri =
                PJUtils::uri_from_string(_as_chain_link.served_user(), pool);
    pjsip_param* p = PJ_POOL_ALLOC_T(pool, pjsip_param);
    pj_strdup2(pool, &p->name, "sescase");
    pj_strdup2(pool, &p->value, _session_case->to_string().c_str());
    pj_list_insert_before(&psu_hdr->other_param, p);
    if (_session_case != &SessionCase::OriginatingCdiv)
    {
      p = PJ_POOL_ALLOC_T(pool, pjsip_param);
      pj_strdup2(pool, &p->name, "regstate");
      if (_as_chain_link.is_registered())
      {
        pj_strdup2(pool, &p->value, "reg");
      }
      else
      {
        pj_strdup2(pool, &p->value, "unreg");
      }
      pj_list_insert_before(&psu_hdr->other_param, p);
    }
    pjsip_msg_add_hdr(req, (pjsip_hdr*)psu_hdr);

    // Forward the request.
    send_request(req);

    // Start the liveness timer for the AS.
    int timeout = (_as_chain_link.continue_session() ?
                   _scscf->_session_continued_timeout_ms :
                   _scscf->_session_terminated_timeout_ms);

    if (timeout != 0)
    {
      if (!schedule_timer(NULL, _liveness_timer, timeout))
      {
        TRC_WARNING("Failed to start liveness timer");
      }
    }
  }
  else
  {
    // The AS URI is badly formed, so reject the request.  (We could choose
    // to continue processing here with the next AS if the default handling
    // is set to allow it, but it feels better to fail the request for a
    // misconfiguration.)
    TRC_ERROR("Badly formed AS URI %s", server_name.c_str());
    SAS::Event bad_uri(trail(), SASEvent::BAD_AS_URI, 0);
    SAS::report_event(bad_uri);

    pjsip_msg* rsp = create_response(req, PJSIP_SC_BAD_GATEWAY);
    send_response(rsp);
    free_msg(req);
  }
}


/// Route the request to the I-CSCF.
void SCSCFSproutletTsx::route_to_icscf(pjsip_msg* req)
{
  const pjsip_uri* icscf_uri = _scscf->icscf_uri();

  if (icscf_uri != NULL)
  {
    // I-CSCF is enabled, so route to it.
    TRC_INFO("Routing to I-CSCF %s",
             PJUtils::uri_to_string(PJSIP_URI_IN_ROUTING_HDR, icscf_uri).c_str());
    PJUtils::add_route_header(req,
                              (pjsip_sip_uri*)pjsip_uri_clone(get_pool(req), icscf_uri),
                              get_pool(req));
  }
  else
  {
    // I-CSCF is disabled, so route directly to the local S-CSCF.
    const pjsip_uri* scscf_uri = _scscf->scscf_cluster_uri();
    TRC_INFO("Routing directly to S-CSCF %s",
             PJUtils::uri_to_string(PJSIP_URI_IN_ROUTING_HDR, scscf_uri).c_str());
    PJUtils::add_route_header(req,
                              (pjsip_sip_uri*)pjsip_uri_clone(get_pool(req), scscf_uri),
                              get_pool(req));
  }
  send_request(req);
}


/// Route the request to the BGCF.
void SCSCFSproutletTsx::route_to_bgcf(pjsip_msg* req)
{
  TRC_INFO("Routing to BGCF %s",
           PJUtils::uri_to_string(PJSIP_URI_IN_ROUTING_HDR,
                                  _scscf->bgcf_uri()).c_str());
  PJUtils::add_route_header(req,
                            (pjsip_sip_uri*)pjsip_uri_clone(get_pool(req),
                                                            _scscf->bgcf_uri()),
                            get_pool(req));
  send_request(req);
}


/// Route the request to the terminating side S-CSCF.
void SCSCFSproutletTsx::route_to_term_scscf(pjsip_msg* req)
{
  TRC_INFO("Routing to terminating S-CSCF %s",
           PJUtils::uri_to_string(PJSIP_URI_IN_ROUTING_HDR,
                                  _scscf->scscf_cluster_uri()).c_str());
  PJUtils::add_route_header(req,
                            (pjsip_sip_uri*)pjsip_uri_clone(get_pool(req),
                                                            _scscf->scscf_cluster_uri()),
                            get_pool(req));
  send_request(req);
}


/// Route the request to the appropriate onward target.
void SCSCFSproutletTsx::route_to_target(pjsip_msg* req)
{
  pjsip_uri* req_uri = req->line.req.uri;
  URIClass uri_class = URIClassifier::classify_uri(req_uri);

  if ((PJSIP_URI_SCHEME_IS_SIP(req_uri) &&
      ((pjsip_sip_uri*)req_uri)->maddr_param.slen))
  {
    // The Request-URI of the request contains an maddr parameter, so forward
    // the request to the Request-URI.
    TRC_INFO("Route request to maddr %.*s",
             ((pjsip_sip_uri*)req_uri)->maddr_param.slen,
             ((pjsip_sip_uri*)req_uri)->maddr_param.ptr);
    send_request(req);
  }
  else if (uri_class == OFFNET_SIP_URI)
  {
    // The Request-URI indicates an non-home domain, so forward the request
    // to the domain in the Request-URI unchanged.
    TRC_INFO("Route request to Request-URI %s",
             PJUtils::uri_to_string(PJSIP_URI_IN_REQ_URI, req_uri).c_str());
    send_request(req);
  }
  else if (PJSIP_URI_SCHEME_IS_SIP(req_uri))
  {
    // The Request-URI contains a home domain, so route to any UE bindings
    // in the registration store.
    TRC_INFO("Route request to registered UE bindings");
    route_to_ue_bindings(req);
  }
  else
  {
    // The RequestURI contains a Tel URI???
    TRC_INFO("Rejecting request with Tel: URI");
    SAS::Event bad_uri(trail(), SASEvent::CANNOT_ROUTE_TO_TEL_URI, 0);
    SAS::report_event(bad_uri);

    pjsip_msg* rsp = create_response(req, PJSIP_SC_NOT_FOUND);
    send_response(rsp);
    free_msg(req);
  }
}


/// Route the request to UE bindings retrieved from the registration store.
void SCSCFSproutletTsx::route_to_ue_bindings(pjsip_msg* req)
{
  // Get the public user identity corresponding to the RequestURI.
  pjsip_uri* req_uri = req->line.req.uri;
  std::string public_id = PJUtils::aor_from_uri((pjsip_sip_uri*)req_uri);

  // Add a P-Called-Party-ID header containing the public user identity,
  // replacing any existing header.
  pj_pool_t* pool = get_pool(req);
  PJUtils::remove_hdr(req, &STR_P_CALLED_PARTY_ID);
  std::string name_addr_str("<" + public_id + ">");
  pj_str_t called_party_id;
  pj_strdup2(pool, &called_party_id, name_addr_str.c_str());
  pjsip_hdr* hdr = (pjsip_hdr*)
                        pjsip_generic_string_hdr_create(pool,
                                                        &STR_P_CALLED_PARTY_ID,
                                                        &called_party_id);
  pjsip_msg_add_hdr(req, hdr);

  TargetList targets;
  std::string aor;

  if (is_user_registered(public_id))
  {
    // User is registered, so look up bindings.  Determine the canonical public
    // ID, and look up the set of associated URIs on the HSS.
    std::vector<std::string> uris;
    bool success = get_associated_uris(public_id, uris);

    if (success && (uris.size() > 0))
    {
      // Take the first associated URI as the AOR.
      aor = uris.front();
    }
    else
    {
      // Failed to get the associated URIs from Homestead.  We'll try to
      // do the registration look-up with the specified target URI - this may
      // fail, but we'll never misroute the call.
      TRC_WARNING("Invalid Homestead response - a user is registered but has no list of associated URIs");
      aor = public_id;
    }

    // Get the bindings from the store and filter/sort them for the request.
    RegStore::AoR* aor_data = NULL;
    _scscf->get_bindings(aor, &aor_data, trail());

    if ((aor_data != NULL) && (!(aor_data)->bindings().empty()))
    {
      // Retrieved bindings from the store so filter them to an ordered list
      // of targets.
      filter_bindings_to_targets(aor,
                                 aor_data,
                                 req,
                                 pool,
                                 MAX_FORKING,
                                 targets,
                                 trail());
      delete aor_data; aor_data = NULL;
    }
    else
    {
      // Subscriber is registered, but there are no bindings in the store.
      // This indicates an error case - it is likely that de-registration
      // has failed.  Make a SAS log, the call will be rejected with a 480.
      TRC_DEBUG("Public ID %s registered, but 0 bindings in store",
                public_id.c_str());
      SAS::Event event(trail(), SASEvent::SCSCF_NO_BINDINGS, 0);
      event.add_var_param(public_id);
      SAS::report_event(event);
    }
  }
  else
  {
    // Subscriber is not registered.  This is not necessarily an error case,
    // but make a SAS log for clarity.  The call will be rejected with a 480.
    TRC_DEBUG("Public ID %s not registered", public_id.c_str());
    SAS::Event event(trail(), SASEvent::SCSCF_NOT_REGISTERED, 0);
    event.add_var_param(public_id);
    SAS::report_event(event);
  }

  if (targets.empty())
  {
    // No valid target bindings for this request, so reject it.
    pjsip_msg* rsp = create_response(req, PJSIP_SC_TEMPORARILY_UNAVAILABLE);
    send_response(rsp);
    free_msg(req);
  }
  else
  {
    SAS::Event route_to_ues(trail(), SASEvent::SCSCF_ROUTING_TO_UES, 0);
    route_to_ues.add_static_param(targets.size());
    SAS::report_event(route_to_ues);

    // Fork the request to the bindings, and remember the AoR used to query
    // the registration store and the binding identifier for each fork.
    _target_aor = aor;
    for (size_t ii = 0; ii < targets.size(); ++ii)
    {
      // Clone for all but the last request.
      pjsip_msg* to_send = (ii == targets.size() - 1) ? req : clone_request(req);
      pool = get_pool(to_send);

      // Set up the Request URI.
      to_send->line.req.uri = (pjsip_uri*)
                                        pjsip_uri_clone(pool, targets[ii].uri);

      // Copy across the path URIs in to Route headers.
      for (std::list<pjsip_uri*>::const_iterator j = targets[ii].paths.begin();
           j != targets[ii].paths.end();
           ++j)
      {
        pjsip_sip_uri* path_uri = (pjsip_sip_uri*)pjsip_uri_get_uri(*j);
        PJUtils::add_route_header(to_send,
                                  (pjsip_sip_uri*)pjsip_uri_clone(pool,
                                                                  path_uri),
                                  pool);
      }

      // Forward the request and remember the binding identifier used for this
      // in case we get a 430 Flow Failed response.
      int fork_id = send_request(to_send);
      _target_bindings.insert(std::make_pair(fork_id, targets[ii].binding_id));
    }
  }
}

/// Gets the subscriber's associated URIs and iFCs for each URI from
/// the HSS and stores cached values. Returns true on success, false on failure.
bool SCSCFSproutletTsx::get_data_from_hss(std::string public_id)
{
  if (!_hss_data_cached)
  {
    // We haven't previous read data from the HSS, so read it now.
    if (_scscf->read_hss_data(public_id,
                              _registered,
                              _uris,
                              _aliases,
                              _ifcs,
                              _ccfs,
                              _ecfs,
                              trail()))
    {
      _hss_data_cached = true;
    }
  }

  return _hss_data_cached;
}


/// Look up the registration state for the given public ID, using the
/// per-transaction cache if possible (and caching them and the iFC otherwise).
bool SCSCFSproutletTsx::is_user_registered(std::string public_id)
{
  bool success = get_data_from_hss(public_id);
  if (success)
  {
    return _registered;
  }
  else
  {
    TRC_ERROR("Connection to Homestead failed, treating user as unregistered");
    return false;
  }
}


/// Look up the associated URIs for the given public ID, using the cache if
/// possible (and caching them and the iFC otherwise).
/// The uris parameter is only filled in correctly if this function
/// returns true,
bool SCSCFSproutletTsx::get_associated_uris(std::string public_id,
                                            std::vector<std::string>& uris)
{
  bool success = get_data_from_hss(public_id);
  if (success)
  {
    uris = _uris;
  }
  return success;
}


/// Look up the Ifcs for the given public ID, using the cache if possible
/// (and caching them and the associated URIs otherwise).
/// The ifcs parameter is only filled in correctly if this function
/// returns true,
bool SCSCFSproutletTsx::lookup_ifcs(std::string public_id, Ifcs& ifcs)
{
  bool success = get_data_from_hss(public_id);
  if (success)
  {
    ifcs = _ifcs;
  }
  return success;
}


/// Record-Route the S-CSCF sproutlet into a dialog.  The parameter passed will
/// be attached to the Record-Route and can be used to recover the billing
/// role that is in use on subsequent in-dialog messages.
void SCSCFSproutletTsx::add_record_route(pjsip_msg* msg,
                                         NodeRole billing_role)
{
  if (!_record_routed)
  {
    pj_pool_t* pool = get_pool(msg);

    pjsip_param* param = PJ_POOL_ALLOC_T(pool, pjsip_param);
    pj_strdup(pool, &param->name, &STR_BILLING_ROLE);
    if (billing_role == NODE_ROLE_ORIGINATING)
    {
      pj_strdup(pool, &param->value, &STR_CHARGE_ORIG);
    }
    else
    {
      pj_strdup(pool, &param->value, &STR_CHARGE_TERM);
    }

    pjsip_sip_uri* uri = get_reflexive_uri(pool);
    pj_list_insert_before(&uri->other_param, param);

    pjsip_route_hdr* rr = pjsip_rr_hdr_create(pool);
    rr->name_addr.uri = (pjsip_uri*)uri;

    pjsip_msg_insert_first_hdr(msg, (pjsip_hdr*)rr);

    _record_routed = true;
  }
}


/// Retrieve the billing role for an in-dialog message.
NodeRole SCSCFSproutletTsx::get_billing_role()
{
  NodeRole role;

  const pjsip_route_hdr* route = route_hdr();
  if ((route != NULL) &&
      (is_uri_reflexive(route->name_addr.uri)))
  {
    pjsip_sip_uri* uri = (pjsip_sip_uri*)route->name_addr.uri;
    pjsip_param* param = pjsip_param_find(&uri->other_param,
                                          &STR_BILLING_ROLE);
    if (param != NULL)
    {
      if (!pj_strcmp(&param->value, &STR_CHARGE_ORIG))
      {
        TRC_INFO("Charging role is originating");
        role = NODE_ROLE_ORIGINATING;
      }
      else if (!pj_strcmp(&param->value, &STR_CHARGE_TERM))
      {
        TRC_INFO("Charging role is terminating");
        role = NODE_ROLE_TERMINATING;
      }
      else
      {
        TRC_WARNING("Unknown charging role %.*s, assume originating",
                    param->value.slen, param->value.ptr);
        role = NODE_ROLE_ORIGINATING;
      }
    }
    else
    {
      TRC_WARNING("No charging role in Route header, assume originating");
      role = NODE_ROLE_ORIGINATING;
    }
  }
  else
  {
    TRC_WARNING("Cannot determine charging role as no Route header, assume originating");
    role = NODE_ROLE_ORIGINATING;
  }

  return role;
}


/// Handles liveness timer expiry.
void SCSCFSproutletTsx::on_timer_expiry(void* context)
{
  _liveness_timer = 0;

  if (_as_chain_link.is_set())
  {
    // The request was routed to a downstream AS, so cancel any outstanding
    // forks.
    cancel_pending_forks();

    if (_as_chain_link.continue_session())
    {
      // The AS either timed out or returned a 5xx error, and default
      // handling is set to continue.
      TRC_DEBUG("Trigger default_handling=CONTINUED processing");
      SAS::Event bypass_as(trail(), SASEvent::BYPASS_AS, 0);
      SAS::report_event(bypass_as);

      _as_chain_link = _as_chain_link.next();
      pjsip_msg* req = original_request();
      _record_routed = false;
      if (_session_case->is_originating())
      {
        apply_originating_services(req);
      }
      else
      {
        apply_terminating_services(req);
      }
    }
    else
    {
      TRC_DEBUG("Trigger default_handling=TERMINATED processing");
      SAS::Event as_failed(trail(), SASEvent::AS_FAILED, 0);
      SAS::report_event(as_failed);

      // Build and send a timeout response upstream.
      pjsip_msg* req = original_request();
      pjsip_msg* rsp = create_response(req,
                                       PJSIP_SC_REQUEST_TIMEOUT);
      free_msg(req);
      send_response(rsp);
    }
  }
}

/// Adds a second P-Asserted-Identity header to a message when required.
///
/// We only add the header to messages for which all of the following is true:
/// - We can't find our Route header or our Route header doesn't contain an
///   ODI token.
/// - There is exactly one P-Asserted-Identity header on the message already.
/// - If that header contains a SIP URI sip:user@example.com, that SIP URI is
///   an alias of the tel URI tel:user. That tel URI is used in the new header.
///   If that header contains a tel URI tel:user, we use the SIP URI
///   sip:user@<homedomain> in the new header.
void SCSCFSproutletTsx::add_second_p_a_i_hdr(pjsip_msg* msg)
{
  const pjsip_route_hdr* hroute = route_hdr();

  if ((hroute != NULL) &&
      (!pj_strncmp(&((pjsip_sip_uri*)hroute->name_addr.uri)->user,
                   &STR_ODI_PREFIX,
                   STR_ODI_PREFIX.slen)))
  {
    // Found our Route header and it contains one of our original dialog
    // identifier (ODI) tokens. No need to add a second P-Asserted-Identity
    // header.
    return;
  }

  // Look for P-Asserted-Identity header.
  pjsip_routing_hdr* asserted_id =
    (pjsip_routing_hdr*)pjsip_msg_find_hdr_by_name(msg,
                                                   &STR_P_ASSERTED_IDENTITY,
                                                   NULL);

  // If we have one and only one P-Asserted-Identity header we may need to add
  // a second one.
  if ((asserted_id != NULL) &&
      (pjsip_msg_find_hdr_by_name(msg,
                                  &STR_P_ASSERTED_IDENTITY,
                                  asserted_id->next) == NULL))
  {
    std::string new_p_a_i_str;
    pjsip_uri* uri = (pjsip_uri*)pjsip_uri_get_uri(&asserted_id->name_addr);

    if (PJSIP_URI_SCHEME_IS_SIP(uri))
    {
      // If we have a SIP URI, we add a second P-Asserted-Identity containing a
      // tel URI if this SIP URI has a tel URI alias.
      new_p_a_i_str = "tel:";
      new_p_a_i_str += PJUtils::pj_str_to_string(&((pjsip_sip_uri*)uri)->user);

      if (find(_aliases.begin(),
               _aliases.end(),
               new_p_a_i_str) != _aliases.end())
      {
        TRC_DEBUG("Add second P-Asserted-Identity for %s", new_p_a_i_str.c_str());
        PJUtils::add_asserted_identity(msg,
                                       get_pool(msg),
                                       new_p_a_i_str,
                                       asserted_id->name_addr.display);
      }
    }
    else if (PJSIP_URI_SCHEME_IS_TEL(uri))
    {
      // If we have a tel URI, we add a second P-Asserted-Identity containg the
      // corresponding SIP URI.
      new_p_a_i_str = "sip:";
      new_p_a_i_str += PJUtils::pj_str_to_string(&((pjsip_tel_uri*)uri)->number);
      new_p_a_i_str += "@";
      new_p_a_i_str += PJUtils::pj_str_to_string(&stack_data.default_home_domain);
      new_p_a_i_str += ";user=phone";
      TRC_DEBUG("Add second P-Asserted-Identity for %s", new_p_a_i_str.c_str());
      PJUtils::add_asserted_identity(msg,
                                     get_pool(msg),
                                     new_p_a_i_str,
                                     asserted_id->name_addr.display);
    }
  }
}

void SCSCFSproutletTsx::sas_log_start_of_sesion_case(pjsip_msg* req,
                                                     const SessionCase* session_case,
                                                     const std::string& served_user)
{
  int event_id;

  if (session_case == &SessionCase::Originating)
  {
    event_id = SASEvent::SCSCF_STARTED_ORIG_PROC;
  }
  else if (session_case == &SessionCase::Terminating)
  {
    event_id = SASEvent::SCSCF_STARTED_TERM_PROC;
  }
  else
  {
    event_id = SASEvent::SCSCF_STARTED_ORIG_CDIV_PROC;
  }

  SAS::Event event(trail(), event_id, 0);
  event.add_var_param(served_user);
  event.add_var_param(req->line.req.method.name.slen,
                      req->line.req.method.name.ptr);
  SAS::report_event(event);
}

ACR* SCSCFSproutletTsx::get_acr()
{
  if (_as_chain_link.is_set())
  {
    return _as_chain_link.acr();
  }
  else if (_in_dialog_acr)
  {
    return _in_dialog_acr;
  }
  else
  {
    return _failed_ood_acr;
  }
}<|MERGE_RESOLUTION|>--- conflicted
+++ resolved
@@ -924,19 +924,13 @@
     }
   }
 
-<<<<<<< HEAD
-  URIClass uri_class = URIClassifier::classify_uri(uri);
-
-  if ((PJSIP_URI_SCHEME_IS_SIP(uri)) &&
-      ((uri_class == NODE_LOCAL_SIP_URI) ||
-       (uri_class == HOME_DOMAIN_SIP_URI)))
-=======
   if (uri != NULL)
->>>>>>> a746dd0a
-  {
+  {
+    URIClass uri_class = URIClassifier::classify_uri(uri);
+
     if ((PJSIP_URI_SCHEME_IS_SIP(uri)) &&
-        ((PJUtils::is_home_domain(uri)) ||
-         (PJUtils::is_uri_local(uri))))
+        ((uri_class == NODE_LOCAL_SIP_URI) ||
+         (uri_class == HOME_DOMAIN_SIP_URI)))
     {
       user = PJUtils::aor_from_uri((pjsip_sip_uri*)uri);
     }
