--- conflicted
+++ resolved
@@ -948,19 +948,15 @@
     }
   }
 
-  if ((uri != NULL) &&
-      (PJSIP_URI_SCHEME_IS_SIP(uri)) &&
-      ((PJUtils::is_home_domain(uri)) ||
-      (PJUtils::is_uri_local(uri))))
-  {
-<<<<<<< HEAD
+  if (uri != NULL)
+  {
     URIClass uri_class = URIClassifier::classify_uri(uri);
 
     if ((PJSIP_URI_SCHEME_IS_SIP(uri)) &&
         ((uri_class == NODE_LOCAL_SIP_URI) ||
          (uri_class == HOME_DOMAIN_SIP_URI)))
     {
-      user = PJUtils::aor_from_uri((pjsip_sip_uri*)uri);
+      user = PJUtils::public_id_from_uri(uri);
     }
     else if (PJSIP_URI_SCHEME_IS_TEL(uri))
     {
@@ -970,17 +966,6 @@
     {
       TRC_DEBUG("URI is not locally hosted");
     }
-=======
-    user = PJUtils::public_id_from_uri(uri);
-  }
-  else if ((uri != NULL) && (PJSIP_URI_SCHEME_IS_TEL(uri)))
-  {
-    user = PJUtils::public_id_from_uri(uri);
-  }
-  else
-  {
-    TRC_DEBUG("URI is not locally hosted");
->>>>>>> 07848a49
   }
 
   return user;
@@ -1308,13 +1293,7 @@
              ((pjsip_sip_uri*)req_uri)->maddr_param.ptr);
     send_request(req);
   }
-<<<<<<< HEAD
   else if (uri_class == OFFNET_SIP_URI)
-=======
-  else if (PJSIP_URI_SCHEME_IS_SIP(req_uri) &&
-           (!PJUtils::is_home_domain(req_uri)) &&
-           (!PJUtils::is_uri_local(req_uri)))
->>>>>>> 07848a49
   {
     // The Request-URI indicates an non-home domain, so forward the request
     // to the domain in the Request-URI unchanged.
