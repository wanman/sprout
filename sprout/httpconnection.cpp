--- conflicted
+++ resolved
@@ -34,12 +34,9 @@
  * as those licenses appear in the file LICENSE-OPENSSL.
  */
 
-///
-
 #include <curl/curl.h>
 #include <cassert>
 #include <iostream>
-#include <boost/lexical_cast.hpp>
 
 #include "utils.h"
 #include "log.h"
@@ -76,94 +73,57 @@
 static const double CONNECTION_AGE_MS = 60 * 1000.0;
 
 
-/// A single entry in the connection pool. Stored inside a cURL handle.
-class PoolEntry
-{
-public:
-  PoolEntry(HttpConnection* parent) :
-    _parent(parent),
-    _deadline_ms(0L),
-    _rand(1.0 / CONNECTION_AGE_MS)
-  {
-  }
-
-<<<<<<< HEAD
-  void setRemoteIp(std::string value);
-  const std::string& getRemoteIp() const { return _remoteIp; };
-=======
-  void set_remote_ip(std::string value);
->>>>>>> 444e642d
-
-  /// Is it time to recycle the connection? Expects CLOCK_MONOTONIC
-  /// current time, in milliseconds.
-  inline bool is_connection_expired(unsigned long now_ms)
-  {
-    return (now_ms > _deadline_ms);
-  }
-
-  /// Update deadline to next appropriate value. Expects
-  /// CLOCK_MONOTONIC current time, in milliseconds.  Call on
-  /// successful connection.
-  inline void update_deadline(unsigned long now_ms)
-  {
-    // Get the next desired inter-arrival time. Choose this
-    // randomly so as to avoid spikes.
-    unsigned long interval_ms = (unsigned long)_rand();
-
-    if ((_deadline_ms == 0L) ||
-        ((_deadline_ms + interval_ms) < now_ms))
-    {
-      // This is the first request, or the next arrival has
-      // already passed (in which case things must be pretty
-      // quiet). Just bump the next deadline into the future.
-      _deadline_ms = now_ms + interval_ms;
-    }
-    else
-    {
-      // The next arrival is yet to come. Schedule it relative to
-      // the last intended time, so as not to skew the mean
-      // upwards.
-      _deadline_ms += interval_ms;
-    }
-  }
-
-private:
-
-  /// Parent HttpConnection object.
-  HttpConnection* _parent;
-
-  /// Time beyond which this connection should be recycled, in
-  // CLOCK_MONOTONIC milliseconds, or 0 for ASAP.
-  unsigned long _deadline_ms;
-
-  /// Random distribution to use for determining connection lifetimes.
-  /// Use an exponential distribution because it is memoryless. This
-  /// gives us a Poisson distribution of recyle events, both for
-  /// individual threads and for the overall application.
-  Utils::ExponentialDistribution _rand;
-
-  /// Server IP we're connected to, if any.
-  std::string _remoteIp;
-};
+/// Is it time to recycle the connection? Expects CLOCK_MONOTONIC
+/// current time, in milliseconds.
+bool PoolEntry::is_connection_expired(unsigned long now_ms)
+{
+  return (now_ms > _deadline_ms);
+}
+
+/// Update deadline to next appropriate value. Expects
+/// CLOCK_MONOTONIC current time, in milliseconds.  Call on
+/// successful connection.
+void PoolEntry::update_deadline(unsigned long now_ms)
+{
+  // Get the next desired inter-arrival time. Choose this
+  // randomly so as to avoid spikes.
+  unsigned long interval_ms = (unsigned long)_rand();
+
+  if ((_deadline_ms == 0L) ||
+      ((_deadline_ms + interval_ms) < now_ms))
+  {
+    // This is the first request, or the next arrival has
+    // already passed (in which case things must be pretty
+    // quiet). Just bump the next deadline into the future.
+    _deadline_ms = now_ms + interval_ms;
+  }
+  else
+  {
+    // The next arrival is yet to come. Schedule it relative to
+    // the last intended time, so as not to skew the mean
+    // upwards.
+    _deadline_ms += interval_ms;
+  }
+}
 
 
 /// Set the remote IP, and update statistics.
-void PoolEntry::set_remote_ip(std::string value)  //< Remote IP, or "" if no connection.
-{
-  if (value == _remoteIp)
+void PoolEntry::set_remote_ip(const std::string& value)  //< Remote IP, or "" if no connection.
+{
+  if (value == _remote_ip)
   {
     return;
   }
 
   pthread_mutex_lock(&_parent->_lock);
 
-  if (!_remoteIp.empty())
+  if (!_remote_ip.empty())
   {
     // Decrement the number of connections to this address.
-    if (--_parent->_serverCount[_remoteIp] <= 0)
+    if (--_parent->_server_count[_remote_ip] <= 0)
     {
       // No more connections to this address, so remove it from the map.
-      _parent->_serverCount.erase(_remoteIp);
+      _parent->_server_count.erase(_remote_ip);
     }
   }
 
@@ -172,20 +132,20 @@
     // Increment the count of connections to this address.  (Note this is
     // safe even if this is the first connection as the [] operator will
     // insert an entry initialised to 0.)
-    ++_parent->_serverCount[value];
-  }
-
-  _remoteIp = value;
+    ++_parent->_server_count[value];
+  }
+
+  _remote_ip = value;
 
   // Now build the statistics to report.
   std::vector<std::string> new_value;
 
-  for (std::map<std::string, int>::iterator iter = _parent->_serverCount.begin();
-       iter != _parent->_serverCount.end();
+  for (std::map<std::string, int>::iterator iter = _parent->_server_count.begin();
+       iter != _parent->_server_count.end();
        ++iter)
   {
     new_value.push_back(iter->first);
-    new_value.push_back(boost::lexical_cast<std::string>(iter->second));
+    new_value.push_back(std::to_string(iter->second));
   }
 
   pthread_mutex_unlock(&_parent->_lock);
@@ -328,7 +288,7 @@
 
   // Try to get a decent connection. We may need to retry, but only
   // once - cURL itself does most of the retrying for us.
-  for (int i = 0; i < 2; i++)
+  for (int attempt = 0; attempt < 2; attempt++)
   {
     curl_easy_setopt(curl, CURLOPT_FRESH_CONNECT, recycle_conn ? 1L : 0L);
 
@@ -344,8 +304,9 @@
 
     if (rc == CURLE_OK)
     {
+      LOG_DEBUG("Received HTTP response : %s", doc.c_str());
+
       // Report the response to SAS.
-      LOG_DEBUG("Received HTTP response : %s", doc.c_str());
       SAS::Event http_rsp_event(trail, _sasEventBase + SASEvent::HTTP_RSP, 1u);
       http_rsp_event.add_var_param(url);
       http_rsp_event.add_var_param(doc);
@@ -361,9 +322,9 @@
     }
     else
     {
+      LOG_DEBUG("Received HTTP error response : GET %s : %s", url.c_str(), curl_easy_strerror(rc));
+
       // Report the error to SAS
-      LOG_DEBUG("HTTP error response : GET %s : %s", url.c_str(), curl_easy_strerror(rc));
-
       SAS::Event http_err_event(trail, _sasEventBase + SASEvent::HTTP_ERR, 1u);
       http_err_event.add_static_param(rc);
       http_err_event.add_var_param(url);
@@ -391,7 +352,7 @@
       char* remote_ip;
       curl_easy_getinfo(curl, CURLINFO_PRIMARY_IP, &remote_ip);
 
-      if ((non_fatal) && (i == 0))
+      if ((non_fatal) && (attempt == 0))
       {
         // Loop around and try again.  Always request a fresh connection.
         LOG_ERROR("GET %s failed at server %s : %s (%d %d) : retrying",
