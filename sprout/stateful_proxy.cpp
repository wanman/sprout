/**
 * @file stateful_proxy.cpp Stateful proxy implementation
 *
 * Project Clearwater - IMS in the Cloud
 * Copyright (C) 2013  Metaswitch Networks Ltd
 *
 * Parts of this module were derived from GPL licensed PJSIP sample code
 * with the following copyrights.
 *   Copyright (C) 2008-2011 Teluu Inc. (http://www.teluu.com)
 *   Copyright (C) 2003-2008 Benny Prijono <benny@prijono.org>
 *
 * This program is free software: you can redistribute it and/or modify it
 * under the terms of the GNU General Public License as published by the
 * Free Software Foundation, either version 3 of the License, or (at your
 * option) any later version, along with the "Special Exception" for use of
 * the program along with SSL, set forth below. This program is distributed
 * in the hope that it will be useful, but WITHOUT ANY WARRANTY;
 * without even the implied warranty of MERCHANTABILITY or FITNESS FOR
 * A PARTICULAR PURPOSE.  See the GNU General Public License for more
 * details. You should have received a copy of the GNU General Public
 * License along with this program.  If not, see
 * <http://www.gnu.org/licenses/>.
 *
 * The author can be reached by email at clearwater@metaswitch.com or by
 * post at Metaswitch Networks Ltd, 100 Church St, Enfield EN2 6BQ, UK
 *
 * Special Exception
 * Metaswitch Networks Ltd  grants you permission to copy, modify,
 * propagate, and distribute a work formed by combining OpenSSL with The
 * Software, or a work derivative of such a combination, even if such
 * copying, modification, propagation, or distribution would otherwise
 * violate the terms of the GPL. You must comply with the GPL in all
 * respects for all of the code used other than OpenSSL.
 * "OpenSSL" means OpenSSL toolkit software distributed by the OpenSSL
 * Project and licensed under the OpenSSL Licenses, or a work based on such
 * software and licensed under the OpenSSL Licenses.
 * "OpenSSL Licenses" means the OpenSSL License and Original SSLeay License
 * under which the OpenSSL Project distributes the OpenSSL toolkit software,
 * as those licenses appear in the file LICENSE-OPENSSL.
 */

///
/// = Structure =
///
/// init_stateful_proxy and destroy_stateful_proxy do the obvious.
///
/// The main entry points during operation are: proxy_on_rx_request,
/// proxy_on_rx_response, tu_on_tsx_state.
///
/// proxy_on_rx_request invokes one of the following:
/// * handle_incoming_non_cancel
/// * uas_data->handle_outgoing_non_cancel
/// * cancel logic directly in proxy_on_rx_request.
///
/// proxy_on_rx_response forwards the response upstream appropriately
/// based on the headers.
///
/// tu_on_tsx_state passes transaction state change message to
/// UASTransaction::on_tsx_state or UACTransaction::on_tsx_state as
/// appropriate.  These cause appropriate state updates.
///
/// handle_incoming_non_cancel does the following, in order:
/// * proxy_verify_request
/// * clone request as response
/// * optionally, do proxy_process_edge_routing
/// * do proxy_process_routing
/// * create a UAS transaction object
/// * pass to uas_data->handle_incoming_non_cancel
///
/// UASTransaction::handle_incoming_non_cancel does:
/// * 100 if necessary
/// * originating call services hook if appropriate.
///
/// UASTransaction::handle_outgoing_non_cancel does:
/// * URI translation
/// * terminating call services hook if appropriate
/// * find targets
/// * add headers
/// * UASTransaction::init_uac_transactions
///
/// UASTransaction::init_uac_transactions takes a list of targets and
/// does:
/// * create transaction
/// * create UAC transaction object
/// * UAC::send_request on each
///
/// UAC sends out requests, and passes responses up to
/// UAS::on_new_client_response.
///
/// UAS::on_new_client_response handles appropriately, including
/// handling forked transactions, and forwards upstream as necessary.

extern "C" {
#include <pjsip.h>
#include <pjlib-util.h>
#include <pjlib.h>
#include <stdint.h>
}

// Common STL includes.
#include <cassert>
#include <vector>
#include <map>
#include <set>
#include <list>
#include <queue>
#include <string>

#include "log.h"
#include "utils.h"
#include "pjutils.h"
#include "stack.h"
#include "sasevent.h"
#include "analyticslogger.h"
#include "regdata.h"
#include "stateful_proxy.h"
#include "callservices.h"
#include "constants.h"
#include "enumservice.h"
#include "bgcfservice.h"
#include "connection_pool.h"
#include "flowtable.h"
#include "trustboundary.h"
#include "sessioncase.h"
#include "ifchandler.h"
#include "aschain.h"
#include "registration_utils.h"

static RegData::Store* store;

static CallServices* call_services_handler;
static IfcHandler* ifc_handler;

static AnalyticsLogger* analytics_logger;

static EnumService *enum_service;
static BgcfService *bgcf_service;

static bool edge_proxy;
static pjsip_uri* upstream_proxy;
static ConnectionPool* upstream_conn_pool;
static FlowTable* flow_table;
static AsChainTable* as_chain_table;
static HSSConnection* hss;

static bool ibcf = false;

PJUtils::host_list_t trusted_hosts(&PJUtils::compare_pj_sockaddr);

//
// mod_stateful_proxy is the module to receive SIP request and
// response message that is outside any transaction context.
//
static pj_bool_t proxy_on_rx_request(pjsip_rx_data *rdata );
static pj_bool_t proxy_on_rx_response(pjsip_rx_data *rdata );

static pjsip_module mod_stateful_proxy =
{
  NULL, NULL,                         // prev, next
  pj_str("mod-stateful-proxy"),       // Name
  -1,                                 // Id
  PJSIP_MOD_PRIORITY_UA_PROXY_LAYER+1,// Priority
  NULL,                               // load()
  NULL,                               // start()
  NULL,                               // stop()
  NULL,                               // unload()
  &proxy_on_rx_request,               // on_rx_request()
  &proxy_on_rx_response,              // on_rx_response()
  NULL,                               // on_tx_request()
  NULL,                               // on_tx_response()
  NULL,                               // on_tsx_state()
};


//
// mod_tu (tu=Transaction User) is the module to receive notification
// from transaction when the transaction state has changed.
//
static void tu_on_tsx_state(pjsip_transaction *tsx, pjsip_event *event);

static pjsip_module mod_tu =
{
  NULL, NULL,                         // prev, next.
  pj_str("mod-transaction-user"),     // Name.
  -1,                                 // Id
  PJSIP_MOD_PRIORITY_APPLICATION,     // Priority
  NULL,                               // load()
  NULL,                               // start()
  NULL,                               // stop()
  NULL,                               // unload()
  NULL,                               // on_rx_request()
  NULL,                               // on_rx_response()
  NULL,                               // on_tx_request()
  NULL,                               // on_tx_response()
  &tu_on_tsx_state,                   // on_tsx_state()
};

// High-level functions.
static void process_tsx_request(pjsip_rx_data* rdata);
static void process_cancel_request(pjsip_rx_data* rdata);
static pj_status_t proxy_verify_request(pjsip_rx_data *rdata);
#ifndef UNIT_TEST
static
#endif
pj_status_t proxy_process_edge_routing(pjsip_rx_data *rdata,
                                       pjsip_tx_data *tdata,
                                       TrustBoundary **trust);
static bool ibcf_trusted_peer(const pj_sockaddr& addr);
static pj_status_t proxy_process_routing(pjsip_tx_data *tdata);
static pj_bool_t proxy_trusted_source(pjsip_rx_data* rdata);


// Helper functions.
static int compare_sip_sc(int sc1, int sc2);
static pj_bool_t is_uri_routeable(const pjsip_uri* uri);
static pj_bool_t is_user_numeric(const std::string& user);
static pj_status_t add_path(pjsip_tx_data* tdata,
                            const Flow* flow_data,
                            const pjsip_rx_data* rdata);


///@{
// MAIN ENTRY POINTS

// Callback to be called to handle new incoming requests.  Subsequent
// responses/requests will be handled by UA[SC]Transaction methods.
static pj_bool_t proxy_on_rx_request(pjsip_rx_data *rdata)
{
  LOG_DEBUG("Proxy RX request");

  if (rdata->msg_info.msg->line.req.method.id != PJSIP_CANCEL_METHOD)
  {
    // Request is a normal transaction request.
    process_tsx_request(rdata);
  }
  else
  {
    // Request is a CANCEL.
    process_cancel_request(rdata);
  }

  return PJ_TRUE;
}


// Callback to be called to handle incoming response outside
// any transactions. This happens for example when 2xx/OK
// for INVITE is received and transaction will be destroyed
// immediately, so we need to forward the subsequent 2xx/OK
// retransmission statelessly.
static pj_bool_t proxy_on_rx_response(pjsip_rx_data *rdata)
{
  pjsip_tx_data *tdata;
  pjsip_response_addr res_addr;
  pjsip_via_hdr *hvia;
  pj_status_t status;

  // Create response to be forwarded upstream (Via will be stripped here)
  status = PJUtils::create_response_fwd(stack_data.endpt, rdata, 0, &tdata);
  if (status != PJ_SUCCESS)
  {
    LOG_ERROR("Error creating response, %s",
              PJUtils::pj_status_to_string(status).c_str());
    return PJ_TRUE;
  }

  // Get topmost Via header
  hvia = (pjsip_via_hdr*) pjsip_msg_find_hdr(tdata->msg, PJSIP_H_VIA, NULL);
  if (hvia == NULL)
  {
    // Invalid response! Just drop it
    pjsip_tx_data_dec_ref(tdata);
    return PJ_TRUE;
  }

  // Calculate the address to forward the response
  pj_bzero(&res_addr, sizeof(res_addr));
  res_addr.dst_host.type = PJSIP_TRANSPORT_UDP;
  res_addr.dst_host.flag =
    pjsip_transport_get_flag_from_type(PJSIP_TRANSPORT_UDP);

  // Destination address is Via's received param
  res_addr.dst_host.addr.host = hvia->recvd_param;
  if (res_addr.dst_host.addr.host.slen == 0)
  {
    // Someone has messed up our Via header!
    res_addr.dst_host.addr.host = hvia->sent_by.host;
  }

  // Destination port is the rport
  if (hvia->rport_param != 0 && hvia->rport_param != -1)
  {
    res_addr.dst_host.addr.port = hvia->rport_param;
  }

  if (res_addr.dst_host.addr.port == 0)
  {
    // Ugh, original sender didn't put rport!
    // At best, can only send the response to the port in Via.
    res_addr.dst_host.addr.port = hvia->sent_by.port;
  }

  // Report a SIP call ID marker on the trail to make sure it gets
  // associated with the INVITE transaction at SAS.
  if (rdata->msg_info.cid != NULL)
  {
    SAS::Marker cid(get_trail(rdata), SASMarker::SIP_CALL_ID, 3u);
    cid.add_var_param(rdata->msg_info.cid->id.slen, rdata->msg_info.cid->id.ptr);
    SAS::report_marker(cid, SAS::Marker::Scope::TrailGroup);
  }

  // We don't know the transaction, so be pessimistic and strip
  // everything.
  TrustBoundary::process_stateless_message(tdata);

  // Forward response
  status = pjsip_endpt_send_response(stack_data.endpt, &res_addr, tdata,
                                     NULL, NULL);
  if (status != PJ_SUCCESS)
  {
    LOG_ERROR("Error forwarding response, %s",
              PJUtils::pj_status_to_string(status).c_str());
    return PJ_TRUE;
  }

  return PJ_TRUE;
}


// Callback to be called to handle transaction state changed.
static void tu_on_tsx_state(pjsip_transaction *tsx, pjsip_event *event)
{
  LOG_DEBUG("%s - tu_on_tsx_state %s, %s %s state=%s",
            tsx->obj_name,
            pjsip_role_name(tsx->role),
            pjsip_event_str(event->type),
            pjsip_event_str(event->body.tsx_state.type),
            pjsip_tsx_state_str(tsx->state));

  if (tsx->role == PJSIP_ROLE_UAS)
  {
    UASTransaction* uas_data = UASTransaction::get_from_tsx(tsx);
    if (uas_data != NULL)
    {
      uas_data->on_tsx_state(event);
    }
  }
  else
  {
    UACTransaction* uac_data = UACTransaction::get_from_tsx(tsx);
    if (uac_data != NULL)
    {
      uac_data->on_tsx_state(event);
    }
  }
}

///@}

///@{
// HIGH LEVEL PROCESSING

/// Process a received transaction request (that is, a non-CANCEL).
///
void process_tsx_request(pjsip_rx_data* rdata)
{
  pj_status_t status;
  pjsip_tx_data* tdata;
  UASTransaction* uas_data;
  ServingState serving_state;
  TrustBoundary* trust = &TrustBoundary::TRUSTED;

  // Verify incoming request.
  status = proxy_verify_request(rdata);
  if (status != PJ_SUCCESS)
  {
    LOG_ERROR("RX invalid request, %s",
              PJUtils::pj_status_to_string(status).c_str());
    return;
  }

  // Request looks sane, so clone the request to create transmit data.
  status = PJUtils::create_request_fwd(stack_data.endpt, rdata, NULL, NULL, 0, &tdata);
  if (status != PJ_SUCCESS)
  {
    LOG_ERROR("Failed to clone request to forward");
    PJUtils::respond_stateless(stack_data.endpt, rdata,
                               PJSIP_SC_INTERNAL_SERVER_ERROR,
                               NULL, NULL, NULL);
    return;
  }

  if (edge_proxy)
  {
    // Process edge proxy routing.  This also does IBCF function if enabled.
    status = proxy_process_edge_routing(rdata, tdata, &trust);
    if (status != PJ_SUCCESS)
    {
      // Delete the request since we're not forwarding it
      pjsip_tx_data_dec_ref(tdata);
      return;
    }
  }
  else
  {
    // Process route information for routing proxy.
    pjsip_route_hdr* hroute;
    if (PJUtils::is_top_route_local(tdata->msg, &hroute))
    {
      // This is our own Route header, containing a SIP URI.  Check for an
      // ODI token.  We need to determine the session case: is
      // this an originating request or not - see 3GPP TS 24.229
      // s5.4.3.1, s5.4.1.2.2F and the behaviour of
      // proxy_calculate_targets as an edge proxy.
      pjsip_sip_uri* uri = (pjsip_sip_uri*)hroute->name_addr.uri;
      pjsip_param* orig_param = pjsip_param_find(&uri->other_param, &STR_ORIG);
      const SessionCase* session_case = (orig_param != NULL) ? &SessionCase::Originating : &SessionCase::Terminating;

      AsChainLink original_dialog;
      if (pj_strncmp(&uri->user, &STR_ODI_PREFIX, STR_ODI_PREFIX.slen) == 0)
      {
        // This is one of our original dialog identifier (ODI) tokens.
        // See 3GPP TS 24.229 s5.4.3.4.
        std::string odi_token = std::string(uri->user.ptr + STR_ODI_PREFIX.slen,
                                            uri->user.slen - STR_ODI_PREFIX.slen);
        original_dialog = as_chain_table->lookup(odi_token);

        if (original_dialog.is_set())
        {
          LOG_INFO("Original dialog for %.*s found: %s",
                   uri->user.slen, uri->user.ptr,
                   original_dialog.to_string().c_str());
          session_case = &original_dialog.session_case();

          // This message forms part of the AsChain trail.
          set_trail(rdata, original_dialog.trail());
        }
        else
        {
          // We're in the middle of an AS chain, but we've lost our
          // reference to the rest of the chain. We must not carry on
          // - fail the request with a suitable error code.
          LOG_ERROR("Original dialog lookup for %.*s not found",
                    uri->user.slen, uri->user.ptr);
          pjsip_tx_data_dec_ref(tdata);
          PJUtils::respond_stateless(stack_data.endpt, rdata,
                                     PJSIP_SC_BAD_REQUEST, NULL,
                                     NULL, NULL);
          return;
        }
      }

      LOG_DEBUG("Got our Route header, session case %s, OD=%s",
                session_case->to_string().c_str(),
                original_dialog.to_string().c_str());
      serving_state = ServingState(session_case, original_dialog);
    }

    // Do standard processing of Route headers.
    status = proxy_process_routing(tdata);

    if (status != PJ_SUCCESS)
    {
      LOG_ERROR("Error processing route, %s",
                PJUtils::pj_status_to_string(status).c_str());
      return;
    }
  }

  // We now know various details of this transaction:
  LOG_DEBUG("Trust mode %s, serving state %s",
            trust->to_string().c_str(),
            serving_state.to_string().c_str());

  // If this is an ACK request, forward statelessly.
  // This happens if the proxy records route and this ACK
  // is sent for 2xx response. An ACK that is sent for non-2xx
  // final response will be absorbed by transaction layer, and
  // it will not be received by on_rx_request() callback.
  if (tdata->msg->line.req.method.id == PJSIP_ACK_METHOD)
  {
    // Report a SIP call ID marker on the trail to make sure it gets
    // associated with the INVITE transaction at SAS.
    if (rdata->msg_info.cid != NULL)
    {
      SAS::Marker cid(get_trail(rdata), SASMarker::SIP_CALL_ID, 2u);
      cid.add_var_param(rdata->msg_info.cid->id.slen, rdata->msg_info.cid->id.ptr);
      SAS::report_marker(cid, SAS::Marker::Scope::TrailGroup);
    }

    trust->process_request(tdata);
    status = pjsip_endpt_send_request_stateless(stack_data.endpt, tdata,
                                                NULL, NULL);
    if (status != PJ_SUCCESS)
    {
      LOG_ERROR("Error forwarding request, %s",
                PJUtils::pj_status_to_string(status).c_str());
    }

    return;
  }

  // Create the transaction.  This implicitly enters its context, so we're
  // safe to operate on it (and have to exit its context below).
  status = UASTransaction::create(rdata, tdata, trust, &uas_data);
  if (status != PJ_SUCCESS)
  {
    LOG_ERROR("Failed to create UAS transaction, %s",
              PJUtils::pj_status_to_string(status).c_str());

    // Delete the request since we're not forwarding it
    pjsip_tx_data_dec_ref(tdata);
    PJUtils::respond_stateless(stack_data.endpt, rdata,
                               PJSIP_SC_INTERNAL_SERVER_ERROR, NULL,
                               NULL, NULL);
    return;
  }

  if ((!edge_proxy) &&
      (uas_data->method() == PJSIP_INVITE_METHOD))
  {
    // If running in routing proxy mode send the 100 Trying response before
    // applying services and routing the request as both may involve
    // interacting with external databases.  When running in edge proxy
    // mode we hold off sending the 100 Trying until we've received one from
    // upstream so we can be sure we could route a subsequent CANCEL to the
    // right place.
    uas_data->send_trying(rdata);
  }

  // Perform common initial processing.
  uas_data->handle_non_cancel(serving_state);

  uas_data->exit_context();
}


/// Process a received CANCEL request
///
void process_cancel_request(pjsip_rx_data* rdata)
{
  // This is CANCEL request
  pjsip_transaction *invite_uas;
  pj_str_t key;

  // Find the UAS INVITE transaction
  pjsip_tsx_create_key(rdata->tp_info.pool, &key, PJSIP_UAS_ROLE,
                       pjsip_get_invite_method(), rdata);
  invite_uas = pjsip_tsx_layer_find_tsx(&key, PJ_TRUE);
  if (!invite_uas)
  {
    // Invite transaction not found, respond to CANCEL with 481
    PJUtils::respond_stateless(stack_data.endpt, rdata, 481, NULL,
                               NULL, NULL);
    return;
  }

  if (!proxy_trusted_source(rdata))
  {
    // The CANCEL request has not come from a trusted source, so reject it
    // (can't challenge a CANCEL).
    PJUtils::respond_stateless(stack_data.endpt, rdata, PJSIP_SC_FORBIDDEN, NULL, NULL, NULL);
    return;
  }

  // Respond 200 OK to CANCEL.  Must do this statefully.
  pjsip_transaction* tsx;
  pj_status_t status = pjsip_tsx_create_uas(NULL, rdata, &tsx);
  if (status != PJ_SUCCESS)
  {
    PJUtils::respond_stateless(stack_data.endpt, rdata, PJSIP_SC_INTERNAL_SERVER_ERROR, NULL, NULL, NULL);
    return;
  }

  // Feed the CANCEL request to the transaction.
  pjsip_tsx_recv_msg(tsx, rdata);

  // Send the 200 OK statefully.
  PJUtils::respond_stateful(stack_data.endpt, tsx, rdata, 200, NULL, NULL, NULL);

  // Send CANCEL to cancel the UAC transactions.
  // The UAS INVITE transaction will get final response when
  // we receive final response from the UAC INVITE transaction.
  LOG_DEBUG("%s - Cancel for UAS transaction", invite_uas->obj_name);
  UASTransaction *uas_data = UASTransaction::get_from_tsx(invite_uas);
  uas_data->cancel_pending_uac_tsx(0, false);

  // Unlock UAS tsx because it is locked in find_tsx()
  pj_grp_lock_release(invite_uas->grp_lock);
}


// Proxy utility to verify incoming requests.
// Return non-zero if verification failed.
static pj_status_t proxy_verify_request(pjsip_rx_data *rdata)
{
  const pj_str_t STR_PROXY_REQUIRE = pj_str("Proxy-Require");

  // RFC 3261 Section 16.3 Request Validation

  // Before an element can proxy a request, it MUST verify the message's
  // validity.  A valid message must pass the following checks:
  //
  // 1. Reasonable Syntax
  // 2. URI scheme
  // 3. Max-Forwards
  // 4. (Optional) Loop Detection
  // 5. Proxy-Require
  // 6. Proxy-Authorization

  // 1. Reasonable Syntax.
  // This would have been checked by transport layer.

  // 2. URI scheme.
  // We only want to support "sip:" URI scheme for this simple proxy.
  if (!PJSIP_URI_SCHEME_IS_SIP(rdata->msg_info.msg->line.req.uri))
  {
    PJUtils::respond_stateless(stack_data.endpt, rdata,
                               PJSIP_SC_UNSUPPORTED_URI_SCHEME, NULL,
                               NULL, NULL);
    return PJSIP_ERRNO_FROM_SIP_STATUS(PJSIP_SC_UNSUPPORTED_URI_SCHEME);
  }

  // 3. Max-Forwards.
  // Send error if Max-Forwards is 1 or lower.
  if (rdata->msg_info.max_fwd && rdata->msg_info.max_fwd->ivalue <= 1)
  {
    PJUtils::respond_stateless(stack_data.endpt, rdata,
                               PJSIP_SC_TOO_MANY_HOPS, NULL,
                               NULL, NULL);
    return PJSIP_ERRNO_FROM_SIP_STATUS(PJSIP_SC_TOO_MANY_HOPS);
  }

  // 4. (Optional) Loop Detection.
  // Nah, we don't do that with this simple proxy.

  // 5. Proxy-Require
  if (pjsip_msg_find_hdr_by_name(rdata->msg_info.msg, &STR_PROXY_REQUIRE,
                                 NULL) != NULL)
  {
    PJUtils::respond_stateless(stack_data.endpt, rdata,
                               PJSIP_SC_BAD_EXTENSION, NULL,
                               NULL, NULL);
    return PJSIP_ERRNO_FROM_SIP_STATUS(PJSIP_SC_BAD_EXTENSION);
  }

  // 6. Proxy-Authorization.
  // Nah, we don't require any authorization with this sample.

  return PJ_SUCCESS;
}


/// Checks whether the request was received from a trusted source.
static pj_bool_t proxy_trusted_source(pjsip_rx_data* rdata)
{
  if (rdata->tp_info.transport->local_name.port == stack_data.trusted_port)
  {
    // Request received on trusted port.
    LOG_DEBUG("Request received on trusted port %d", rdata->tp_info.transport->local_name.port);
    return PJ_TRUE;
  }

  LOG_DEBUG("Request received on non-trusted port %d", rdata->tp_info.transport->local_name.port);

  // Request received on untrusted port, so see if it came over a trunk.
  if ((ibcf) &&
      (ibcf_trusted_peer(rdata->pkt_info.src_addr)))
  {
    LOG_DEBUG("Request received on configured SIP trunk");
    return PJ_TRUE;
  }

  Flow* src_flow = flow_table->find_flow(rdata->tp_info.transport,
                                         &rdata->pkt_info.src_addr);
  if (src_flow != NULL)
  {
    // Request received on a known flow, so check it is authenticated.
    pjsip_from_hdr *from_hdr = PJSIP_MSG_FROM_HDR(rdata->msg_info.msg);
    if (src_flow->asserted_identity((pjsip_uri*)pjsip_uri_get_uri(from_hdr->uri)).length() > 0)
    {
      LOG_DEBUG("Request received on authenticated client flow.");
      src_flow->dec_ref();
      return PJ_TRUE;
    }
    src_flow->dec_ref();
  }

  return PJ_FALSE;
}


/// Checks for double Record-Routing and removes superfluous Route header to
/// avoid request spirals.
void proxy_handle_double_rr(pjsip_tx_data* tdata)
{
  pjsip_route_hdr* r1 = NULL;
  pjsip_route_hdr* r2 = NULL;

  if ((PJUtils::is_top_route_local(tdata->msg, &r1)) &&
      (PJUtils::is_next_route_local(tdata->msg, r1, &r2)))
  {
    // The top two Route headers were both added by this node, so check for
    // different transports or ports.  We don't act on all Route header pairs
    // that look like a spiral, only ones that look like the result of
    // double Record-Routing, and we only do that if the transport and/or port
    // are different.
    LOG_DEBUG("Top two route headers added by this node, checking transports and ports");
    pjsip_sip_uri* uri1 = (pjsip_sip_uri*)r1->name_addr.uri;
    pjsip_sip_uri* uri2 = (pjsip_sip_uri*)r2->name_addr.uri;
    if ((uri1->port != uri2->port) ||
        (pj_stricmp(&uri1->transport_param, &uri2->transport_param) != 0))
    {
      // Possible double record routing.  If one of the route headers doesn't
      // have a flow token it can safely be removed.
      LOG_DEBUG("Host names are the same and transports are different");
      if (uri1->user.slen == 0)
      {
        LOG_DEBUG("Remove top route header");
        pj_list_erase(r1);
      }
      else if (uri2->user.slen == 0)
      {
        LOG_DEBUG("Remove second route header");
        pj_list_erase(r2);
      }
    }
  }
}


/// Find and remove P-Preferred-Identity headers from the message.
static void extract_preferred_identities(pjsip_tx_data* tdata, std::vector<pjsip_uri*>& identities)
{
  pjsip_routing_hdr* p_preferred_id;
  p_preferred_id = (pjsip_routing_hdr*)
                       pjsip_msg_find_hdr_by_name(tdata->msg,
                                                  &STR_P_PREFERRED_IDENTITY,
                                                  NULL);

  while (p_preferred_id != NULL)
  {
    identities.push_back((pjsip_uri*)&p_preferred_id->name_addr);

    void* next_hdr = p_preferred_id->next;

    pj_list_erase(p_preferred_id);

    p_preferred_id = (pjsip_routing_hdr*)pjsip_msg_find_hdr_by_name(tdata->msg, &STR_P_PREFERRED_IDENTITY, next_hdr);
  }
}


/// Perform edge-proxy-specific routing.
#ifndef UNIT_TEST
static
#endif
pj_status_t proxy_process_edge_routing(pjsip_rx_data *rdata,
                                       pjsip_tx_data *tdata,
                                       TrustBoundary **trust)
{
  pj_status_t status;
  Flow* src_flow = NULL;
  Flow* tgt_flow = NULL;

  LOG_DEBUG("Perform edge proxy routing for %.*s request",
            tdata->msg->line.req.method.name.slen, tdata->msg->line.req.method.name.ptr);

  if (tdata->msg->line.req.method.id == PJSIP_REGISTER_METHOD)
  {
    // Received a REGISTER request.  Check if we should act as the edge proxy
    // for the request.
    if (rdata->tp_info.transport->local_name.port == stack_data.trusted_port)
    {
      // Reject REGISTER request received from within the trust domain.
      LOG_DEBUG("Reject REGISTER received on trusted port");
      PJUtils::respond_stateless(stack_data.endpt,
                                 rdata,
                                 PJSIP_SC_METHOD_NOT_ALLOWED,
                                 NULL, NULL, NULL);
      return PJ_ENOTFOUND;
    }

    if ((ibcf) &&
        (ibcf_trusted_peer(rdata->pkt_info.src_addr)))
    {
      LOG_WARNING("Rejecting REGISTER request received over SIP trunk");
      PJUtils::respond_stateless(stack_data.endpt,
                                 rdata,
                                 PJSIP_SC_METHOD_NOT_ALLOWED,
                                 NULL, NULL, NULL);
      return PJ_ENOTFOUND;
    }

    // The REGISTER came from outside the trust domain and not over a SIP
    // trunk, so we must act as the edge proxy for the node.  (Previously
    // we would only act as edge proxy for nodes that requested it with
    // the outbound flag, or we detected were behind a NAT - now we have a
    // well-defined trust zone we have to do it for all nodes outside
    // the trust node.)
    LOG_DEBUG("Message requires outbound support");

    // Find or create a flow object to represent this flow.
    src_flow = flow_table->find_create_flow(rdata->tp_info.transport,
                                            &rdata->pkt_info.src_addr);

    if (src_flow == NULL)
    {
      LOG_ERROR("Failed to create flow data record");
      return PJ_ENOMEM; // LCOV_EXCL_LINE find_create_flow failure cases are all excluded already
    }

    LOG_DEBUG("Found or created flow data record, token = %s", src_flow->token().c_str());

    status = add_path(tdata, src_flow, rdata);
    if (status != PJ_SUCCESS)
    {
      return status; // LCOV_EXCL_LINE No failure cases exist.
    }

    pjsip_to_hdr *to_hdr = PJSIP_MSG_TO_HDR(rdata->msg_info.msg);
    if (src_flow->asserted_identity((pjsip_uri*)pjsip_uri_get_uri(to_hdr->uri)).length() > 0)
    {
      // The message was received on a client flow that has already been
      // authenticated, so add an integrity-protected indication.
      PJUtils::add_integrity_protected_indication(tdata, PJUtils::Integrity::YES);
    }
    else
    {
      // The client flow hasn't yet been authenticated, so add an integrity-protected
      // indicator so Sprout will challenge and/or authenticate. it
      PJUtils::add_integrity_protected_indication(tdata, PJUtils::Integrity::NO);
    }

    // Remove the reference to the source flow since we have finished with it
    src_flow->dec_ref();

    // Message from client. Allow client to provide data, but don't let it discover internal data.
    *trust = &TrustBoundary::INBOUND_EDGE_CLIENT;

    // Do standard route header processing for the request.  This may
    // remove the top route header if it corresponds to this node.
    proxy_process_routing(tdata);
  }
  else
  {
    // Check for double Record-Routing and remove extra Route header.
    proxy_handle_double_rr(tdata);

    // Work out whether the message has come from an implicitly trusted
    // source (that is, from within the trust zone, or over a known SIP
    // trunk), or a source we can now trust because it has been authenticated
    // (that is, a client flow).
    bool trusted = false;

    if (rdata->tp_info.transport->local_name.port != stack_data.trusted_port)
    {
      // Message received on untrusted port, so see if it came over a trunk
      // or on a known client flow.
      LOG_DEBUG("Message received on non-trusted port %d", rdata->tp_info.transport->local_name.port);
      if ((ibcf) &&
          (ibcf_trusted_peer(rdata->pkt_info.src_addr)))
      {
        LOG_DEBUG("Message received on configured SIP trunk");
        trusted = true;
        *trust = &TrustBoundary::INBOUND_TRUNK;

        pjsip_route_hdr* route_hdr;
        if ((PJUtils::is_top_route_local(tdata->msg, &route_hdr)) &&
            (pjsip_param_find(&(((pjsip_sip_uri*)route_hdr->name_addr.uri)->other_param), &STR_ORIG)))
        {
          // Topmost route header points to us/Sprout and requests originating
          // handling, but this is not a known client. This is forbidden.
          //
          // This covers 3GPP TS 24.229 s5.10.3.2, except that we
          // implement a whitelist (only known Bono clients can pass this)
          // rather than a blacklist (IBCF clients are forbidden).
          //
          // All connections to our IBCF are untrusted (we don't implement
          // any trusted ones) in the sense of s5.10.3.2, so this always
          // applies and we never implement the step 4 and 5 behaviour of
          // copying the ;orig parameter to the outgoing Route.
          //
          // We are slightly overloading TrustBoundary here - how to
          // improve this is FFS.
          LOG_WARNING("Request for originating handling but not from known client");
          PJUtils::respond_stateless(stack_data.endpt,
                                     rdata,
                                     PJSIP_SC_FORBIDDEN,
                                     NULL, NULL, NULL);
          return PJ_ENOTFOUND;
        }
      }
      else
      {
        src_flow = flow_table->find_flow(rdata->tp_info.transport,
                                         &rdata->pkt_info.src_addr);
        if (src_flow != NULL)
        {
          // Message on a known client flow.
          LOG_DEBUG("Message received on known client flow");

          // Get all the preferred identities from the message and remove
          // the P-Preferred-Identity headers.
          std::vector<pjsip_uri*> identities;
          extract_preferred_identities(tdata, identities);

          if (identities.size() > 2)
          {
            // Cannot have more than two preferred identities.
            LOG_DEBUG("Request has more than two P-Preferred-Identitys, rejecting");
            PJUtils::respond_stateless(stack_data.endpt, rdata, PJSIP_SC_FORBIDDEN, NULL, NULL, NULL);
            return PJ_ENOTFOUND;
          }
          else if (identities.size() == 0)
          {
            // No identities specified, so check there is valid default identity
            // and use it for the P-Asserted-Identity.
            LOG_DEBUG("Request has no P-Preferred-Identity headers, so check for default identity on flow");
            std::string aid = src_flow->default_identity();

            if (aid.length() > 0)
            {
              *trust = &TrustBoundary::INBOUND_EDGE_CLIENT;
              trusted = true;
              PJUtils::add_asserted_identity(tdata, aid);
            }
          }
          else if (identities.size() == 1)
          {
            // Only one preferred identity specified.
            LOG_DEBUG("Request has one P-Preferred-Identity");
            if ((!PJSIP_URI_SCHEME_IS_SIP(identities[0])) &&
                (!PJSIP_URI_SCHEME_IS_TEL(identities[0])))
            {
              // Preferred identity must be sip, sips or tel URI.
              LOG_DEBUG("Invalid URI scheme in P-Preferred-Identity, rejecting");
              PJUtils::respond_stateless(stack_data.endpt, rdata, PJSIP_SC_FORBIDDEN, NULL, NULL, NULL);
              return PJ_ENOTFOUND;
            }

            // Check the preferred identity is authorized and get the corresponding
            // asserted identity.
            std::string aid = src_flow->asserted_identity(identities[0]);

            if (aid.length() > 0)
            {
              *trust = &TrustBoundary::INBOUND_EDGE_CLIENT;
              trusted = true;
              PJUtils::add_asserted_identity(tdata, aid);
            }
          }
          else if (identities.size() == 2)
          {
            // Two preferred identities specified.
            LOG_DEBUG("Request has two P-Preferred-Identitys");
            if (!(((PJSIP_URI_SCHEME_IS_SIP(identities[0])) &&
                   (PJSIP_URI_SCHEME_IS_TEL(identities[1]))) ||
                  ((PJSIP_URI_SCHEME_IS_TEL(identities[0])) &&
                   (PJSIP_URI_SCHEME_IS_SIP(identities[1])))))
            {
              // One identity must be sip or sips URI and the other must be
              // tel URI
              LOG_DEBUG("Invalid combination of URI schemes in P-Preferred-Identitys, rejecting");
              PJUtils::respond_stateless(stack_data.endpt, rdata, PJSIP_SC_FORBIDDEN, NULL, NULL, NULL);
              return PJ_ENOTFOUND;
            }

            // Check both preferred identities are authorized and get the
            // corresponding asserted identities.
            std::string aid1 = src_flow->asserted_identity(identities[0]);
            std::string aid2 = src_flow->asserted_identity(identities[1]);

            if ((aid1.length() > 0) && (aid2.length() > 0))
            {
              *trust = &TrustBoundary::INBOUND_EDGE_CLIENT;
              trusted = true;
              PJUtils::add_asserted_identity(tdata, aid1);
              PJUtils::add_asserted_identity(tdata, aid2);
            }
          }
        }
      }
    }
    else
    {
      // Message received on a trusted port.
      LOG_DEBUG("Message received on trusted port");
      trusted = true;

      // See if the message is destined for a client.
      pjsip_route_hdr* route_hdr;
      if ((PJUtils::is_top_route_local(tdata->msg, &route_hdr)) &&
          (((pjsip_sip_uri*)route_hdr->name_addr.uri)->user.slen > 0))
      {
        // The user part is present, it should hold our token, so validate the
        // token.
        pjsip_sip_uri* sip_path_uri = (pjsip_sip_uri*)route_hdr->name_addr.uri;
        LOG_DEBUG("Flow identifier in Route header = %.*s", sip_path_uri->user.slen, sip_path_uri->user.ptr);
        tgt_flow = flow_table->find_flow(PJUtils::pj_str_to_string(&sip_path_uri->user));

        if (tgt_flow == NULL)
        {
          // We couldn't find the flow referenced in the
          // flow token, tell upstream that the flow failed.
          // Note: RFC 5626 specs that we should send a FORBIDDEN
          // if the token was invalid (as opposed to for a flow
          // that we don't have).  The authentication module
          // should handle that.
          LOG_ERROR("Route header flow identifier failed to correlate");
          if (rdata->msg_info.msg->line.req.method.id != PJSIP_ACK_METHOD)
          {
            PJUtils::respond_stateless(stack_data.endpt, rdata,
                                       SIP_STATUS_FLOW_FAILED,
                                       &SIP_REASON_FLOW_FAILED,
                                       NULL, NULL);
          }
          return PJ_ENOTFOUND;
        }

        // This must be a request for a client, so make sure it is routed
        // over the appropriate flow.
        LOG_DEBUG("Inbound request for client with flow identifier in Route header");
        pjsip_tpselector tp_selector;
        tp_selector.type = PJSIP_TPSELECTOR_TRANSPORT;
        tp_selector.u.transport = tgt_flow->transport();
        pjsip_tx_data_set_transport(tdata, &tp_selector);

        tdata->dest_info.addr.count = 1;
        tdata->dest_info.addr.entry[0].type = (pjsip_transport_type_e)tgt_flow->transport()->key.type;
        pj_memcpy(&tdata->dest_info.addr.entry[0].addr, tgt_flow->remote_addr(), sizeof(pj_sockaddr));
        tdata->dest_info.addr.entry[0].addr_len =
             (tdata->dest_info.addr.entry[0].addr.addr.sa_family == pj_AF_INET()) ?
             sizeof(pj_sockaddr_in) : sizeof(pj_sockaddr_in6);
        tdata->dest_info.cur_addr = 0;

        *trust = &TrustBoundary::OUTBOUND_EDGE_CLIENT;

        // If there is an authorization header remove it.
        pjsip_msg_find_remove_hdr(tdata->msg, PJSIP_H_AUTHORIZATION, NULL);
      }
    }

    if (!trusted)
    {
      // Request is not from a trusted source, so reject or discard it.
      if (tdata->msg->line.req.method.id != PJSIP_ACK_METHOD)
      {
        LOG_WARNING("Rejecting request from untrusted source");
        PJUtils::respond_stateless(stack_data.endpt, rdata, PJSIP_SC_FORBIDDEN, NULL, NULL, NULL);
      }
      else
      {
        LOG_WARNING("Discard ACK from untrusted source not directed to Sprout");
      }
      return PJ_ENOTFOUND;
    }

    // Do standard route header processing for the request.  This may
    // remove the top route header if it corresponds to this node.
    proxy_process_routing(tdata);

    // Work out the next hop target for the message.  This will either be the
    // URI in the top route header, or the request URI.
    pjsip_uri* next_hop = PJUtils::next_hop(tdata->msg);

    if ((ibcf) &&
        (tgt_flow == NULL) &&
        (PJSIP_URI_SCHEME_IS_SIP(next_hop)))
    {
      // Check if the message is destined for a SIP trunk
      LOG_DEBUG("Check whether destination %.*s is a SIP trunk",
                ((pjsip_sip_uri*)next_hop)->host.slen, ((pjsip_sip_uri*)next_hop)->host.ptr);
      pj_sockaddr dest;
      if (pj_sockaddr_parse(pj_AF_UNSPEC(), 0, &((pjsip_sip_uri*)next_hop)->host, &dest) == PJ_SUCCESS)
      {
        // Target host name is an IP address, so check against the IBCF trusted
        // peers.
        LOG_DEBUG("Parsed destination as an IP address, so check against trusted peers list");
        if (ibcf_trusted_peer(dest))
        {
          LOG_DEBUG("Destination is a SIP trunk");
          *trust = &TrustBoundary::OUTBOUND_TRUNK;
          pjsip_msg_find_remove_hdr(tdata->msg, PJSIP_H_AUTHORIZATION, NULL);
        }
      }
    }

    // Add suitable Record-Route header(s).
    LOG_DEBUG("Add record route header(s)");
    if (src_flow != NULL)
    {
      // Message is from a client, so add separate Record-Route headers for
      // the ingress and egress hops.
      LOG_DEBUG("Message received from client - double Record-Route");
      PJUtils::add_record_route(tdata, src_flow->transport()->type_name, src_flow->transport()->local_name.port, src_flow->token().c_str());
      PJUtils::add_record_route(tdata, "TCP", stack_data.trusted_port, NULL);
    }
    else if (tgt_flow != NULL)
    {
      // Message is destined for a client, so add separate Record-Route headers
      // for the ingress and egress hops.
      LOG_DEBUG("Message destined for client - double Record-Route");
      PJUtils::add_record_route(tdata, "TCP", stack_data.trusted_port, NULL);
      PJUtils::add_record_route(tdata, tgt_flow->transport()->type_name, tgt_flow->transport()->local_name.port, tgt_flow->token().c_str());
    }
    else if ((ibcf) && (*trust == &TrustBoundary::INBOUND_TRUNK))
    {
      // Received message on a trunk, so add separate Record-Route headers for
      // the ingress and egress hops.
      PJUtils::add_record_route(tdata, rdata->tp_info.transport->type_name, rdata->tp_info.transport->local_name.port, NULL);
      PJUtils::add_record_route(tdata, "TCP", stack_data.trusted_port, NULL);
    }
    else if ((ibcf) && (*trust == &TrustBoundary::OUTBOUND_TRUNK))
    {
      // Message destined for trunk, so add separate Record-Route headers for
      // the ingress and egress hops.
      PJUtils::add_record_route(tdata, "TCP", stack_data.trusted_port, NULL);
      PJUtils::add_record_route(tdata, "TCP", stack_data.untrusted_port, NULL);   // @TODO - transport type?
    }
    else
    {
      // Just do a single Record-Route.
      LOG_DEBUG("Single Record-Route");
      PJUtils::add_record_route(tdata, "TCP", stack_data.trusted_port, NULL);
    }

    // Decrement references on flows as we have finished with them.
    if (tgt_flow != NULL)
    {
      tgt_flow->dec_ref();
    }

    if (src_flow != NULL)
    {
      src_flow->dec_ref();
    }
  }

  return PJ_SUCCESS;
}


/// Determine whether a source or destination IP address corresponds to
/// a configured trusted peer.  "Trusted" here simply means that it's
/// known, not that we trust any headers it sets.
static bool ibcf_trusted_peer(const pj_sockaddr& addr)
{
  // Check whether the source IP address of the message is in the list of
  // trusted hosts.  Zero out the source port before doing the search.
  pj_sockaddr sockaddr;
  pj_sockaddr_cp(&sockaddr, &addr);
  pj_sockaddr_set_port(&sockaddr, 0);
  PJUtils::host_list_t::const_iterator i = trusted_hosts.find(sockaddr);

  return (i != trusted_hosts.end());
}


// Process route information in the request
static pj_status_t proxy_process_routing(pjsip_tx_data *tdata)
{
  pjsip_sip_uri *target;
  pjsip_route_hdr *hroute;

  // RFC 3261 Section 16.4 Route Information Preprocessing

  target = (pjsip_sip_uri*) tdata->msg->line.req.uri;

  // The proxy MUST inspect the Request-URI of the request.  If the
  // Request-URI of the request contains a value this proxy previously
  // placed into a Record-Route header field (see Section 16.6 item 4),
  // the proxy MUST replace the Request-URI in the request with the last
  // value from the Route header field, and remove that value from the
  // Route header field.  The proxy MUST then proceed as if it received
  // this modified request.
  if (PJUtils::is_uri_local((pjsip_uri*)target))
  {
    pjsip_route_hdr *r;
    pjsip_sip_uri *uri;

    // Find the first Route header
    r = hroute = (pjsip_route_hdr*)pjsip_msg_find_hdr(tdata->msg, PJSIP_H_ROUTE, NULL);
    if (r == NULL)
    {
      // No Route header. This request is destined for this proxy.
      return PJ_SUCCESS;
    }

    // Find the last Route header
    while ( (r=(pjsip_route_hdr*)pjsip_msg_find_hdr(tdata->msg,
                                                    PJSIP_H_ROUTE,
                                                    r->next)) != NULL )
    {
      hroute = r;
    }

    // If the last Route header doesn't have ";lr" parameter, then
    // this is a strict-routed request indeed, and we follow the steps
    // in processing strict-route requests above.
    //
    // But if it does contain ";lr" parameter, skip the strict-route
    // processing.
    uri = (pjsip_sip_uri*)pjsip_uri_get_uri(&hroute->name_addr);
    if (uri->lr_param == 0)
    {
      // Yes this is strict route, so:
      // - replace req URI with the URI in Route header,
      // - remove the Route header,
      // - proceed as if it received this modified request.
      tdata->msg->line.req.uri = hroute->name_addr.uri;
      target = (pjsip_sip_uri*) tdata->msg->line.req.uri;
      pj_list_erase(hroute);
    }
  }

  // maddr handling for source routing is considered deprecated, so we don't
  // support it.  (See RFC 3261/19.1.1 - recommendation is to use Route headers
  // if requests must traverse a fixed set of proxies.)

  // If the first value in the Route header field indicates this proxy or
  // home domain, the proxy MUST remove that value from the request.
  if (PJUtils::is_top_route_local(tdata->msg, &hroute))
  {
    pj_list_erase(hroute);
  }

  return PJ_SUCCESS;
}

///@}

///@{
// IN-TRANSACTION PROCESSING

/// Calculate a list of targets for the message.
#ifndef UNIT_TEST
static
#endif
void proxy_calculate_targets(pjsip_msg* msg,
                             pj_pool_t* pool,
                             const TrustBoundary* trust,
                             target_list& targets,
                             int max_targets,
                             SAS::TrailId trail)
{
  // RFC 3261 Section 16.5 Determining Request Targets

  pjsip_sip_uri* req_uri = (pjsip_sip_uri*)msg->line.req.uri;

  // If the Request-URI of the request contains an maddr parameter, the
  // Request-URI MUST be placed into the target set as the only target
  // URI, and the proxy MUST proceed to Section 16.6.
  if (req_uri->maddr_param.slen)
  {
    LOG_INFO("Route request to maddr %.*s", req_uri->maddr_param.slen, req_uri->maddr_param.ptr);
    target target;
    target.uri = (pjsip_uri*)req_uri;
    targets.push_back(target);
    return;
  }

  // If the domain of the Request-URI indicates a domain this element is
  // not responsible for, the Request-URI MUST be placed into the target
  // set as the only target, and the element MUST proceed to the task of
  // Request Forwarding (Section 16.6).
  if ((!PJUtils::is_home_domain((pjsip_uri*)req_uri)) &&
      (!PJUtils::is_uri_local((pjsip_uri*)req_uri)))
  {
    LOG_INFO("Route request to domain %.*s", req_uri->host.slen, req_uri->host.ptr);
    target target;
    target.uri = (pjsip_uri*)req_uri;

    if ((bgcf_service) &&
        (PJSIP_URI_SCHEME_IS_SIP(req_uri)))
    {
      // See if we have a configured route to the destination.
      std::string domain = PJUtils::pj_str_to_string(&((pjsip_sip_uri*)req_uri)->host);
      std::string bgcf_route = bgcf_service->get_route(domain);

      if (!bgcf_route.empty())
      {
        // BGCF configuration has a route to this destination, so translate to
        // a URI.
        pjsip_sip_uri* route_uri = pjsip_sip_uri_create(pool, false);
        pj_strdup2(pool, &route_uri->host, bgcf_route.c_str());
        route_uri->port = stack_data.trusted_port;
        route_uri->transport_param = pj_str("TCP");
        route_uri->lr_param = 1;
        target.paths.push_back((pjsip_uri*)route_uri);
      }
    }

    targets.push_back(target);
    return;
  }

  if (edge_proxy)
  {
    // We're an edge proxy and there wasn't a route mandated by the message,
    // forward it to the upstream proxy to deal with.  We do this by adding
    // a target with the existing request URI and a path to the upstream
    // proxy and stripping any loose routes that might have been added by the
    // UA.  If the request URI is a SIP URI with a domain/host that is not
    // the home domain, change it to use the home domain.
    LOG_INFO("Route request to upstream proxy %.*s",
             ((pjsip_sip_uri*)upstream_proxy)->host.slen,
             ((pjsip_sip_uri*)upstream_proxy)->host.ptr);
    target target;
    target.upstream_route = PJ_TRUE;
    if ((PJSIP_URI_SCHEME_IS_SIP(req_uri)) &&
        (!PJUtils::is_home_domain((pjsip_uri*)req_uri)))
    {
      // Change host/domain in target to use home domain.
      target.uri = (pjsip_uri*)pjsip_uri_clone(pool, req_uri);
      ((pjsip_sip_uri*)target.uri)->host = stack_data.home_domain;
    }
    else
    {
      // Use request URI unchanged.
      target.uri = (pjsip_uri*)req_uri;
    }

    // Route upstream.
    pjsip_sip_uri* upstream_uri = (pjsip_sip_uri*)pjsip_uri_clone(pool, upstream_proxy);
    if (trust == &TrustBoundary::INBOUND_EDGE_CLIENT)
    {
      // Mark it as originating, so Sprout knows to
      // apply originating handling.  In theory the UE ought to have
      // done this itself - see 3GPP TS 24.229 s5.1.1.2.1 200-OK d and
      // s5.1.2A.1.1 "The UE shall build a proper preloaded Route header" c
      // - but if we're here it didn't, so we do the work for it.
      LOG_DEBUG("Mark originating");
      pjsip_param *orig_param = PJ_POOL_ALLOC_T(pool, pjsip_param);
      pj_strdup(pool, &orig_param->name, &STR_ORIG);
      pj_strdup2(pool, &orig_param->value, "");
      pj_list_insert_after(&upstream_uri->other_param, orig_param);
    }
    target.paths.push_back((pjsip_uri*)upstream_uri);

    // Select a transport for the request.
    target.transport = upstream_conn_pool->get_connection();

    targets.push_back(target);
    return;
  }

  // If the target set for the request has not been predetermined as
  // described above, this implies that the element is responsible for the
  // domain in the Request-URI, and the element MAY use whatever mechanism
  // it desires to determine where to send the request.
  if ((store) && (hss))
  {
    // Determine the canonical public ID, and look up the set of associated
    // URIs on the HSS.
    std::string public_id = PJUtils::aor_from_uri(req_uri);
    Json::Value* uris = hss->get_associated_uris(public_id, trail);
    if ((uris != NULL) &&
        (uris->size() > 0))
    {
      // Take the first associated URI as the AOR.
      std::string aor = uris->get((Json::ArrayIndex)0, Json::Value::null).asString();

      // Look up the target in the registration data store.
      LOG_INFO("Look up targets in registration store: %s", aor.c_str());
      RegData::AoR* aor_data = store->get_aor_data(aor);

      // Pick up to max_targets bindings to attempt to contact.  Since
      // some of these may be stale, and we don't want stale bindings to
      // push live bindings out, we sort by expiry time and pick those
      // with the most distant expiry times.  See bug 45.
      std::list<RegData::AoR::Bindings::value_type> target_bindings;
      if (aor_data != NULL)
      {
        const RegData::AoR::Bindings& bindings = aor_data->bindings();
        if ((int)bindings.size() <= max_targets)
        {
          for (RegData::AoR::Bindings::const_iterator i = bindings.begin();
               i != bindings.end();
               ++i)
          {
            target_bindings.push_back(*i);
          }
        }
        else
        {
          std::multimap<int, RegData::AoR::Bindings::value_type> ordered;
          for (RegData::AoR::Bindings::const_iterator i = bindings.begin();
               i != bindings.end();
               ++i)
          {
            std::pair<int, RegData::AoR::Bindings::value_type> p = std::make_pair(i->second->_expires, *i);
            ordered.insert(p);
          }

          int num_contacts = 0;
          for (std::multimap<int, RegData::AoR::Bindings::value_type>::const_reverse_iterator i = ordered.rbegin();
               num_contacts < max_targets;
               ++i)
          {
            target_bindings.push_back(i->second);
            num_contacts++;
          }
        }
      }

      for (std::list<RegData::AoR::Bindings::value_type>::const_iterator i = target_bindings.begin();
           i != target_bindings.end();
           ++i)
      {
        RegData::AoR::Binding* binding = i->second;
        LOG_DEBUG("Target = %s", binding->_uri.c_str());
        bool useable_contact = true;
        target target;
        target.from_store = PJ_TRUE;
        target.aor = aor;
        target.binding_id = i->first;
        target.uri = PJUtils::uri_from_string(binding->_uri, pool);
        if (target.uri == NULL)
        {
          LOG_WARNING("Ignoring badly formed contact URI %s for target %s",
                      binding->_uri.c_str(), aor.c_str());
          useable_contact = false;
        }
        else
        {
          for (std::list<std::string>::const_iterator j = binding->_path_headers.begin();
               j != binding->_path_headers.end();
               ++j)
          {
            pjsip_uri* path = PJUtils::uri_from_string(*j, pool);
            if (path != NULL)
            {
              target.paths.push_back(path);
            }
            else
            {
              LOG_WARNING("Ignoring contact %s for target %s because of badly formed path header %s",
                          binding->_uri.c_str(), aor.c_str(), (*j).c_str());
              useable_contact = false;
              break;
            }
          }
        }

        if (useable_contact)
        {
          targets.push_back(target);
        }
      }

      delete aor_data;
    }
    delete uris;
  }
}


/// Attempt ENUM lookup if appropriate.
static pj_status_t translate_request_uri(pjsip_tx_data* tdata, SAS::TrailId trail)
{
  pj_status_t status = PJ_SUCCESS;
  std::string uri;

  if (PJSIP_URI_SCHEME_IS_SIP(tdata->msg->line.req.uri))
  {
    std::string user = PJUtils::pj_str_to_string(&((pjsip_sip_uri*)tdata->msg->line.req.uri)->user);
    if (is_user_numeric(user))
    {
      uri = enum_service->lookup_uri_from_user(user, trail);
    }
  }
  else
  {
    std::string user = PJUtils::pj_str_to_string(&((pjsip_other_uri*)tdata->msg->line.req.uri)->content);
    uri = enum_service->lookup_uri_from_user(user, trail);
  }

  if (!uri.empty())
  {
    pjsip_uri* req_uri = (pjsip_uri*)PJUtils::uri_from_string(uri, tdata->pool);
    if (req_uri != NULL)
    {
      LOG_DEBUG("Update request URI to %s", uri.c_str());
      tdata->msg->line.req.uri = req_uri;
    }
    else
    {
      LOG_WARNING("Badly formed URI %s from ENUM translation", uri.c_str());
      status = PJ_EINVAL;
    }
  }

  return status;
}


static void proxy_process_register_response(pjsip_rx_data* rdata)
{
  // Check to see if the REGISTER response contains a Path header.  If so
  // this is a signal that the registrar accepted the REGISTER and so
  // authenticated the client.
  pjsip_generic_string_hdr* path_hdr = (pjsip_generic_string_hdr*)
              pjsip_msg_find_hdr_by_name(rdata->msg_info.msg, &STR_PATH, NULL);
  if (path_hdr != NULL)
  {
    // The response has a Path header in it, so parse this to a URI so we can
    // check for a flow token.  Extract the field to a null terminated string
    // first since we can't guarantee it is null terminated in the message,
    // and pjsip_parse_uri requires a null terminated string.
    pj_str_t hvalue;
    pj_strdup_with_null(rdata->tp_info.pool, &hvalue, &path_hdr->hvalue);
    pjsip_sip_uri* path_uri = (pjsip_sip_uri*)
                                      pjsip_parse_uri(rdata->tp_info.pool,
                                                      hvalue.ptr,
                                                      hvalue.slen,
                                                      0);

    if ((path_uri != NULL) &&
        (path_uri->user.slen > 0))
    {
      // The Path header has a flow token, so see if this maps to a known
      // active flow.
      Flow* flow_data = flow_table->find_flow(PJUtils::pj_str_to_string(&path_uri->user));

      if (flow_data != NULL)
      {
        // The response correlates to an active flow.  Check the contact
        // headers and expiry header to find when the last contacts will
        // expire.
        int max_expires = PJUtils::max_expires(rdata->msg_info.msg);
        LOG_DEBUG("Maximum contact expiry is %d", max_expires);

        // Go through the list of URIs covered by this registration setting
        // them on the flow.  This is either the list in the P-Associated-URI
        // header, if supplied, or the URI in the To header.
        pjsip_route_hdr* p_assoc_uri = (pjsip_route_hdr*)
                             pjsip_msg_find_hdr_by_name(rdata->msg_info.msg,
                                                        &STR_P_ASSOCIATED_URI,
                                                        NULL);
        if (p_assoc_uri != NULL)
        {
          // Use P-Associated-URIs list as list of authenticated URIs.
          LOG_DEBUG("Found P-Associated-URI header");
          bool is_default = true;
          while (p_assoc_uri != NULL)
          {
            flow_data->set_identity((pjsip_uri*)&p_assoc_uri->name_addr, is_default, max_expires);
            p_assoc_uri = (pjsip_route_hdr*)
                        pjsip_msg_find_hdr_by_name(rdata->msg_info.msg,
                                                   &STR_P_ASSOCIATED_URI,
                                                   p_assoc_uri->next);
            is_default = false;
          }
        }
        else
        {
          // Use URI in To header as authenticated URIs.
          LOG_DEBUG("No P-Associated-URI, use URI in To header.");
          flow_data->set_identity(PJSIP_MSG_TO_HDR(rdata->msg_info.msg)->uri, true, max_expires);
        }

        // Decrement the reference to the flow data
        flow_data->dec_ref();
      }
    }
  }
}

///@}

// UAS Transaction constructor
UASTransaction::UASTransaction(pjsip_transaction* tsx,
                               pjsip_rx_data* rdata,
                               pjsip_tx_data* tdata,
                               TrustBoundary* trust) :
  _tsx(tsx),
  _num_targets(0),
  _pending_targets(0),
  _ringing(PJ_FALSE),
  _req(tdata),
  _best_rsp(NULL),
  _trust(trust),
  _proxy(NULL),
  _pending_destroy(false),
  _context_count(0),
  _as_chain_link(),
  _victims()
{
  for (int ii = 0; ii < MAX_FORKING; ++ii)
  {
    _uac_data[ii] = NULL;
  }

  // Reference the transaction's group lock.
  _lock = tsx->grp_lock;
  pj_grp_lock_add_ref(tsx->grp_lock);

  // Set the trail identifier for the transaction using the trail ID on
  // the original message.
  set_trail(_tsx, get_trail(rdata));

  // Feed the request to the UAS transaction to drive its state
  // out of NULL state.
  pjsip_tsx_recv_msg(_tsx, rdata);

  // Create a 408 response to use if none of the targets responds.
  pjsip_endpt_create_response(stack_data.endpt, rdata,
                              PJSIP_SC_REQUEST_TIMEOUT, NULL, &_best_rsp);

  // Do any start of transaction logging operations.
  log_on_tsx_start(rdata);

  _tsx->mod_data[mod_tu.id] = this;
}

/// UASTransaction destructor.  On entry, the group lock must be held.  On
/// exit, it will have been released (and possibly destroyed).
UASTransaction::~UASTransaction()
{
  LOG_DEBUG("UASTransaction destructor");

  pj_assert(_context_count == 0);

  if (_tsx != NULL)
  {
    _tsx->mod_data[mod_tu.id] = NULL;
  }

  if (method() == PJSIP_INVITE_METHOD)
  {
    // INVITE transaction has been terminated.  If there are any
    // pending UAC transactions they should be cancelled.
    cancel_pending_uac_tsx(0, true);
  }

  // Disconnect all UAC transactions from the UAS transaction.
  LOG_DEBUG("Disconnect UAC transactions from UAS transaction");
  for (int ii = 0; ii < _num_targets; ++ii)
  {
    UACTransaction* uac_data = _uac_data[ii];
    if (uac_data != NULL)
    {
      dissociate(uac_data);
    }
  }

  if (_req != NULL)
  {
    LOG_DEBUG("Free original request");
    pjsip_tx_data_dec_ref(_req);
    _req = NULL;
  }

  if (_best_rsp != NULL)
  {
    // The pre-built response hasn't been used, so free it.
    LOG_DEBUG("Free un-used best response");
    pjsip_tx_data_dec_ref(_best_rsp);
    _best_rsp = NULL;
  }

  if (_proxy != NULL)
  {
    // The proxy is still around, so free it.
    LOG_DEBUG("Free proxy");
    delete _proxy;
    _proxy = NULL;
  }

  if (_as_chain_link.is_set())
  {
    _as_chain_link.release();
  }

  // Request destruction of any AsChains scheduled for destruction
  // along with this transaction. They are not actually deleted until
  // any concurrent threads have finished using them.
  for (std::list<AsChain*>::iterator it = _victims.begin();
       it != _victims.end();
       ++it)
  {
    (*it)->request_destroy();
  }
  _victims.clear();

  pj_grp_lock_release(_lock);
  pj_grp_lock_dec_ref(_lock);

  LOG_DEBUG("UASTransaction destructor completed");
}

// Creates a PJSIP transaction and a corresponding UASTransaction.  On
// success, we will be in the transaction's context.
//
// This should all be done in the UASTransaction constructor, but creating a
// PJSIP transaction can fail, and it's hard to fail a constructor.
//
// @returns status code indicating whether the operation was successful.
pj_status_t UASTransaction::create(pjsip_rx_data* rdata,
                                   pjsip_tx_data* tdata,
                                   TrustBoundary* trust,
                                   UASTransaction** uas_data_ptr)
{
  // Create a group lock, and take it.  This avoids the transaction being
  // destroyed before we even get our hands on it.
  pj_grp_lock_t* lock;
  pj_status_t status = pj_grp_lock_create(stack_data.pool, NULL, &lock);
  if (status != PJ_SUCCESS)
  {
    return status;
  }
  pj_grp_lock_add_ref(lock);
  pj_grp_lock_acquire(lock);

  // Create a transaction for the UAS side.  We do this before looking
  // up targets because calculating targets may involve interacting
  // with an external database, and we need the transaction in place
  // early to ensure CANCEL gets handled correctly.
  pjsip_transaction* uas_tsx;
  status = pjsip_tsx_create_uas2(&mod_tu, rdata, lock, &uas_tsx);
  if (status != PJ_SUCCESS)
  {
    pj_grp_lock_release(lock);
    pj_grp_lock_dec_ref(lock);
    return status;
  }

  // Allocate UAS data to keep track of the transaction.
  *uas_data_ptr = new UASTransaction(uas_tsx, rdata, tdata, trust);

  // Enter the transaction's context, and then release our copy of the
  // group lock.
  (*uas_data_ptr)->enter_context();
  pj_grp_lock_release(lock);
  pj_grp_lock_dec_ref(lock);

  return PJ_SUCCESS;
}

// Gets a UASTransaction from a PJSIP transaction, if one exists.
//
// @returns a UASTransaction or null.
UASTransaction* UASTransaction::get_from_tsx(pjsip_transaction* tsx)
{
  // Check that the PJSIP transaction is the correct role, and then return
  // any attached data as a UASTransaction.
  return (tsx->role == PJSIP_ROLE_UAS) ? (UASTransaction *)tsx->mod_data[mod_tu.id] : NULL;
}


/// Handle a non-CANCEL message.
void UASTransaction::handle_non_cancel(const ServingState& serving_state)
{
  AsChainLink::Disposition disposition = AsChainLink::Disposition::Complete;
  target* target = NULL;

  // Strip any untrusted headers as required, so we don't pass them on.
  _trust->process_request(_req);

  if ((!edge_proxy) &&
      ((PJUtils::is_home_domain(_req->msg->line.req.uri)) ||
       (PJUtils::is_uri_local(_req->msg->line.req.uri))))
  {
    // Do services and translation processing for requests targeted at this
    // node/home domain.
    _as_chain_link = handle_incoming_non_cancel(serving_state);

    // Do incoming (originating) half.
    disposition = handle_originating(_as_chain_link, &target);

    if (disposition == AsChainLink::Disposition::Complete)
    {
      if (!_as_chain_link.is_set() || !_as_chain_link.session_case().is_terminating())
      {
        // We've completed the originating half and we don't yet have a
        // terminating chain: switch to terminating and look up iFCs
        // again.  The served user changes here.
        LOG_DEBUG("Originating AS chain complete, move to terminating chain");
        move_to_terminating_chain(_as_chain_link);
      }

      // Do outgoing (terminating) half.
      LOG_DEBUG("Terminating half");
      disposition = handle_terminating(_as_chain_link, &target);
    }
  }

  if (disposition != AsChainLink::Disposition::Stop)
  {
    // Perform common outgoing processing.
    handle_outgoing_non_cancel(target);
  }

  delete target;
}


// Handle the incoming half of a non-CANCEL message.
AsChainLink UASTransaction::handle_incoming_non_cancel(const ServingState& serving_state)
{
  AsChainLink as_chain_link;

  LOG_DEBUG("Handle incoming transaction request, serving state = %s", serving_state.to_string().c_str());

  if (serving_state.is_set())
  {
    if (serving_state.original_dialog().is_set())
    {
      // Pick up existing AS chain.
      as_chain_link = serving_state.original_dialog();

      if ((serving_state.session_case() == SessionCase::Terminating) &&
          !as_chain_link.matches_target(_req))
      {
        // AS is retargeting per 3GPP TS 24.229 s5.4.3.3 step 3, so
        // create new AS chain with session case orig-cdiv and the
        // terminating user as served user.
        LOG_INFO("Request-URI has changed, retargeting");
        std::string served_user = as_chain_link.served_user();
        as_chain_link.release();
        as_chain_link = create_as_chain(SessionCase::OriginatingCdiv, served_user);
      }
    }
    else
    {
      // No existing AS chain - create new.
      as_chain_link = create_as_chain(serving_state.session_case());
    }
  }

  return as_chain_link;
}


/// Perform originating handling.
//
// @returns whether processing should `Stop`, `Skip` to the end, or
// continue to next chain because the current chain is
// `Complete`. Never returns `Next`.
AsChainLink::Disposition UASTransaction::handle_originating(AsChainLink& as_chain_link,
                                                            // OUT: target, if disposition is Skip
                                                            target** target)
{
  if (!(as_chain_link.is_set() && as_chain_link.session_case().is_originating()))
  {
    // No chain or not an originating (or orig-cdiv) session case.  Skip.
    return AsChainLink::Disposition::Complete;
  }

  // Apply originating call services to the message
  LOG_DEBUG("Applying originating services");
  AsChainLink::Disposition disposition;
  for (;;)
  {
    disposition = as_chain_link.on_initial_request(call_services_handler, this, _req, target);

    if (disposition == AsChainLink::Disposition::Next)
    {
      as_chain_link = as_chain_link.next();
      LOG_DEBUG("Done internal step - advance link to %s and go around again", as_chain_link.to_string().c_str());
    }
    else
    {
      break;
    }
  }

  LOG_INFO("Originating services disposition %d", (int)disposition);
  return disposition;
}


/// Move from originating to terminating handling.
void UASTransaction::move_to_terminating_chain(AsChainLink& as_chain_link)
{
  // These headers name the originating user, so should not survive
  // the changearound to the terminating chain.
  PJUtils::delete_header(_req->msg, &STR_P_SERVED_USER);

  // Create new terminating chain.
  as_chain_link.release();
  as_chain_link = create_as_chain(SessionCase::Terminating);
}

// Perform terminating handling.
//
// @returns whether processing should `Stop`, `Skip` to the end, or
// is now `Complete`. Never returns `Next`.
AsChainLink::Disposition UASTransaction::handle_terminating(AsChainLink& as_chain_link,
                                                        // OUT: target, if disposition is Skip
                                                        target** target)
{
  pj_status_t status;

  if (!edge_proxy &&
      (enum_service) &&
      (PJUtils::is_home_domain(_req->msg->line.req.uri)) &&
      (!is_uri_routeable(_req->msg->line.req.uri)))
  {
    // Request is targeted at this domain but URI is not currently
    // routeable, so translate it to a routeable URI.
    LOG_DEBUG("Translating URI");
    status = translate_request_uri(_req, trail());

    if (status != PJ_SUCCESS)
    {
      // An error occurred during URI translation.  This doesn't happen if
      // there is no match, only if there is a match but there is an error
      // performing the defined mapping.  We therefore reject the request
      // with the not found status code and a specific reason phrase.
      send_response(PJSIP_SC_NOT_FOUND, &SIP_REASON_ENUM_FAILED);
      return AsChainLink::Disposition::Stop;
    }

    if ((!PJUtils::is_home_domain(_req->msg->line.req.uri)) &&
        (!PJUtils::is_e164((pjsip_uri*)pjsip_uri_get_uri(PJSIP_MSG_FROM_HDR(_req->msg)->uri))))
    {
      // The URI has been translated to an off-net domain, but the user does
      // not have a valid E.164 number that can be used to make off-net calls.
      // Reject the call with a not found response code, which is about the
      // most suitable for this case.
      LOG_INFO("Rejecting off-net call from user without E.164 address");
      send_response(PJSIP_SC_NOT_FOUND, &SIP_REASON_OFFNET_DISALLOWED);
      return AsChainLink::Disposition::Stop;
    }
  }

  if (!(as_chain_link.is_set() && as_chain_link.session_case().is_terminating()))
  {
    return AsChainLink::Disposition::Complete;
  }

  // Apply terminating call services to the message
  LOG_DEBUG("Apply terminating services");
  AsChainLink::Disposition disposition;
  for (;;)
  {
    disposition = as_chain_link.on_initial_request(call_services_handler, this, _req, target);
    // On return from on_initial_request, our _proxy pointer may be
    // NULL.  Don't use it without checking first.

    if (disposition == AsChainLink::Disposition::Next)
    {
      as_chain_link = as_chain_link.next();
      LOG_DEBUG("Done internal step - advance link to %s and go around again", as_chain_link.to_string().c_str());
    }
    else
    {
      break;
    }
  }

  LOG_INFO("Terminating services disposition %d", (int)disposition);
  return disposition;
}

// Handle the outgoing half of a non-CANCEL message.
void UASTransaction::handle_outgoing_non_cancel(target* target)
{
  // Calculate targets
  target_list targets;
  if (target != NULL)
  {
    // Already have a target, so use it.
    targets.push_back(*target);
  }
  else
  {
    // Find targets.
    proxy_calculate_targets(_req->msg, _req->pool, _trust, targets, MAX_FORKING, trail());
  }

  if (targets.size() == 0)
  {
    // No targets found, so reject with a 404 error - reuse the best_rsp
    // message.
    LOG_INFO("Reject request with 404");
    send_response(PJSIP_SC_NOT_FOUND);

    return;
  }

  // Now set up the data structures and transactions required to
  // process the request.
  pj_status_t status = init_uac_transactions(targets);

  if (status != PJ_SUCCESS)
  {
    // Send 500/Internal Server Error to UAS transaction */
    LOG_ERROR("Failed to allocate UAC transaction for UAS transaction");
    send_response(PJSIP_SC_INTERNAL_SERVER_ERROR);
    return;
  }
}

// Handles a response to an associated UACTransaction.
void UASTransaction::on_new_client_response(UACTransaction* uac_data, pjsip_rx_data *rdata)
{
  if (_tsx != NULL)
  {
    enter_context();

    pjsip_tx_data *tdata;
    pj_status_t status;
    int status_code = rdata->msg_info.msg->line.status.code;

    if ((!edge_proxy) &&
        (method() == PJSIP_INVITE_METHOD) &&
        (status_code == 100))
    {
      // In routing proxy mode, don't forward 100 response for INVITE as it has
      // already been sent.
      LOG_DEBUG("%s - Discard 100/INVITE response", uac_data->name());

      if (_as_chain_link.is_set())
      {
        // Received a 100 Trying response from the application server, so
        // turn off default handling.
        _as_chain_link.reset_default_handling();
      }

      exit_context();
      return;
    }

    if ((edge_proxy) &&
        (method() == PJSIP_REGISTER_METHOD) &&
        (status_code == 200))
    {
      // Pass the REGISTER response to the edge proxy code to see if
      // the associated client flow has been authenticated.
      proxy_process_register_response(rdata);
    }

    status = PJUtils::create_response_fwd(stack_data.endpt, rdata, 0,
                                            &tdata);
    if (status != PJ_SUCCESS)
    {
      LOG_ERROR("Error creating response, %s",
                PJUtils::pj_status_to_string(status).c_str());
      exit_context();
      return;
    }

    // Strip any untrusted headers as required, so we don't pass them on.
    _trust->process_response(tdata);

    if ((_proxy != NULL) &&
        (!_proxy->on_response(tdata->msg)))
    {
      // Proxy has taken control.  Stop processing now.
      pjsip_tx_data_dec_ref(tdata);
      exit_context();
      return;
    }

    if (_num_targets > 1)
    {
      // Do special response filtering for forked transactions.
      if ((method() == PJSIP_INVITE_METHOD) &&
          (status_code == 180) &&
          (!_ringing))
      {
        LOG_DEBUG("%s - 180/INVITE Ringing response", uac_data->name());
        // We special case the first ringing response to an INVITE,
        // sending a ringing response to the originating UAC, but
        // pretending the response is from a UAS co-resident with the
        // proxy.
        pjsip_fromto_hdr *to;

        _ringing = PJ_TRUE;

        // Change the tag in the To header.
        to = (pjsip_fromto_hdr* )pjsip_msg_find_hdr(tdata->msg,
                                                    PJSIP_H_TO, NULL);
        if (to == NULL)
        {
          LOG_ERROR("No To header in INVITE response", 0);
          exit_context();
          return;
        }

        to->tag = pj_str("xyz");

        // Contact header???

        // Forward response with the UAS transaction
        pjsip_tsx_send_msg(_tsx, tdata);
      }
      else if ((method() == PJSIP_INVITE_METHOD) &&
               (status_code > 100) &&
               (status_code < 199))
      {
        // Discard all other provisional responses to INVITE
        // transactions.
        LOG_DEBUG("%s - Discard 1xx/INVITE response", uac_data->name());
        pjsip_tx_data_dec_ref(tdata);
      }
      else if ((status_code > 100) &&
               (status_code < 199))
      {
        // Forward all provisional responses to non-INVITE transactions.
        LOG_DEBUG("%s - Forward 1xx/non-INVITE response", uac_data->name());

        // Forward response with the UAS transaction
        pjsip_tsx_send_msg(_tsx, tdata);
      }
      else if (status_code == 200)
      {
        // 200 OK.
        LOG_DEBUG("%s - Forward 200 OK response", name());

        // Forward response with the UAS transaction
        pjsip_tsx_send_msg(_tsx, tdata);

        // Disconnect the UAC data from the UAS data so no further
        // events get passed between the two.
        dissociate(uac_data);

        if (method() == PJSIP_INVITE_METHOD)
        {
          // Terminate the UAS transaction (this needs to be done
          // manually for INVITE 200 OK response, otherwise the
          // transaction layer will wait for an ACK.  This will also
          // cause all other pending UAC transactions to be cancelled.
          LOG_DEBUG("%s - Terminate UAS INVITE transaction (forking case)", name());
          pjsip_tsx_terminate(_tsx, 200);
        }
      }
      else
      {
        // Final, non-OK response.  Is this the "best" response
        // received so far?
        LOG_DEBUG("%s - 3xx/4xx/5xx/6xx response", uac_data->name());
        if ((_best_rsp == NULL) ||
            (compare_sip_sc(status_code, _best_rsp->msg->line.status.code) > 0))
        {
          LOG_DEBUG("%s - Best 3xx/4xx/5xx/6xx response so far", uac_data->name());

          if (_best_rsp != NULL)
          {
            pjsip_tx_data_dec_ref(_best_rsp);
          }

          _best_rsp = tdata;
        }
        else
        {
          pjsip_tx_data_dec_ref(tdata);
        }

        // Disconnect the UAC data from the UAS data so no further
        // events get passed between the two.
        dissociate(uac_data);

        if (--_pending_targets == 0)
        {
          // Received responses on every UAC transaction, so check terminating
          // call services and then send the best response on the UAS
          // transaction.
          LOG_DEBUG("%s - All UAC responded", name());
          handle_final_response();
        }
      }
    }
    else
    {
      // Non-forked transaction.  Create response to be forwarded upstream
      // (Via will be stripped here)
      if (rdata->msg_info.msg->line.status.code < 200)
      {
        // Forward provisional response with the UAS transaction.
        LOG_DEBUG("%s - Forward provisional response on UAS transaction", uac_data->name());
        pjsip_tsx_send_msg(_tsx, tdata);
      }
      else
      {
        // Forward final response.  Disconnect the UAC data from
        // the UAS data so no further events get passed between the two.
        LOG_DEBUG("%s - Final response, so disconnect UAS and UAC transactions", uac_data->name());
        if (_best_rsp != NULL)
        {
          pjsip_tx_data_dec_ref(_best_rsp);
        }
        _best_rsp = tdata;
        _pending_targets--;
        dissociate(uac_data);
        handle_final_response();
      }
    }

    exit_context();
  }
}

// Notification that a client transaction is not responding.
void UASTransaction::on_client_not_responding(UACTransaction* uac_data)
{
  if (_tsx != NULL)
  {
    enter_context();

    if (_num_targets > 1)
    {
      // UAC transaction has timed out or hit a transport error.  If
      // we've not received a response from on any other UAC
      // transactions then keep this as the best response.
      LOG_DEBUG("%s - Forked request", uac_data->name());

      if (--_pending_targets == 0)
      {
        // Received responses on every UAC transaction, so
        // send the best response on the UAS transaction.
        LOG_DEBUG("%s - No more pending responses, so send response on UAC tsx", name());
        handle_final_response();
      }
    }
    else
    {
      // UAC transaction has timed out or hit a transport error for
      // non-forked request.  Send a 408 on the UAS transaction.
      LOG_DEBUG("%s - Not forked request", uac_data->name());
      --_pending_targets;
      handle_final_response();
    }

    // Disconnect the UAC data from the UAS data so no further
    // events get passed between the two.
    LOG_DEBUG("%s - Disconnect UAS tsx from UAC tsx", uac_data->name());
    dissociate(uac_data);

    exit_context();
  }
}

// Notification that the underlying PJSIP transaction has changed state.
//
// After calling this, the caller must not assume that the UASTransaction still
// exists - if the PJSIP transaction is being destroyed, this method will
// destroy the UASTransaction.
void UASTransaction::on_tsx_state(pjsip_event* event)
{
  enter_context();

  if (_tsx->state == PJSIP_TSX_STATE_COMPLETED)
  {
    // UAS transaction has completed, so do any transaction completion
    // log activities
    log_on_tsx_complete();
  }

  if (_tsx->state == PJSIP_TSX_STATE_DESTROYED)
  {
    LOG_DEBUG("%s - UAS tsx destroyed", _tsx->obj_name);
    if (method() == PJSIP_INVITE_METHOD)
    {
      // INVITE transaction has been terminated.  If there are any
      // pending UAC transactions they should be cancelled.
      cancel_pending_uac_tsx(0, true);
    }
    _tsx->mod_data[mod_tu.id] = NULL;
    _tsx = NULL;
    _pending_destroy = true;
  }

  exit_context();
}

// Handles the best final response, once all final responses have been received
// from all forked INVITEs.
// @Returns whether or not the send was a success.
pj_status_t UASTransaction::handle_final_response()
{
  pj_status_t rc = PJ_SUCCESS;
  if ((_tsx != NULL) &&
      ((_proxy == NULL) ||
       (_proxy->on_final_response(_best_rsp))))
  {
    pjsip_tx_data *best_rsp = _best_rsp;
    int st_code = best_rsp->msg->line.status.code;

    if (((st_code == PJSIP_SC_REQUEST_TIMEOUT) ||
         ((st_code >= 500) && (st_code < 600))) &&
        (_as_chain_link.is_set()) &&
        (!_as_chain_link.complete()) &&
        (_as_chain_link.default_handling()))
    {
      // Default handling was set to continue, and the status code is a
      // failure that triggers default handling.
      LOG_DEBUG("Trigger default_handling=CONTINUE processing");

      // Reset the best response to a 408 response to use if none of the targets responds.
      _best_rsp->msg->line.status.code = PJSIP_SC_REQUEST_TIMEOUT;

      // Redirect the dialog to the next AS in the chain.
      ServingState serving_state(&_as_chain_link.session_case(),
                                 _as_chain_link.next());
      handle_non_cancel(serving_state);
    }
    else
    {
      // Send the best response back on the UAS transaction.
      _best_rsp = NULL;
      set_trail(best_rsp, trail());
      rc = pjsip_tsx_send_msg(_tsx, best_rsp);

      if ((method() == PJSIP_INVITE_METHOD) &&
          (st_code == 200))
      {
        // Terminate the UAS transaction (this needs to be done
        // manually for INVITE 200 OK response, otherwise the
        // transaction layer will wait for an ACK).  This will also
        // cause all other pending UAC transactions to be cancelled.
        LOG_DEBUG("%s - Terminate UAS INVITE transaction (non-forking case)",
                  _tsx->obj_name);
        pjsip_tsx_terminate(_tsx, 200);
      }
    }
  }
  return rc;
}


/// Register a proxy to handle future responses received from our
// child UAC transaction or generated internally.  Ownership passes
// to this transaction; it will be deleted when this transaction is
// deleted.
void UASTransaction::register_proxy(CallServices::Terminating* proxy)
{
  pj_assert(_proxy == NULL);
  _proxy = proxy;
}


// Sends a 100 Trying response to the given rdata, in this transaction.
// @Returns whether or not the send was a success.
pj_status_t UASTransaction::send_trying(pjsip_rx_data* rdata)
{
  return PJUtils::respond_stateful(stack_data.endpt, _tsx, rdata, 100, NULL, NULL, NULL);
}


// Sends a response using the buffer saved off for the best response.
// @Returns whether or not the send was a success.
pj_status_t UASTransaction::send_response(int st_code, const pj_str_t* st_text)
{
  if ((st_code >= 100) && (st_code < 200))
  {
    pjsip_tx_data* prov_rsp = PJUtils::clone_tdata(_best_rsp);
    prov_rsp->msg->line.status.code = st_code;
    prov_rsp->msg->line.status.reason = (st_text != NULL) ? *st_text : *pjsip_get_status_text(st_code);
    set_trail(prov_rsp, trail());
    return pjsip_tsx_send_msg(_tsx, prov_rsp);
  }
  else
  {
    _best_rsp->msg->line.status.code = st_code;
    _best_rsp->msg->line.status.reason = (st_text != NULL) ? *st_text : *pjsip_get_status_text(st_code);
    return handle_final_response();
  }
}

/// Redirects the call to the specified target, for the reason specified in the
// status code.
//
// If a proxy is set, it is deleted by this method.  Beware!
//
// @returns whether the call should continue as it was.
bool UASTransaction::redirect(std::string target,
                              int code,
                              const AsChainLink& odi)  //< Token identifying original dialog to continue.  Copied immediately.
{
  pjsip_uri* target_uri = PJUtils::uri_from_string(target, _req->pool);

  if (target_uri == NULL)
  {
    // Target URI was badly formed, so continue processing the call without
    // the redirect.
    return true;
  }

  return redirect_int(target_uri, code, odi);
}

// Enters this transaction's context.  While in the transaction's
// context, processing on this and associated transactions will be
// single-threaded and the transaction will not be destroyed.  Whenever
// enter_context is called, exit_context must be called before the end of the
// method.
void UASTransaction::enter_context()
{
  // Take the group lock.
  pj_grp_lock_acquire(_lock);

  // If the transaction is pending destroy, the context count must be greater
  // than 0.  Otherwise, the transaction should have already been destroyed (so
  // entering its context again is unsafe).
  pj_assert((!_pending_destroy) || (_context_count > 0));

  _context_count++;
}

// Exits this transaction's context.  On return from this method, the caller
// must not assume that the transaction still exists.
void UASTransaction::exit_context()
{
  // If the transaction is pending destroy, the context count must be greater
  // than 0.  Otherwise, the transaction should have already been destroyed (so
  // entering its context again is unsafe).
  pj_assert(_context_count > 0);

  _context_count--;
  if ((_context_count == 0) && (_pending_destroy))
  {
    // Deleting the transaction implicitly releases the group lock.
    delete this;
  }
  else
  {
    // Release the group lock.
    pj_grp_lock_release(_lock);
  }
}

/// Redirects the call to the specified target, for the reason specified in the
// status code.
//
// If a proxy is set, it is deleted by this method.  Beware!
//
// @returns whether the call should continue as it was (always false).
bool UASTransaction::redirect(pjsip_uri* target,
                              int code,
                              const AsChainLink& odi)  //< Token identifying original dialog to continue.  Copied immediately.
{
  return redirect_int((pjsip_uri*)pjsip_uri_clone(_req->pool, target), code, odi);
}

// Generate analytics logs relating to a new transaction starting.
void UASTransaction::log_on_tsx_start(const pjsip_rx_data* rdata)
{
  // Store analytics data from request starting transaction.
  _analytics.from = (rdata->msg_info.from != NULL) ? (pjsip_from_hdr*)pjsip_hdr_clone(_tsx->pool, rdata->msg_info.from) : NULL;
  _analytics.to = (rdata->msg_info.to != NULL) ? (pjsip_to_hdr*)pjsip_hdr_clone(_tsx->pool, rdata->msg_info.to) : NULL;
  _analytics.cid = (rdata->msg_info.cid != NULL) ? (pjsip_cid_hdr*)pjsip_hdr_clone(_tsx->pool, rdata->msg_info.cid) : NULL;

  // Report SAS markers for the transaction.
  LOG_DEBUG("Report SAS start marker - trail (%llx)", trail());
  SAS::Marker start_marker(trail(), SASMarker::INIT_TIME, 1u);
  SAS::report_marker(start_marker);

  if (_analytics.from)
  {
    SAS::Marker calling_dn(trail(), SASMarker::CALLING_DN, 1u);
    pjsip_sip_uri* calling_uri = (pjsip_sip_uri*)pjsip_uri_get_uri(_analytics.from->uri);
    calling_dn.add_var_param(calling_uri->user.slen, calling_uri->user.ptr);
    SAS::report_marker(calling_dn);
  }

  if (_analytics.to)
  {
    SAS::Marker called_dn(trail(), SASMarker::CALLED_DN, 1u);
    pjsip_sip_uri* called_uri = (pjsip_sip_uri*)pjsip_uri_get_uri(_analytics.to->uri);
    called_dn.add_var_param(called_uri->user.slen, called_uri->user.ptr);
    SAS::report_marker(called_dn);
  }

  if (_analytics.cid)
  {
    SAS::Marker cid(trail(), SASMarker::SIP_CALL_ID, 1u);
    cid.add_var_param(_analytics.cid->id.slen, _analytics.cid->id.ptr);
    SAS::report_marker(cid, SAS::Marker::TrailGroup);
  }
}

// Generate analytics logs relating to a transaction completing.
void UASTransaction::log_on_tsx_complete()
{
  // Report SAS markers for the transaction.
  LOG_DEBUG("Report SAS end marker - trail (%llx)", trail());
  SAS::Marker end_marker(trail(), SASMarker::END_TIME, 1u);
  SAS::report_marker(end_marker);

  if (analytics_logger != NULL)
  {
    // Generate analytics inputs based on the end result of the UAS
    // transaction.
    if ((method() == PJSIP_INVITE_METHOD) &&
        (_analytics.to != NULL) &&
        (_analytics.to->tag.slen == 0))
    {
      // INVITE transaction with no To tag in original request, so must
      // be a call set-up.
      if ((_tsx->status_code >= 200) && (_tsx->status_code <= 299))
      {
        // 2xx response, so call connected successfully.
        analytics_logger->call_connected(PJUtils::uri_to_string(PJSIP_URI_IN_FROMTO_HDR, (pjsip_uri*)pjsip_uri_get_uri(_analytics.from->uri)),
                                         PJUtils::uri_to_string(PJSIP_URI_IN_FROMTO_HDR, (pjsip_uri*)pjsip_uri_get_uri(_analytics.to->uri)),
                                         PJUtils::pj_str_to_string(&_analytics.cid->id));
      }
      else if (_tsx->status_code >= 400)
      {
        // non-2xx/non-3xx final response, so call failed to connect.
        analytics_logger->call_not_connected(PJUtils::uri_to_string(PJSIP_URI_IN_FROMTO_HDR, (pjsip_uri*)pjsip_uri_get_uri(_analytics.from->uri)),
                                             PJUtils::uri_to_string(PJSIP_URI_IN_FROMTO_HDR, (pjsip_uri*)pjsip_uri_get_uri(_analytics.to->uri)),
                                             PJUtils::pj_str_to_string(&_analytics.cid->id),
                                             _tsx->status_code);
      }
      // @TODO - what about 3xx redirect responses?
    }
    else if (method() == PJSIP_BYE_METHOD)
    {
      // BYE transaction, so consider this to be a normal disconnection
      // irrespective of the result of the transaction.
      analytics_logger->call_disconnected(PJUtils::pj_str_to_string(&_analytics.cid->id), 0);
    }
    else if (_tsx->status_code >= 400)
    {
      // Non-INVITE/Non-BYE transaction has failed - consider this to
      // always be a call disconnect.
      analytics_logger->call_disconnected(PJUtils::pj_str_to_string(&_analytics.cid->id), _tsx->status_code);
    }
  }
}

// Initializes UAC transactions to each of the specified targets.
//
// @returns a status code indicating whether or not the operation succeeded.
pj_status_t UASTransaction::init_uac_transactions(target_list& targets)
{
  pj_status_t status = PJ_EUNKNOWN;
  pjsip_transaction *uac_tsx;
  UACTransaction *uac_data;
  pjsip_tx_data *uac_tdata;

  if (_tsx != NULL)
  {
    // Initialise the UAC data structures for each target.
    int ii = 0;
    for (target_list::const_iterator it = targets.begin();
         it != targets.end();
         ++it)
    {
      // First UAC transaction can use existing tdata, others must clone.
      LOG_DEBUG("Allocating transaction and data for target %d", ii);
      uac_tdata = PJUtils::clone_tdata(_req);

      if (uac_tdata == NULL)
      {
        status = PJ_ENOMEM;
        LOG_ERROR("Failed to clone request for forked transaction, %s",
                  PJUtils::pj_status_to_string(status).c_str());
        break;
      }

      status = pjsip_tsx_create_uac2(&mod_tu, uac_tdata, _lock, &uac_tsx);
      if (status != PJ_SUCCESS)
      {
        LOG_ERROR("Failed to create UAC transaction, %s",
                  PJUtils::pj_status_to_string(status).c_str());
        break;
      }

      // Add the trail from the UAS transaction to the UAC transaction.
      set_trail(uac_tsx, trail());

      // Attach data to the UAC transaction.
      uac_data = new UACTransaction(this, ii, uac_tsx, uac_tdata);
      _uac_data[ii] = uac_data;
      ii++;
    }

    if (status == PJ_SUCCESS)
    {
      // Allocated all the structures, so now set the targets for transaction
      // (this is done as a separate loop to avoid modifying the message
      // before it is cloned).
      ii = 0;
      for (target_list::const_iterator it = targets.begin();
           it != targets.end();
           ++it)
      {
        LOG_DEBUG("Updating request URI and route for target %d", ii);
        uac_data = _uac_data[ii];
        uac_data->set_target(*it);
        ++ii;
      }
    }

    if (status == PJ_SUCCESS)
    {
      // All the data structures, transactions and transmit data have
      // been created, so start sending messages.
      _num_targets = targets.size();
      _pending_targets = _num_targets;

      // Forward the client requests.
      for (ii = 0; ii < _num_targets; ++ii)
      {
        UACTransaction* uac_data = _uac_data[ii];
        uac_data->send_request();
      }
    }
    else
    {
      // Clean up any transactions and tx data allocated.
      for (ii = 0; ii < (int)targets.size(); ++ii)
      {
        uac_data = _uac_data[ii];
        if (uac_data != NULL)
        {
          // UAC data should be freed up when UAC transaction terminates
          delete uac_data;
          _uac_data[ii] = NULL;
        }
      }
    }
  }

  return status;
}

// Cancels all pending UAC transactions associated with this UAS transaction.
void UASTransaction::cancel_pending_uac_tsx(int st_code, bool dissociate_uac)
{
  enter_context();

  // Send CANCEL on all pending UAC transactions forked from this UAS
  // transaction.  This is invoked either because the UAS transaction
  // received a CANCEL, or one of the UAC transactions received a 200 OK or
  // 6xx response.
  int ii;
  UACTransaction *uac_data;

  LOG_DEBUG("%s - Cancel %d pending UAC transactions",
            name(), _pending_targets);

  for (ii = 0; ii < _num_targets; ++ii)
  {
    uac_data = _uac_data[ii];
    LOG_DEBUG("%s - Check target %d, UAC data = %p, UAC tsx = %p",
              name(),
              ii,
              uac_data,
              (uac_data != NULL) ? uac_data->_tsx : NULL);
    if (uac_data != NULL)
    {
      // Found a UAC transaction that is still active, so send a CANCEL.
      uac_data->cancel_pending_tsx(st_code);

      // Normal behaviour (that is, on receipt of a CANCEL on the UAS
      // transaction), is to leave the UAC transaction connected to the UAS
      // transaction so the 487 response gets passed through.  However, in
      // cases where the CANCEL is initiated on this node (for example,
      // because the UAS transaction has already failed, or in call forwarding
      // scenarios) we dissociate immediately so the 487 response gets
      // swallowed on this node
      if (dissociate_uac)
      {
        dissociate(uac_data);
      }
    }
  }

  exit_context();
}

// Disassociates the specified UAC transaction from this UAS transaction, and
// vice-versa.
//
// This must be called before destroying either transaction.
void UASTransaction::dissociate(UACTransaction* uac_data)
{
  uac_data->_uas_data = NULL;
  _uac_data[uac_data->_target] = NULL;
}

/// Redirects the call to the specified target, for the reason specified in the
// status code.
//
// This internal version of the method does not clone the provided URI, so it
// must have been allocated from a suitable pool.
//
// If a proxy is set, it is deleted by this method.  Beware!
//
// @returns whether the call should continue as it was (always false).
bool UASTransaction::redirect_int(pjsip_uri* target,
                                  int code,
                                  const AsChainLink& odi)  //< Token identifying original dialog to continue. Copied immediately.
{
  static const pj_str_t STR_HISTORY_INFO = pj_str("History-Info");
  static const pj_str_t STR_REASON = pj_str("Reason");
  static const pj_str_t STR_SIP = pj_str("SIP");
  static const pj_str_t STR_CAUSE = pj_str("cause");
  static const pj_str_t STR_TEXT = pj_str("text");
  static const int MAX_HISTORY_INFOS = 5;

  // Default the code to 480 Temporarily Unavailable.
  code = (code != 0) ? code : PJSIP_SC_TEMPORARILY_UNAVAILABLE;

  // Save off the serving state, because it's about to be deleted.
  ServingState serving_state(&SessionCase::Terminating, odi.duplicate());

  // Clear out any proxy.  Once we've done a redirect (or failed a
  // redirect), we can't apply further call services for the original
  // callee.
  if (_proxy != NULL)
  {
    delete _proxy;
    _proxy = NULL;
  }

  // Count the number of existing History-Info headers.
  int num_history_infos = 0;
  pjsip_history_info_hdr* prev_history_info_hdr = NULL;
  for (pjsip_hdr* hdr = (pjsip_hdr*)pjsip_msg_find_hdr_by_name(_req->msg, &STR_HISTORY_INFO, NULL);
       hdr != NULL;
       hdr = (pjsip_hdr*)pjsip_msg_find_hdr_by_name(_req->msg, &STR_HISTORY_INFO, hdr->next))
  {
    ++num_history_infos;
    prev_history_info_hdr = (pjsip_history_info_hdr*)hdr;
  }

  // If we haven't already had too many redirections (i.e. History-Info
  // headers), do the redirect.
  if (num_history_infos < MAX_HISTORY_INFOS)
  {
    // Cancel pending UAC transactions and notify the originator.
    cancel_pending_uac_tsx(code, true);
    send_response(PJSIP_SC_CALL_BEING_FORWARDED);

    // Set up the new target URI.
    _req->msg->line.req.uri = target;

    // Create a History-Info header.
    pjsip_history_info_hdr* history_info_hdr = pjsip_history_info_hdr_create(_req->pool);

    // Clone the URI and set up its parameters.
    pjsip_uri* history_info_uri = (pjsip_uri*)pjsip_uri_clone(_req->pool, (pjsip_uri*)pjsip_uri_get_uri(target));
    if (PJSIP_URI_SCHEME_IS_SIP(history_info_uri))
    {
      // Set up the Reason parameter - this is always "SIP".
      pjsip_sip_uri* history_info_sip_uri = (pjsip_sip_uri*)history_info_uri;
      pjsip_param *param = PJ_POOL_ALLOC_T(_req->pool, pjsip_param);
      param->name = STR_REASON;
      param->value = STR_SIP;
      pj_list_insert_before(&history_info_sip_uri->header_param, param);

      // Now add the cause parameter.
      param = PJ_POOL_ALLOC_T(_req->pool, pjsip_param);
      param->name = STR_CAUSE;
      char cause_text[4];
      sprintf(cause_text, "%u", code);
      pj_strdup2(_req->pool, &param->value, cause_text);
      pj_list_insert_before(&history_info_sip_uri->header_param, param);

      // Finally add the text parameter.
      param = PJ_POOL_ALLOC_T(_req->pool, pjsip_param);
      param->name = STR_TEXT;
      param->value = *pjsip_get_status_text(code);
      pj_list_insert_before(&history_info_sip_uri->header_param, param);
    }
    pjsip_name_addr* history_info_name_addr_uri = pjsip_name_addr_create(_req->pool);
    history_info_name_addr_uri->uri = history_info_uri;
    history_info_hdr->uri = (pjsip_uri*)history_info_name_addr_uri;

    // Set up the index parameter.  This is "1" if it is the first request and
    // the previous value suffixed with ".1" if not.
    if (prev_history_info_hdr == NULL)
    {
      history_info_hdr->index = pj_str("1");
    }
    else
    {
      history_info_hdr->index.slen = prev_history_info_hdr->index.slen + 2;
      history_info_hdr->index.ptr = (char*)pj_pool_alloc(_req->pool, history_info_hdr->index.slen);
      pj_memcpy(history_info_hdr->index.ptr, prev_history_info_hdr->index.ptr, prev_history_info_hdr->index.slen);
      pj_memcpy(history_info_hdr->index.ptr + prev_history_info_hdr->index.slen, ".1", 2);
    }
    // Add the History-Info header to the request.
    pjsip_msg_add_hdr(_req->msg, (pjsip_hdr*)history_info_hdr);

    // Kick off outgoing processing for the new request.  Continue the
    // existing AsChain. This will trigger orig-cdiv handling.
    handle_non_cancel(serving_state);
  }
  else
  {
    send_response(code);
  }

  return false;
}


// UAC Transaction constructor
UACTransaction::UACTransaction(UASTransaction* uas_data,
                               int target,
                               pjsip_transaction* tsx,
                               pjsip_tx_data *tdata) :
  _uas_data(uas_data),
  _target(target),
  _tsx(tsx),
  _tdata(tdata),
  _from_store(false),
  _aor(),
  _binding_id(),
  _pending_destroy(false),
  _context_count(0)
{
<<<<<<< HEAD
  // Set a reference from the PJSIP transaction to this object.
=======
  // Reference the transaction's group lock.
  _lock = tsx->grp_lock;
  pj_grp_lock_add_ref(tsx->grp_lock);

>>>>>>> 9a6cb61f
  _tsx->mod_data[mod_tu.id] = this;

  // Initialise the liveness timer.
  pj_timer_entry_init(&_liveness_timer, 0, (void*)this, &liveness_timer_callback);
}

/// UACTransaction destructor.  On entry, the group lock must be held.  On
/// exit, it will have been released (and possibly destroyed).
UACTransaction::~UACTransaction()
{
  pj_assert(_context_count == 0);

  if (_tsx != NULL)
  {
    _tsx->mod_data[mod_tu.id] = NULL;
  }

  if (_uas_data != NULL)
  {
    _uas_data->dissociate(this);
  }

  if (_tdata != NULL)
  {
    pjsip_tx_data_dec_ref(_tdata);
    _tdata = NULL;
  }

  if (_liveness_timer.id == LIVENESS_TIMER)
  {
    // The liveness timer is running, so cancel it.
    _liveness_timer.id = 0;
    pjsip_endpt_cancel_timer(stack_data.endpt, &_liveness_timer);
  }

  if ((_tsx != NULL) &&
      (_tsx->state != PJSIP_TSX_STATE_TERMINATED) &&
      (_tsx->state != PJSIP_TSX_STATE_DESTROYED))
  {
    pjsip_tsx_terminate(_tsx, PJSIP_SC_INTERNAL_SERVER_ERROR);
  }

  _tsx = NULL;

  pj_grp_lock_release(_lock);
  pj_grp_lock_dec_ref(_lock);
}

// Gets a UACTransaction from a PJSIP transaction, if one exists.
//
// @returns a UACTransaction or null.
UACTransaction* UACTransaction::get_from_tsx(pjsip_transaction* tsx)
{
  // Check that the PJSIP transaction is the correct role, and then return
  // any attached data as a UACTransaction.
  return (tsx->role == PJSIP_ROLE_UAC) ? (UACTransaction *)tsx->mod_data[mod_tu.id] : NULL;
}

// Set the target for this UAC transaction.
//
void UACTransaction::set_target(const struct target& target)
{
  enter_context();

  if (target.from_store)
  {
    // This target came from the registration store.  Before we overwrite the
    // URI, extract its AOR and write it to the P-Called-Party-ID header.
    static const pj_str_t called_party_id_hdr_name = pj_str("P-Called-Party-ID");
    pjsip_hdr* hdr = (pjsip_hdr*)pjsip_msg_find_hdr_by_name(_tdata->msg, &called_party_id_hdr_name, NULL);
    if (hdr)
    {
      pj_list_erase(hdr);
    }
    std::string name_addr_str("<" + PJUtils::aor_from_uri((pjsip_sip_uri*)_tdata->msg->line.req.uri) + ">");
    pj_str_t called_party_id;
    pj_strdup2(_tdata->pool,
               &called_party_id,
               name_addr_str.c_str());
    hdr = (pjsip_hdr*)pjsip_generic_string_hdr_create(_tdata->pool,
                                                      &called_party_id_hdr_name,
                                                      &called_party_id);
    pjsip_msg_add_hdr(_tdata->msg, hdr);
  }

  // Write the target in to the request.  Need to clone the URI to make
  // sure it comes from the right pool.
  _tdata->msg->line.req.uri = (pjsip_uri*)pjsip_uri_clone(_tdata->pool, target.uri);

  // If the target is routing to the upstream device (we're acting as an edge
  // proxy), strip any extra loose routes on the message to prevent accidental
  // double routing.
  if (target.upstream_route)
  {
     LOG_DEBUG("Stripping loose routes from proxied message");

     // Tight loop to strip all route headers.
     while (pjsip_msg_find_remove_hdr(_tdata->msg,
                                      PJSIP_H_ROUTE,
                                      NULL) != NULL)
     {
       // Tight loop.
     };
  }

  // Store the liveness timeout.
  _liveness_timeout = target.liveness_timeout;

  // Add all the paths as a sequence of Route headers.
  for (std::list<pjsip_uri*>::const_iterator pit = target.paths.begin();
       pit != target.paths.end();
       ++pit)
  {
    LOG_DEBUG("Adding a Route header to sip:%.*s%s%.*s",
              ((pjsip_sip_uri*)*pit)->user.slen, ((pjsip_sip_uri*)*pit)->user.ptr,
              (((pjsip_sip_uri*)*pit)->user.slen != 0) ? "@" : "",
              ((pjsip_sip_uri*)*pit)->host.slen, ((pjsip_sip_uri*)*pit)->host.ptr);
    pjsip_route_hdr* route_hdr = pjsip_route_hdr_create(_tdata->pool);
    route_hdr->name_addr.uri = (pjsip_uri*)pjsip_uri_clone(_tdata->pool, *pit);
    pjsip_msg_add_hdr(_tdata->msg, (pjsip_hdr*)route_hdr);

    // We no longer set the transport in the route header as it has no effect
    // and the transport should already be set in the path URI.
    //LOG_DEBUG("Explictly setting transport to TCP in Route header");
    //pj_list_init(&route_hdr->other_param);
    //pjsip_param *transport_param = PJ_POOL_ALLOC_T(_tdata->pool, pjsip_param);
    //pj_strdup2(_tdata->pool, &transport_param->name, "transport");
    //pj_strdup2(_tdata->pool, &transport_param->value, "tcp");
    //pj_list_insert_before(&route_hdr->other_param, transport_param);
  }

  if (target.from_store)
  {
    // This target came from the registration store, store the lookup keys.
    LOG_DEBUG("Target came from store, storing AoR = %s, binding_id = %s",
              target.aor.c_str(), target.binding_id.c_str());
    _from_store = PJ_TRUE;
    pj_strdup2(_tsx->pool, &_aor, target.aor.c_str());
    pj_strdup2(_tsx->pool, &_binding_id, target.binding_id.c_str());
  }

  if (target.transport != NULL)
  {
    // The target includes a selected transport, so set it here.
    pjsip_tpselector tp_selector;
    tp_selector.type = PJSIP_TPSELECTOR_TRANSPORT;
    tp_selector.u.transport = target.transport;
    pjsip_tx_data_set_transport(_tdata, &tp_selector);

    // Remove the reference to the transport added when it was chosen.
    pjsip_transport_dec_ref(target.transport);
  }

  exit_context();
}

// Sends the initial request on this UAC transaction.
void UACTransaction::send_request()
{
  enter_context();

  if (_tdata->tp_sel.type == PJSIP_TPSELECTOR_TRANSPORT)
  {
    // The transport has already been selected for this request, so
    // add it to the transaction otherwise it will get overwritten.
    LOG_DEBUG("Transport %s (%s) pre-selected for transaction",
              _tdata->tp_sel.u.transport->obj_name,
              _tdata->tp_sel.u.transport->info);
    pjsip_tsx_set_transport(_tsx, &_tdata->tp_sel);
  }
  LOG_DEBUG("Sending request for %s", PJUtils::uri_to_string(PJSIP_URI_IN_REQ_URI, _tdata->msg->line.req.uri).c_str());
  pj_status_t status = pjsip_tsx_send_msg(_tsx, _tdata);
  if (status != PJ_SUCCESS)
  {
    // Failed to send the request.
    pjsip_tx_data_dec_ref(_tdata);

    // The UAC transaction will have been destroyed when it failed to send
    // the request, so there's no need to destroy it.
  }
  else
  {
    // Sent the request successfully.
    if (_liveness_timeout != 0)
    {
      _liveness_timer.id = LIVENESS_TIMER;
      pj_time_val delay = {_liveness_timeout, 0};
      pjsip_endpt_schedule_timer(stack_data.endpt, &_liveness_timer, &delay);
    }
  }
  _tdata = NULL;

  exit_context();
}

// Cancels the pending transaction, using the specified status code in the
// Reason header.
void UACTransaction::cancel_pending_tsx(int st_code)
{
  enter_context();
  if (_tsx != NULL)
  {
    LOG_DEBUG("Found transaction %s status=%d", name(), _tsx->status_code);
    if (_tsx->status_code < 200)
    {
      pjsip_tx_data *cancel;
      pjsip_endpt_create_cancel(stack_data.endpt, _tsx->last_tx, &cancel);
      if (st_code != 0)
      {
        char reason_val_str[96];
        const pj_str_t* st_text = pjsip_get_status_text(st_code);
        sprintf(reason_val_str, "SIP ;cause=%d ;text=\"%.*s\"", st_code, (int)st_text->slen, st_text->ptr);
        pj_str_t reason_name = pj_str("Reason");
        pj_str_t reason_val = pj_str(reason_val_str);
        pjsip_hdr* reason_hdr = (pjsip_hdr*)pjsip_generic_string_hdr_create(cancel->pool, &reason_name, &reason_val);
        pjsip_msg_add_hdr(cancel->msg, reason_hdr);
      }
      set_trail(cancel, trail());

      if (_tsx->tp_sel.type == PJSIP_TPSELECTOR_TRANSPORT)
      {
        // The transaction being cancelled was forced to a particular transport,
        // so make sure the CANCEL uses this transport as well.
        pjsip_tx_data_set_transport(cancel, &_tsx->tp_sel);
      }

      LOG_DEBUG("Sending CANCEL request");
      pj_status_t status = pjsip_endpt_send_request(stack_data.endpt, cancel, -1, NULL, NULL);
      if (status != PJ_SUCCESS)
      {
        LOG_ERROR("Error sending CANCEL, %s", PJUtils::pj_status_to_string(status).c_str());
      }
    }
  }
  exit_context();
}

// Notification that the underlying PJSIP transaction has changed state.
//
// After calling this, the caller must not assume that the UACTransaction still
// exists - if the PJSIP transaction is being destroyed, this method will
// destroy the UACTransaction.
void UACTransaction::on_tsx_state(pjsip_event* event)
{
  enter_context();

  // Handle incoming responses (provided the UAS transaction hasn't
  // terminated or been cancelled.
  LOG_DEBUG("%s - uac_data = %p, uas_data = %p", name(), this, _uas_data);
  if ((_uas_data != NULL) &&
      (event->body.tsx_state.type == PJSIP_EVENT_RX_MSG))
  {
    LOG_DEBUG("%s - RX_MSG on active UAC transaction", name());
    if (_liveness_timer.id == LIVENESS_TIMER)
    {
      // The liveness timer is running on this transaction, so cancel it.
      _liveness_timer.id = 0;
      pjsip_endpt_cancel_timer(stack_data.endpt, &_liveness_timer);
    }

    pjsip_rx_data* rdata = event->body.tsx_state.src.rdata;
    _uas_data->on_new_client_response(this, rdata);

    if ((rdata->msg_info.msg->line.status.code == SIP_STATUS_FLOW_FAILED) &&
        (_from_store))
    {
      // We're the auth proxy and the flow we used failed, delete the
      // record of the flow.
      std::string aor = PJUtils::pj_str_to_string(&_aor);
      std::string binding_id = PJUtils::pj_str_to_string(&_binding_id);
      RegistrationUtils::network_initiated_deregistration(ifc_handler, store, aor, binding_id, trail());
    }
  }

  // If UAC transaction is terminated because of a timeout, treat this as
  // a 504 error.
  if ((_tsx->state == PJSIP_TSX_STATE_TERMINATED) &&
      (_uas_data != NULL))
  {
    // UAC transaction has terminated while still connected to the UAS
    // transaction.
    LOG_DEBUG("%s - UAC tsx terminated while still connected to UAS tsx",
              _tsx->obj_name);
    if ((event->body.tsx_state.type == PJSIP_EVENT_TIMER) ||
        (event->body.tsx_state.type == PJSIP_EVENT_TRANSPORT_ERROR))
    {
      _uas_data->on_client_not_responding(this);
    }
    else
    {
      _uas_data->dissociate(this);
    }
  }

  if (_tsx->state == PJSIP_TSX_STATE_DESTROYED)
  {
    LOG_DEBUG("%s - UAC tsx destroyed", _tsx->obj_name);
    _tsx->mod_data[mod_tu.id] = NULL;
    _tsx = NULL;
    _pending_destroy = true;
  }

  exit_context();
}


/// Handle the liveness timer expiring on this transaction.
void UACTransaction::liveness_timer_expired()
{
  enter_context();

  if ((_tsx->state == PJSIP_TSX_STATE_NULL) ||
      (_tsx->state == PJSIP_TSX_STATE_CALLING))
  {
    // The transaction is still in NULL or CALLING state, so we've not
    // received any response (provisional or final) from the downstream UAS.
    // Terminate the transaction and send a timeout response upstream.
    pjsip_tsx_terminate(_tsx, PJSIP_SC_REQUEST_TIMEOUT);
  }

  exit_context();
}


/// Static method called by PJSIP when a liveness timer expires.  The instance
/// is stored in the user_data field of the timer entry.
void UACTransaction::liveness_timer_callback(pj_timer_heap_t *timer_heap, struct pj_timer_entry *entry)
{
  if (entry->id == LIVENESS_TIMER)
  {
    ((UACTransaction*)entry->user_data)->liveness_timer_expired();
  }
}


// Enters this transaction's context.  While in the transaction's
// context, processing on this and associated transactions will be
// single-threaded and the transaction will not be destroyed.  Whenever
// enter_context is called, exit_context must be called before the end of the
// method.
void UACTransaction::enter_context()
{
  // Take the group lock.
  pj_grp_lock_acquire(_lock);

  // If the transaction is pending destroy, the context count must be greater
  // than 0.  Otherwise, the transaction should have already been destroyed (so
  // entering its context again is unsafe).
  pj_assert((!_pending_destroy) || (_context_count > 0));

  _context_count++;
}

// Exits this transaction's context.  On return from this method, the caller
// must not assume that the transaction still exists.
void UACTransaction::exit_context()
{
  // If the transaction is pending destroy, the context count must be greater
  // than 0.  Otherwise, the transaction should have already been destroyed (so
  // entering its context again is unsafe).
  pj_assert(_context_count > 0);

  _context_count--;
  if ((_context_count == 0) && (_pending_destroy))
  {
    // Deleting the transaction implicitly releases the group lock.
    delete this;
  }
  else
  {
    // Release the group lock.
    pj_grp_lock_release(_lock);
  }
}


///@{
// MODULE LIFECYCLE

pj_status_t init_stateful_proxy(RegData::Store* registrar_store,
                                CallServices* call_services,
                                IfcHandler* ifc_handler_in,
                                pj_bool_t enable_edge_proxy,
                                const std::string& edge_upstream_proxy,
                                int edge_upstream_proxy_port,
                                int edge_upstream_proxy_connections,
                                int edge_upstream_proxy_recycle,
                                pj_bool_t enable_ibcf,
                                const std::string& ibcf_trusted_hosts,
                                AnalyticsLogger* analytics,
                                EnumService *enumService,
                                BgcfService *bgcfService,
                                HSSConnection* hss_connection)
{
  pj_status_t status;

  analytics_logger = analytics;
  store = registrar_store;

  call_services_handler = call_services;
  ifc_handler = ifc_handler_in;

  edge_proxy = enable_edge_proxy;
  if (edge_proxy)
  {
    // Create a URI for the upstream proxy to use in Route headers.
    upstream_proxy = (pjsip_uri*)pjsip_sip_uri_create(stack_data.pool, PJ_FALSE);
    ((pjsip_sip_uri*)upstream_proxy)->host = pj_strdup3(stack_data.pool, edge_upstream_proxy.c_str());
    ((pjsip_sip_uri*)upstream_proxy)->port = edge_upstream_proxy_port;
    ((pjsip_sip_uri*)upstream_proxy)->transport_param = pj_str("TCP");
    ((pjsip_sip_uri*)upstream_proxy)->lr_param = 1;

    // Create a flow table object to manage the client flow records.
    flow_table = new FlowTable;

    // Create a connection pool to the upstream proxy.
    pjsip_host_port pool_target;
    pool_target.host = pj_strdup3(stack_data.pool, edge_upstream_proxy.c_str());
    pool_target.port = edge_upstream_proxy_port;
    upstream_conn_pool = new ConnectionPool(&pool_target,
                                            edge_upstream_proxy_connections,
                                            edge_upstream_proxy_recycle,
                                            stack_data.pool,
                                            stack_data.endpt,
                                            stack_data.tcp_factory);
    upstream_conn_pool->init();

    ibcf = enable_ibcf;
    if (ibcf)
    {
      LOG_STATUS("Create list of trusted hosts");
      std::list<std::string> hosts;
      Utils::split_string(ibcf_trusted_hosts, ',', hosts, 0, true);
      for (std::list<std::string>::const_iterator i = hosts.begin();
           i != hosts.end();
           ++i)
      {
        pj_str_t host;
        pj_cstr(&host, (*i).c_str());
        pj_sockaddr sockaddr;
        pj_status_t status = pj_sockaddr_parse(pj_AF_UNSPEC(), 0, &host, &sockaddr);
        if (status != PJ_SUCCESS)
        {
          LOG_ERROR("Badly formatted trusted host %.*s", host.slen, host.ptr);
          return status;
        }
        char buf[100];
        LOG_STATUS("Adding host %s to list", pj_sockaddr_print(&sockaddr, buf, sizeof(buf), 1));
        trusted_hosts.insert(std::make_pair(sockaddr, true));
      }
    }
  }
  else
  {
    // Routing proxy (Sprout).

    as_chain_table = new AsChainTable;
  }

  enum_service = enumService;
  bgcf_service = bgcfService;
  hss = hss_connection;

  status = pjsip_endpt_register_module(stack_data.endpt, &mod_stateful_proxy);
  PJ_ASSERT_RETURN(status == PJ_SUCCESS, 1);

  status = pjsip_endpt_register_module(stack_data.endpt, &mod_tu);
  PJ_ASSERT_RETURN(status == PJ_SUCCESS, 1);

  return PJ_SUCCESS;
}


void destroy_stateful_proxy()
{
  if (edge_proxy)
  {
    // Destroy the upstream connection pool.  This will quiesce all the TCP
    // connections.
    delete upstream_conn_pool; upstream_conn_pool = NULL;

    // Destroy the flow table.
    delete flow_table; flow_table = NULL;
  }
  else
  {
    delete as_chain_table; as_chain_table = NULL;
  }

  pjsip_endpt_unregister_module(stack_data.endpt, &mod_stateful_proxy);
  pjsip_endpt_unregister_module(stack_data.endpt, &mod_tu);
}


///@}

///@{
// HELPERS

// Compare two status codes from the perspective of which is the best to
// return to the originator of a forked transaction.  This will only ever
// be called for 3xx/4xx/5xx/6xx response codes.
//
// @returns +1 if sc1 is better than sc2
//          0 if sc1 and sc2 are identical (or equally as good)
//          -1 if sc2 is better than sc1
//
static int compare_sip_sc(int sc1, int sc2)
{
  // Order is: (best) 487, 300, 301, ..., 698, 699, 408 (worst).
  if (sc1 == sc2)
  {
    // Status codes are equal.
    return 0;
  }
  else if (sc1 == PJSIP_SC_REQUEST_TIMEOUT)
  {
    // A timeout response is never better than anything else.
    return -1;
  }
  else if (sc2 == PJSIP_SC_REQUEST_TIMEOUT)
  {
    // A non-timeout response is always better than a timeout.
    return 1;
  }
  else if (sc2 == PJSIP_SC_REQUEST_TERMINATED)
  {
    // Request terminated is always better than anything else because
    // this should only happen if transaction is CANCELLED by originator
    // and this will be the expected response.
    return -1;
  }
  else if (sc1 == PJSIP_SC_REQUEST_TERMINATED)
  {
    return 1;
  }
  // Default behaviour is to favour the lowest number.
  else if (sc1 < sc2)
  {
    return 1;
  }
  else
  {
    return -1;
  }
}


// TODO: this will always return false until we have a better way to check
//       if a uri is routable
static pj_bool_t is_uri_routeable(const pjsip_uri* uri)
{
  return PJ_FALSE;
}


/// Determines whether a user string is purely numeric (maybe with a leading +).
// @returns PJ_TRUE if so, PJ_FALSE if not.
static pj_bool_t is_user_numeric(const std::string& user)
{
  for (size_t i = 0; i < user.size(); i++)
  {
    if ((!isdigit(user[i])) &&
        ((user[i] != '+') || (i != 0)))
    {
      return PJ_FALSE;
    }
  }
  return PJ_TRUE;
}

/// Adds a Path header when functioning as an edge proxy.
///
/// The path header consists of a SIP URI with our host and a user portion that
/// identifies the client flow.
static pj_status_t add_path(pjsip_tx_data* tdata,
                            const Flow* flow_data,
                            const pjsip_rx_data* rdata)
{
  pjsip_to_hdr* to_hdr = rdata->msg_info.to;
  pj_bool_t secure = (to_hdr != NULL) ? PJSIP_URI_SCHEME_IS_SIPS(to_hdr->uri) : false;

  // Create a path URI with our host name and port, and the flow token in
  // the user field.
  pjsip_sip_uri* path_uri = pjsip_sip_uri_create(tdata->pool, secure);
  pj_strdup2(tdata->pool, &path_uri->user, flow_data->token().c_str());
  path_uri->host = stack_data.local_host;
  path_uri->port = stack_data.trusted_port;
  path_uri->transport_param = pj_str("TCP");
  path_uri->lr_param = 1;

  if (PJUtils::is_first_hop(rdata->msg_info.msg))
  {
    // We own the outbound flow to the UAC.  We must indicate that by adding
    // the ob parameter.
    pjsip_param *ob_node = PJ_POOL_ALLOC_T(tdata->pool, pjsip_param);
    pj_strdup2(tdata->pool, &ob_node->name, "ob");
    pj_strdup2(tdata->pool, &ob_node->value, "");
    pj_list_insert_after(&path_uri->other_param, ob_node);
  }

  // Render the URI as a string.
  char buf[500];
  int len = pjsip_uri_print(PJSIP_URI_IN_ROUTING_HDR, path_uri, buf, sizeof(buf));
  pj_str_t path = {buf, len};

  // Add the path header.
  pjsip_hdr* path_hdr = (pjsip_hdr*)
               pjsip_generic_string_hdr_create(tdata->pool, &STR_PATH, &path);
  pjsip_msg_insert_first_hdr(tdata->msg, path_hdr);

  return PJ_SUCCESS;
}


/// Determine if the given user is registered in the registration data
/// store.
bool is_user_registered(std::string served_user)
{
  bool is_registered = false;

  if (store)
  {
    std::string aor = served_user;
    RegData::AoR* aor_data = store->get_aor_data(aor);
    is_registered = (aor_data != NULL) &&
      (aor_data->bindings().size() != 0u);
    delete aor_data; aor_data = NULL;
    LOG_DEBUG("User %s is %sregistered", aor.c_str(), is_registered ? "" : "un");
  }

  return is_registered;
}


/// Factory method: create AsChain by looking up iFCs.
AsChainLink UASTransaction::create_as_chain(const SessionCase& session_case,
                                            std::string served_user)  //< Served user, if already known, else ""
{
  if (ifc_handler == NULL)
  {
    // LCOV_EXCL_START No easy way to hit.
    LOG_INFO("No IFC handler");
    return AsChainLink();
    // LCOV_EXCL_STOP
  }

  if (served_user.empty())
  {
    served_user = ifc_handler->served_user_from_msg(session_case,
                                                    _req->msg,
                                                    _req->pool);
  }

  Ifcs* ifcs;
  bool is_registered = false;

  if (served_user.empty())
  {
    ifcs = new Ifcs();
  }
  else
  {
    is_registered = is_user_registered(served_user);
    ifcs = ifc_handler->lookup_ifcs(session_case,
                                    served_user,
                                    trail());
  }

  // Create the AsChain, and schedule its destruction.  AsChain
  // lifetime is tied to the lifetime of the creating transaction.
  //
  // Rationale:
  //
  // Consider two successive Sprout UAS transactions Ai and Ai+1 in
  // the chain. Sprout creates Ai+1 in response to it receiving the Ai
  // ODI token from the AS.
  //
  // (1) Ai+1 can only be created if the ODI is valid at the point
  // Sprout receives the transaction-creating message.
  //
  // (2) Before the point Sprout creates Ai+1, the ODI’s lifetime
  // cannot be dependent on Ai+1, but only on Ai (and previous
  // transactions).
  //
  // (3) Hence at the point Ai+1 is created, Ai must still be live.
  //
  // (4) This applies transitively, so the lifetime of A0 bounds the
  // lifetime of Aj for all j.
  //
  // This means that there’s a constraint on B2BUA AS behaviour: it
  // must not give a final response to the inbound transaction before
  // receiving a final response from the outbound transaction.
  //
  // While this constraint is not stated explicitly in 24.229, there
  // is no other sensible lifetime for the ODI token. The alternative
  // would allow B2BUAs that gave a final response to the caller, and
  // then at some arbitrary time later did some action that continued
  // the original AS chain, which is nonsensical.

  AsChainLink ret = AsChainLink::create_as_chain(as_chain_table,
                                                 session_case,
                                                 served_user,
                                                 is_registered,
                                                 trail(),
                                                 ifcs);
  _victims.push_back(ret.as_chain());
  LOG_DEBUG("Retrieved AsChain %s", ret.to_string().c_str());
  return ret;
}

///@}
<|MERGE_RESOLUTION|>--- conflicted
+++ resolved
@@ -2808,14 +2808,10 @@
   _pending_destroy(false),
   _context_count(0)
 {
-<<<<<<< HEAD
-  // Set a reference from the PJSIP transaction to this object.
-=======
   // Reference the transaction's group lock.
   _lock = tsx->grp_lock;
   pj_grp_lock_add_ref(tsx->grp_lock);
 
->>>>>>> 9a6cb61f
   _tsx->mod_data[mod_tu.id] = this;
 
   // Initialise the liveness timer.
