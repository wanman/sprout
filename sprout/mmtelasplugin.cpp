--- conflicted
+++ resolved
@@ -92,14 +92,9 @@
     // Create a connection to the XDMS.
     TRC_STATUS("Creating connection to XDMS %s", opt.xdm_server.c_str());
     _xdm_cxn_count_tbl = SNMP::IPCountTable::create("homer-ip-count",
-<<<<<<< HEAD
                                                         ".1.2.826.0.1.1578918.9.3.2.1");
     _xdm_latency_tbl = SNMP::EventAccumulatorTable::create("homer-latency",
-=======
-                                                    ".1.2.826.0.1.1578918.9.3.2.1");
-    _xdm_latency_tbl = SNMP::AccumulatorTable::create("homer-latency",
->>>>>>> c3379c00
-                                                      ".1.2.826.0.1.1578918.9.3.2.2");
+                                                        ".1.2.826.0.1.1578918.9.3.2.2");
     _xdm_connection = new XDMConnection(opt.xdm_server,
                                         http_resolver,
                                         load_monitor,
