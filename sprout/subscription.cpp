/**
 * @file subscription.cpp
 *
 * Project Clearwater - IMS in the Cloud
 * Copyright (C) 2013  Metaswitch Networks Ltd
 *
 * This program is free software: you can redistribute it and/or modify it
 * under the terms of the GNU General Public License as published by the
 * Free Software Foundation, either version 3 of the License, or (at your
 * option) any later version, along with the "Special Exception" for use of
 * the program along with SSL, set forth below. This program is distributed
 * in the hope that it will be useful, but WITHOUT ANY WARRANTY;
 * without even the implied warranty of MERCHANTABILITY or FITNESS FOR
 * A PARTICULAR PURPOSE.  See the GNU General Public License for more
 * details. You should have received a copy of the GNU General Public
 * License along with this program.  If not, see
 * <http://www.gnu.org/licenses/>.
 *
 * The author can be reached by email at clearwater@metaswitch.com or by
 * post at Metaswitch Networks Ltd, 100 Church St, Enfield EN2 6BQ, UK
 *
 * Special Exception
 * Metaswitch Networks Ltd  grants you permission to copy, modify,
 * propagate, and distribute a work formed by combining OpenSSL with The
 * Software, or a work derivative of such a combination, even if such
 * copying, modification, propagation, or distribution would otherwise
 * violate the terms of the GPL. You must comply with the GPL in all
 * respects for all of the code used other than OpenSSL.
 * "OpenSSL" means OpenSSL toolkit software distributed by the OpenSSL
 * Project and licensed under the OpenSSL Licenses, or a work based on such
 * software and licensed under the OpenSSL Licenses.
 * "OpenSSL Licenses" means the OpenSSL License and Original SSLeay License
 * under which the OpenSSL Project distributes the OpenSSL toolkit software,
 * as those licenses appear in the file LICENSE-OPENSSL.
 */

extern "C" {
#include <pjlib-util.h>
#include <pjlib.h>
#include "pjsip-simple/evsub.h"
#include <pjsip-simple/evsub_msg.h>
}

#include <map>
#include <list>
#include <string>

#include "utils.h"
#include "pjutils.h"
#include "stack.h"
#include "memcachedstore.h"
#include "hssconnection.h"
#include "subscription.h"
#include "log.h"
#include "notify_utils.h"
#include "constants.h"

static RegStore* store;
static RegStore* remote_store;

// Connection to the HSS service for retrieving associated public URIs.
static HSSConnection* hss;

/// Factory for generating ACR messages for Rf billing.
static ACRFactory* acr_factory;

static AnalyticsLogger* analytics;

/// Default value for a subscription expiry. RFC3860 has this as 3761 seconds.
static const int DEFAULT_SUBSCRIPION_EXPIRES = 3761;

uint32_t id_deployment = 0;
uint32_t id_instance = 0;

//
// mod_subscription is the module to receive SIP SUBSCRIBE requests.  This
// must get invoked before the proxy UA module.
//
static pj_bool_t subscription_on_rx_request(pjsip_rx_data *rdata);

pjsip_module mod_subscription =
{
  NULL, NULL,                          // prev, next
  pj_str("mod-subscription"),          // Name
  -1,                                  // Id
  PJSIP_MOD_PRIORITY_UA_PROXY_LAYER+2, // Priority
  NULL,                                // load()
  NULL,                                // start()
  NULL,                                // stop()
  NULL,                                // unload()
  &subscription_on_rx_request,         // on_rx_request()
  NULL,                                // on_rx_response()
  NULL,                                // on_tx_request()
  NULL,                                // on_tx_response()
  NULL,                                // on_tsx_state()
};

void log_subscriptions(const std::string& aor_name, RegStore::AoR* aor_data)
{
  LOG_DEBUG("Subscriptions for %s", aor_name.c_str());
  for (RegStore::AoR::Subscriptions::const_iterator i = aor_data->subscriptions().begin();
       i != aor_data->subscriptions().end();
       ++i)
  {
    RegStore::AoR::Subscription* subscription = i->second;

    LOG_DEBUG("%s URI=%s expires=%d from_uri=%s from_tag=%s to_uri=%s to_tag=%s call_id=%s",
              i->first.c_str(),
              subscription->_req_uri.c_str(),
              subscription->_expires,
              subscription->_from_uri.c_str(),
              subscription->_from_tag.c_str(),
              subscription->_to_uri.c_str(),
              subscription->_to_tag.c_str(),
              subscription->_cid.c_str());
  }
}

/// Write to the registration store.
pj_status_t write_subscriptions_to_store(RegStore* primary_store,      ///<store to write to
                                         std::string aor,              ///<address of record to write to
                                         pjsip_rx_data* rdata,         ///<received message to read headers from
                                         int now,                      ///<time now
                                         RegStore::AoR* backup_aor,    ///<backup data if no entry in store
                                         RegStore* backup_store,       ///<backup store to read from if no entry in store and no backup data
                                         pjsip_tx_data** tdata_notify, ///<tdata to construct a SIP NOTIFY from
                                         RegStore::AoR** aor_data,     ///<aor_data to write to
                                         bool update_notify)           ///<whether to generate a SIP NOTIFY
{
  // Parse the headers
  std::string cid = PJUtils::pj_str_to_string((const pj_str_t*)&rdata->msg_info.cid->id);;
  pjsip_msg *msg = rdata->msg_info.msg;
  pjsip_expires_hdr* expires = (pjsip_expires_hdr*)pjsip_msg_find_hdr(msg, PJSIP_H_EXPIRES, NULL);
  pjsip_fromto_hdr* from = (pjsip_fromto_hdr*)pjsip_msg_find_hdr(msg, PJSIP_H_FROM, NULL);
  pjsip_fromto_hdr* to = (pjsip_fromto_hdr*)pjsip_msg_find_hdr(msg, PJSIP_H_TO, NULL);

  // The registration store uses optimistic locking to avoid concurrent
  // updates to the same AoR conflicting.  This means we have to loop
  // reading, updating and writing the AoR until the write is successful.
  bool backup_aor_alloced = false;
  int expiry = 0;
  pj_status_t status = PJ_FALSE;
  (*aor_data) = NULL;

  do
  {
    // delete NULL is safe, so we can do this on every iteration.
    delete (*aor_data);

    // Find the current subscriptions for the AoR.
    (*aor_data) = primary_store->get_aor_data(aor);
    LOG_DEBUG("Retrieved AoR data %p", (*aor_data));

    if ((*aor_data) == NULL)
    {
      // Failed to get data for the AoR because there is no connection
      // to the store.
      // LCOV_EXCL_START - local store (used in testing) never fails
      LOG_ERROR("Failed to get AoR subscriptions for %s from store", aor.c_str());
      break;
      // LCOV_EXCL_STOP
    }

    // If we don't have any subscriptions, try the backup AoR and/or store.
    if ((*aor_data)->subscriptions().empty())
    {
      if ((backup_aor == NULL) &&
          (backup_store != NULL))
      {
        backup_aor = backup_store->get_aor_data(aor);
        backup_aor_alloced = (backup_aor != NULL);
      }

      if ((backup_aor != NULL) &&
          (!backup_aor->subscriptions().empty()))
      {
        for (RegStore::AoR::Subscriptions::const_iterator i = backup_aor->subscriptions().begin();
             i != backup_aor->subscriptions().end();
             ++i)
        {
          RegStore::AoR::Subscription* src = i->second;
          RegStore::AoR::Subscription* dst = (*aor_data)->get_subscription(i->first);
          *dst = *src;
        }
      }
    }

    pjsip_contact_hdr* contact = (pjsip_contact_hdr*)pjsip_msg_find_hdr(msg, PJSIP_H_CONTACT, NULL);
    if (contact != NULL)
    {
      std::string contact_uri;
      pjsip_uri* uri = (contact->uri != NULL) ?
                       (pjsip_uri*)pjsip_uri_get_uri(contact->uri) :
                       NULL;

      if ((uri != NULL) &&
          (PJSIP_URI_SCHEME_IS_SIP(uri)))
      {
        contact_uri = PJUtils::uri_to_string(PJSIP_URI_IN_CONTACT_HDR, uri);
      }

      std::string subscription_id = PJUtils::pj_str_to_string(&to->tag);

      if (subscription_id == "")
      {
        // If there's no to tag, generate an unique one
        subscription_id = std::to_string(Utils::generate_unique_integer(id_deployment, id_instance));
      }

      LOG_DEBUG("Subscription identifier = %s", subscription_id.c_str());

      // Find the appropriate subscription in the subscription list for this AoR. If it can't
      // be found a new empty subscription is created.
      RegStore::AoR::Subscription* subscription = (*aor_data)->get_subscription(subscription_id);

      // Update/create the subscription.
      subscription->_req_uri = contact_uri;

      subscription->_route_uris.clear();
      pjsip_route_hdr* route_hdr = (pjsip_route_hdr*)pjsip_msg_find_hdr(msg, PJSIP_H_RECORD_ROUTE, NULL);

      while (route_hdr)
      {
        std::string route = PJUtils::uri_to_string(PJSIP_URI_IN_ROUTING_HDR, route_hdr->name_addr.uri);
        LOG_DEBUG("Route header %s", route.c_str());
        // Add the route.
        subscription->_route_uris.push_back(route);
        // Look for the next header.
        route_hdr = (pjsip_route_hdr*)pjsip_msg_find_hdr(msg, PJSIP_H_RECORD_ROUTE, route_hdr->next);
      }

      subscription->_cid = cid;
      subscription->_to_uri = PJUtils::uri_to_string(PJSIP_URI_IN_FROMTO_HDR, to->uri);
      subscription->_to_tag = subscription_id;
      subscription->_from_uri = PJUtils::uri_to_string(PJSIP_URI_IN_FROMTO_HDR, from->uri);
      subscription->_from_tag = PJUtils::pj_str_to_string(&from->tag);

      // Calculate the expiry period for the subscription.
      expiry = (expires != NULL) ? expires->ivalue : DEFAULT_SUBSCRIPION_EXPIRES;
      subscription->_expires = now + expiry;
      std::map<std::string, RegStore::AoR::Binding> bindings;

      for (RegStore::AoR::Bindings::const_iterator i = (*aor_data)->bindings().begin();
           i != (*aor_data)->bindings().end();
           ++i)
      {
        std::string id = i->first;
        RegStore::AoR::Binding bind = *(i->second);
        bindings.insert(std::pair<std::string, RegStore::AoR::Binding>(id, bind));
      }

      if (update_notify)
      {
       status = NotifyUtils::create_notify(tdata_notify, subscription, aor, (*aor_data)->_notify_cseq, bindings,
                           NotifyUtils::FULL, NotifyUtils::ACTIVE, NotifyUtils::ACTIVE, NotifyUtils::REGISTERED);
      }

      if (analytics != NULL)
      {
        // Generate an analytics log for this subscription update.
        analytics->subscription(aor, subscription_id, contact_uri, expiry);
      }
    }
  }
  while (!primary_store->set_aor_data(aor, (*aor_data), false));

  // If we allocated the backup AoR, tidy up.
  if (backup_aor_alloced)
  {
    delete backup_aor;
  }

  return status;
}

void process_subscription_request(pjsip_rx_data* rdata)
{
  pj_status_t status;
  int st_code = PJSIP_SC_OK;
  ACR* acr = NULL;

  if (acr_factory != NULL)
  {
    acr = acr_factory->get_acr(get_trail(rdata), CALLING_PARTY);
    acr->rx_request(rdata->msg_info.msg, rdata->pkt_info.timestamp);
  }

  // Get the URI from the To header and check it is a SIP or SIPS URI.
  pjsip_uri* uri = (pjsip_uri*)pjsip_uri_get_uri(rdata->msg_info.to->uri);
  pjsip_msg *msg = rdata->msg_info.msg;
  pjsip_expires_hdr* expires = (pjsip_expires_hdr*)pjsip_msg_find_hdr(msg, PJSIP_H_EXPIRES, NULL);
  int expiry = (expires != NULL) ? expires->ivalue : DEFAULT_SUBSCRIPION_EXPIRES;

  if (!PJSIP_URI_SCHEME_IS_SIP(uri))
  {
    // Reject a non-SIP/SIPS URI with 404 Not Found (RFC3261 isn't clear
    // whether 404 is the right status code - it says 404 should be used if
    // the AoR isn't valid for the domain in the RequestURI).
    // LCOV_EXCL_START
    LOG_ERROR("Rejecting subscribe request using non SIP URI");
    PJUtils::respond_stateless(stack_data.endpt,
                               rdata,
                               PJSIP_SC_NOT_FOUND,
                               NULL,
                               NULL,
                               NULL);
    return;
    // LCOV_EXCL_STOP
  }

  // Canonicalize the public ID from the URI in the To header.
  std::string public_id = PJUtils::aor_from_uri((pjsip_sip_uri*)uri);

  LOG_DEBUG("Process SUBSCRIBE for public ID %s", public_id.c_str());

  // Get the call identifier from the headers.
  std::string cid = PJUtils::pj_str_to_string((const pj_str_t*)&rdata->msg_info.cid->id);;

  // Add SAS markers to the trail attached to the message so the trail
  // becomes searchable.
  SAS::TrailId trail = get_trail(rdata);
  LOG_DEBUG("Report SAS start marker - trail (%llx)", trail);
  SAS::Marker start_marker(trail, MARKER_ID_START, 1u);
  SAS::report_marker(start_marker);

  SAS::Marker calling_dn(trail, MARKER_ID_CALLING_DN, 1u);
  pjsip_sip_uri* calling_uri = (pjsip_sip_uri*)pjsip_uri_get_uri(rdata->msg_info.to->uri);
  calling_dn.add_var_param(calling_uri->user.slen, calling_uri->user.ptr);
  SAS::report_marker(calling_dn);

  PJUtils::mark_sas_call_branch_ids(trail, rdata->msg_info.cid, rdata->msg_info.msg);

  // Query the HSS for the associated URIs.
  std::vector<std::string> uris;
  std::map<std::string, Ifcs> ifc_map;

  // Subscriber must have already registered to be making a subscribe
  std::string state;
  HTTPCode http_code = hss->get_registration_data(public_id, state, ifc_map, uris, trail);
  if ((http_code != HTTP_OK) || (state != "REGISTERED"))
  {
    // We failed to get the list of associated URIs.  This indicates that the
    // HSS is unavailable, the public identity doesn't exist or the public
    // identity doesn't belong to the private identity.
    st_code = PJSIP_SC_SERVICE_UNAVAILABLE;

    // If the client shouldn't retry (when the subscriber isn't present in the HSS)
    // reject with a 403, otherwise reject with a 503.
    if (http_code == HTTP_NOT_FOUND)
    {
      st_code = PJSIP_SC_FORBIDDEN;
    }

    LOG_ERROR("Rejecting SUBSCRIBE request");
    PJUtils::respond_stateless(stack_data.endpt,
                               rdata,
                               st_code,
                               NULL,
                               NULL,
                               NULL);
    return;
  }

  // Determine the AOR from the first entry in the uris array.
  std::string aor = uris.front();

  LOG_DEBUG("aor = %s", aor.c_str());
  LOG_DEBUG("SUBSCRIBE for public ID %s uses AOR %s", public_id.c_str(), aor.c_str());

  // Get the system time in seconds for calculating absolute expiry times.
  int now = time(NULL);

  // Write to the local store, checking the remote store if there is no entry locally. If the write to the local store succeeds, then write to the remote store.
  pjsip_tx_data* tdata_notify = NULL;
  RegStore::AoR* aor_data = NULL;
  pj_status_t notify_status = write_subscriptions_to_store(store, aor, rdata, now, NULL, remote_store, &tdata_notify, &aor_data, true);

  if (aor_data != NULL)
  {
    // Log the subscriptions.
    log_subscriptions(aor, aor_data);

    // If we have a remote store, try to store this there too.  We don't worry
    // about failures in this case.
    if (remote_store != NULL)
    {
      RegStore::AoR* remote_aor_data = NULL;
      write_subscriptions_to_store(remote_store, aor, rdata, now, aor_data, NULL, &tdata_notify, &remote_aor_data, false);
      delete remote_aor_data;
    }
  }
  else
  {
    // Failed to connect to the local store.  Reject the subscribe with a 500
    // response.

    // LCOV_EXCL_START - the can't fail to connect to the store we use for UT
    st_code = PJSIP_SC_INTERNAL_SERVER_ERROR;
    // LCOV_EXCL_STOP
  }

  // Build and send the reply.
  pjsip_tx_data* tdata;
  status = PJUtils::create_response(stack_data.endpt, rdata, st_code, NULL, &tdata);
  if (status != PJ_SUCCESS)
  {
    // LCOV_EXCL_START - don't know how to get PJSIP to fail to create a response
   LOG_ERROR("Error building SUBSCRIBE %d response %s", st_code,
              PJUtils::pj_status_to_string(status).c_str());
    PJUtils::respond_stateless(stack_data.endpt,
                               rdata,
                               PJSIP_SC_INTERNAL_SERVER_ERROR,
                               NULL,
                               NULL,
                               NULL);
    delete aor_data;
    return;
    // LCOV_EXCL_STOP
  }

  // Add expires headers
  pjsip_expires_hdr* expires_hdr = pjsip_expires_hdr_create(tdata->pool, expiry);
  pjsip_msg_add_hdr(tdata->msg, (pjsip_hdr*)expires_hdr);

  if (acr != NULL)
  {
    // Pass the response to the ACR.
    pj_time_val ts;
    pj_gettimeofday(&ts);
    acr->tx_response(tdata->msg, ts);
  }

  // Send the response.
  pjsip_tx_data_add_ref(tdata);
  status = pjsip_endpt_send_response2(stack_data.endpt, rdata, tdata, NULL, NULL);
  pjsip_tx_data_dec_ref(tdata);

<<<<<<< HEAD
  if (acr != NULL)
  {
    // Send the ACR.
    pj_time_val ts;
    pj_gettimeofday(&ts);
    acr->send_message(ts);
  }

=======
>>>>>>> 008d71a6
  // Send the Notify
  if (tdata_notify != NULL && notify_status == PJ_SUCCESS)
  {
    pjsip_tx_data_add_ref(tdata_notify);
    status = pjsip_endpt_send_request_stateless(stack_data.endpt, tdata_notify, NULL, NULL);
    pjsip_tx_data_dec_ref(tdata_notify);
  }

  LOG_DEBUG("Report SAS end marker - trail (%llx)", trail);
  SAS::Marker end_marker(trail, MARKER_ID_END, 1u);
  SAS::report_marker(end_marker);

  delete aor_data;
}

// Reject request unless it's a SUBSCRIBE targeted at the home domain / this node.
pj_bool_t subscription_on_rx_request(pjsip_rx_data *rdata)
{
  if ((rdata->tp_info.transport->local_name.port == stack_data.scscf_port) &&
      !(pjsip_method_cmp(&rdata->msg_info.msg->line.req.method, pjsip_get_subscribe_method())) &&
      ((PJUtils::is_home_domain(rdata->msg_info.msg->line.req.uri)) ||
       (PJUtils::is_uri_local(rdata->msg_info.msg->line.req.uri))))
  {
    // SUBSCRIBE request targeted at the home domain or specifically at this node. Check
    // whether it should be processed by this module or passed up to an AS.
    pjsip_msg *msg = rdata->msg_info.msg;

    // A valid subscription must have the Event header set to "reg". This is case-sensitive
    pj_str_t event_name = pj_str("Event");
    pjsip_event_hdr* event = (pjsip_event_hdr*)pjsip_msg_find_hdr_by_name(msg, &event_name, NULL);

    if (!event || (PJUtils::pj_str_to_string(&event->event_type) != "reg"))
    {
      // The Event header is missing or doesn't match "Reg"
      LOG_DEBUG("Rejecting subscription request with invalid event header");
      return PJ_FALSE;
    }

    // Accept header may be present - if so must include the application/reginfo+xml
    pjsip_accept_hdr* accept = (pjsip_accept_hdr*)pjsip_msg_find_hdr(msg, PJSIP_H_ACCEPT, NULL);
    if (accept)
    {
      bool found = false;
      pj_str_t reginfo = pj_str("application/reginfo+xml");
      for (uint32_t i = 0; i < accept->count; i++)
      {
        if (!pj_strcmp(accept->values + i, &reginfo))
        {
          found = true;
        }
      }

      if (!found)
      {
        // The Accept header (if it exists) doesn't contain "application/reginfo+xml"
        LOG_DEBUG("Rejecting subscription request with invalid accept header");
        return PJ_FALSE;
      }
    }

    process_subscription_request(rdata);
    return PJ_TRUE;
  }

  return PJ_FALSE;
}

pj_status_t init_subscription(RegStore* registrar_store,
                              RegStore* remote_reg_store,
                              HSSConnection* hss_connection,
                              ACRFactory* rfacr_factory,
                              AnalyticsLogger* analytics_logger)
{
  pj_status_t status;

  store = registrar_store;
  remote_store = remote_reg_store;
  hss = hss_connection;
  acr_factory = rfacr_factory;
  analytics = analytics_logger;

  status = pjsip_endpt_register_module(stack_data.endpt, &mod_subscription);
  PJ_ASSERT_RETURN(status == PJ_SUCCESS, 1);

  return status;
}

void destroy_subscription()
{
  pjsip_endpt_unregister_module(stack_data.endpt, &mod_subscription);
}<|MERGE_RESOLUTION|>--- conflicted
+++ resolved
@@ -435,7 +435,6 @@
   status = pjsip_endpt_send_response2(stack_data.endpt, rdata, tdata, NULL, NULL);
   pjsip_tx_data_dec_ref(tdata);
 
-<<<<<<< HEAD
   if (acr != NULL)
   {
     // Send the ACR.
@@ -444,8 +443,6 @@
     acr->send_message(ts);
   }
 
-=======
->>>>>>> 008d71a6
   // Send the Notify
   if (tdata_notify != NULL && notify_status == PJ_SUCCESS)
   {
