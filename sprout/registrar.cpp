/**
 * @file registrar.cpp
 *
 * Project Clearwater - IMS in the Cloud
 * Copyright (C) 2013  Metaswitch Networks Ltd
 *
 * This program is free software: you can redistribute it and/or modify it
 * under the terms of the GNU General Public License as published by the
 * Free Software Foundation, either version 3 of the License, or (at your
 * option) any later version, along with the "Special Exception" for use of
 * the program along with SSL, set forth below. This program is distributed
 * in the hope that it will be useful, but WITHOUT ANY WARRANTY;
 * without even the implied warranty of MERCHANTABILITY or FITNESS FOR
 * A PARTICULAR PURPOSE.  See the GNU General Public License for more
 * details. You should have received a copy of the GNU General Public
 * License along with this program.  If not, see
 * <http://www.gnu.org/licenses/>.
 *
 * The author can be reached by email at clearwater@metaswitch.com or by
 * post at Metaswitch Networks Ltd, 100 Church St, Enfield EN2 6BQ, UK
 *
 * Special Exception
 * Metaswitch Networks Ltd  grants you permission to copy, modify,
 * propagate, and distribute a work formed by combining OpenSSL with The
 * Software, or a work derivative of such a combination, even if such
 * copying, modification, propagation, or distribution would otherwise
 * violate the terms of the GPL. You must comply with the GPL in all
 * respects for all of the code used other than OpenSSL.
 * "OpenSSL" means OpenSSL toolkit software distributed by the OpenSSL
 * Project and licensed under the OpenSSL Licenses, or a work based on such
 * software and licensed under the OpenSSL Licenses.
 * "OpenSSL Licenses" means the OpenSSL License and Original SSLeay License
 * under which the OpenSSL Project distributes the OpenSSL toolkit software,
 * as those licenses appear in the file LICENSE-OPENSSL.
 */

extern "C" {
#include <pjlib-util.h>
#include <pjlib.h>
}

#include <time.h>

// Common STL includes.
#include <cassert>
#include <vector>
#include <map>
#include <set>
#include <list>
#include <queue>
#include <string>

#include "utils.h"
#include "sasevent.h"
#include "pjutils.h"
#include "stack.h"
#include "memcachedstore.h"
#include "hssconnection.h"
#include "ifchandler.h"
#include "registrar.h"
#include "registration_utils.h"
#include "constants.h"
#include "log.h"


static RegData::Store* store;

// Connection to the HSS service for retrieving associated public URIs.
static HSSConnection* hss;

static IfcHandler* ifchandler;

static AnalyticsLogger* analytics;

//
// mod_registrar is the module to receive SIP REGISTER requests.  This
// must get invoked before the proxy UA module.
//
static pj_bool_t registrar_on_rx_request(pjsip_rx_data *rdata);
static void registrar_on_tsx_state(pjsip_transaction *tsx, pjsip_event *event);

pjsip_module mod_registrar =
{
  NULL, NULL,                         // prev, next
  pj_str("mod-registrar"),            // Name
  -1,                                 // Id
  PJSIP_MOD_PRIORITY_UA_PROXY_LAYER,  // Priority
  NULL,                               // load()
  NULL,                               // start()
  NULL,                               // stop()
  NULL,                               // unload()
  &registrar_on_rx_request,           // on_rx_request()
  NULL,                               // on_rx_response()
  NULL,                               // on_tx_request()
  NULL,                               // on_tx_response()
  &registrar_on_tsx_state,            // on_tsx_state()
};


void log_bindings(const std::string& aor_name, RegData::AoR* aor_data)
{
  LOG_DEBUG("Bindings for %s", aor_name.c_str());
  for (RegData::AoR::Bindings::const_iterator i = aor_data->bindings().begin();
       i != aor_data->bindings().end();
       ++i)
  {
    RegData::AoR::Binding* binding = i->second;
    LOG_DEBUG("  %s URI=%s expires=%d q=%d from %s cseq %d",
              i->first.c_str(),
              binding->_uri.c_str(),
              binding->_expires, binding->_priority,
              binding->_cid.c_str(), binding->_cseq);
  }
}


std::string get_binding_id(pjsip_contact_hdr *contact)
{
  // Get a suitable binding string from +sip.instance and reg_id parameters
  // if they are supplied.
  std::string id;
  pj_str_t *instance = NULL;
  pj_str_t *reg_id = NULL;

  pjsip_param *p = contact->other_param.next;
  while ((p != NULL) && (p != &contact->other_param))
  {
    if (pj_stricmp(&p->name, &STR_SIP_INSTANCE) == 0)
    {
      instance = &p->value;
    }
    else if (pj_stricmp(&p->name, &STR_REG_ID) == 0)
    {
      reg_id = &p->value;
    }
    p = p->next;
  }
  if (instance != NULL)
  {
    // The contact a +sip.instance parameters, so form a suitable binding
    // string.
    id = PJUtils::pj_str_to_string(instance);
    id = id.substr(1, id.size() - 2); // Strip quotes
    if (reg_id != NULL)
    {
      id = id + ":" + PJUtils::pj_str_to_string(reg_id);
    }
  }
  return id;
}


// We don't currently need this function because we don't need to provide the
// private ID to homestead - once we do, we'll probably need to reinstate it.
//
// /// Get private ID from a received message by first checking the Authorization
// /// header and falling back to pulling the username and host from To URI.
// bool get_private_id(pjsip_rx_data* rdata, std::string& id)
// {
//  bool success = false;
//
//   pjsip_authorization_hdr* auth_hdr = (pjsip_authorization_hdr*)
//            pjsip_msg_find_hdr(rdata->msg_info.msg, PJSIP_H_AUTHORIZATION, NULL);
//   if (auth_hdr != NULL)
//   {
//     if (pj_stricmp2(&auth_hdr->scheme, "digest") == 0)
//     {
//       id = PJUtils::pj_str_to_string(&auth_hdr->credential.digest.username);
//       success = true;
//     }
//     else
//     {
//       LOG_WARNING("Unsupported scheme \"%.*s\" in Authorization header when determining private ID - ignoring",
//                   auth_hdr->scheme.slen, auth_hdr->scheme.ptr);
//     }
//   }
//
//   if (!success)
//   {
//     pjsip_uri* to_uri = (pjsip_uri*)pjsip_uri_get_uri(rdata->msg_info.to->uri);
//     if (PJSIP_URI_SCHEME_IS_SIP(to_uri) ||
//         PJSIP_URI_SCHEME_IS_SIPS(to_uri))
//     {
//       pjsip_sip_uri* to_sip_uri = (pjsip_sip_uri*)to_uri;
//       if (to_sip_uri->user.slen > 0)
//       {
//         id = PJUtils::pj_str_to_string(&to_sip_uri->user) + "@" + PJUtils::pj_str_to_string(&to_sip_uri->host);
//       }
//       else
//       {
//         id = PJUtils::pj_str_to_string(&to_sip_uri->host);
//       }
//       success = true;
//     } 
//     else
//     {
//       const pj_str_t* scheme = pjsip_uri_get_scheme(to_uri);
//       LOG_WARNING("Unsupported scheme \"%.*s\" in To header when determining private ID - ignoring",
//                   scheme->slen, scheme->ptr);
//     }
//   }
//
//   return success;
// }


void process_register_request(pjsip_rx_data* rdata)
{
  pj_status_t status;
  int st_code = PJSIP_SC_OK;

  // Get the URI from the To header and check it is a SIP or SIPS URI.
  pjsip_uri* uri = (pjsip_uri*)pjsip_uri_get_uri(rdata->msg_info.to->uri);

  if (!PJSIP_URI_SCHEME_IS_SIP(uri))
  {
    // Reject a non-SIP/SIPS URI with 404 Not Found (RFC3261 isn't clear
    // whether 404 is the right status code - it says 404 should be used if
    // the AoR isn't valid for the domain in the RequestURI).
    // LCOV_EXCL_START
    LOG_ERROR("Rejecting register request using non SIP URI");
    PJUtils::respond_stateless(stack_data.endpt,
                               rdata,
                               PJSIP_SC_NOT_FOUND,
                               NULL,
                               NULL,
                               NULL);
    return;
    // LCOV_EXCL_STOP
  }

  // Canonicalize the public ID from the URI in the To header.
  std::string public_id = PJUtils::aor_from_uri((pjsip_sip_uri*)uri);
  LOG_DEBUG("Process REGISTER for public ID %s", public_id.c_str());

  // Get the call identifier and the cseq number from the respective headers.
  std::string cid = PJUtils::pj_str_to_string((const pj_str_t*)&rdata->msg_info.cid->id);;
  int cseq = rdata->msg_info.cseq->cseq;
  pjsip_msg *msg = rdata->msg_info.msg;

  // Add SAS markers to the trail attached to the message so the trail
  // becomes searchable.
  SAS::TrailId trail = get_trail(rdata);
  LOG_DEBUG("Report SAS start marker - trail (%llx)", trail);
  SAS::Marker start_marker(trail, SASMarker::INIT_TIME, 1u);
  SAS::report_marker(start_marker);

  SAS::Marker calling_dn(trail, SASMarker::CALLING_DN, 1u);
  pjsip_sip_uri* calling_uri = (pjsip_sip_uri*)pjsip_uri_get_uri(rdata->msg_info.to->uri);
  calling_dn.add_var_param(calling_uri->user.slen, calling_uri->user.ptr);
  SAS::report_marker(calling_dn);

  SAS::Marker cid_marker(trail, SASMarker::SIP_CALL_ID, 1u);
  cid_marker.add_var_param(rdata->msg_info.cid->id.slen, rdata->msg_info.cid->id.ptr);
  SAS::report_marker(cid_marker, SAS::Marker::Scope::TrailGroup);

<<<<<<< HEAD
  // Query the HSS for the associated URIs.
  // This should really include the private ID, but we don't yet have a
  // homestead API for it.  Homestead won't be able to query a third-party HSS
  // without the private ID.
  Json::Value* uris = hss->get_associated_uris(public_id, trail);
  if ((uris == NULL) ||
      (uris->size() == 0))
  {
    // We failed to get the list of associated URIs.  This indicates that the
    // HSS is unavailable, the public identity doesn't exist or the public
    // identity doesn't belong to the private identity.  Reject with 403.
    LOG_ERROR("Rejecting register request with invalid public/private identity");
    PJUtils::respond_stateless(stack_data.endpt,
                               rdata,
                               PJSIP_SC_FORBIDDEN,
                               NULL,
                               NULL,
                               NULL);
    return;
  }

  // Determine the AOR from the first entry in the uris array.
  std::string aor = uris->get((Json::ArrayIndex)0, Json::Value::null).asString();
  LOG_DEBUG("REGISTER for public ID %s uses AOR %s", public_id.c_str(), aor.c_str());

  // Find the contact and expires headers in the message.
  pjsip_contact_hdr* contact = (pjsip_contact_hdr*)pjsip_msg_find_hdr(msg, PJSIP_H_CONTACT, NULL);
=======
  // Find the expire headers in the message.
>>>>>>> 549078ca
  pjsip_expires_hdr* expires = (pjsip_expires_hdr*)pjsip_msg_find_hdr(msg, PJSIP_H_EXPIRES, NULL);

  // Get the system time in seconds for calculating absolute expiry times.
  int now = time(NULL);
  int expiry = 0;

  // The registration service uses optimistic locking to avoid concurrent
  // updates to the same AoR conflicting.  This means we have to loop
  // reading, updating and writing the AoR until the write is successful.
  RegData::AoR* aor_data = NULL;
  do
  {
    if (aor_data != NULL)
    {
      delete aor_data; // LCOV_EXCL_LINE - Single-threaded tests mean we'll
                       //                  always pass CAS.
    }

    // Find the current bindings for the AoR.
    aor_data = store->get_aor_data(aor);
    LOG_DEBUG("Retrieved AoR data %p", aor_data);

    if (aor_data == NULL)
    {
      // Failed to get data for the AoR because there is no connection
      // to the store.  Reject the register with a 500 response.
      // LCOV_EXCL_START - local store (used in testing) never fails
      LOG_ERROR("Failed to get AoR binding for %s from store", aor.c_str());
      st_code = PJSIP_SC_INTERNAL_SERVER_ERROR;
      break;
      // LCOV_EXCL_STOP
    }

    // Now loop through all the contacts.  If there are multiple contacts in
    // the contact header in the SIP message, pjsip parses them to separate
    // contact header structures.
    pjsip_contact_hdr* contact = (pjsip_contact_hdr*)pjsip_msg_find_hdr(msg, PJSIP_H_CONTACT, NULL);
    while (contact != NULL)
    {
      if (contact->star)
      {
        // Wildcard contact, which can only be used to clear all bindings for
        // the AoR.
        aor_data->clear();
        break;
      }

      pjsip_uri* uri = (contact->uri != NULL) ?
                           (pjsip_uri*)pjsip_uri_get_uri(contact->uri) :
                           NULL;

      if ((uri != NULL) &&
          (PJSIP_URI_SCHEME_IS_SIP(uri)))
      {
        // The binding identifier is based on the +sip.instance parameter if
        // it is present.  If not the contact URI is used instead.
        std::string contact_uri = PJUtils::uri_to_string(PJSIP_URI_IN_CONTACT_HDR, uri);
        std::string binding_id = get_binding_id(contact);
        if (binding_id == "")
        {
          binding_id = contact_uri;
        }
        LOG_DEBUG(". Binding identifier for contact = %s", binding_id.c_str());

        // Find the appropriate binding in the bindings list for this AoR.
        RegData::AoR::Binding* binding = aor_data->get_binding(binding_id);

        if ((cid != binding->_cid) ||
            (cseq > binding->_cseq))
        {
          // Either this is a new binding, has come from a restarted device, or
          // is an update to an existing binding.
          binding->_uri = contact_uri;

          // TODO Examine Via header to see if we're the first hop
          // TODO Only if we're not the first hop, check that the top path header has "ob" parameter

          // Get the Path headers, if present.  RFC 3327 allows us the option of
          // rejecting a request with a Path header if there is no corresponding
          // "path" entry in the Supported header but we don't do so on the assumption
          // that the edge proxy knows what it's doing.
          binding->_path_headers.clear();
          pjsip_generic_string_hdr* path_hdr =
            (pjsip_generic_string_hdr*)pjsip_msg_find_hdr_by_name(msg, &STR_PATH, NULL);
          while (path_hdr)
          {
            std::string path = PJUtils::pj_str_to_string(&path_hdr->hvalue);
            LOG_DEBUG("Path header %s", path.c_str());

            // Extract all the paths from this header.
            Utils::split_string(path, ',', binding->_path_headers, 0, true);

            // Look for the next header.
            path_hdr = (pjsip_generic_string_hdr*)pjsip_msg_find_hdr_by_name(msg, &STR_PATH, path_hdr->next);
          }

          binding->_cid = cid;
          binding->_cseq = cseq;
          binding->_priority = contact->q1000;
          binding->_params.clear();
          pjsip_param* p = contact->other_param.next;
          while ((p != NULL) && (p != &contact->other_param))
          {
            std::string pname = PJUtils::pj_str_to_string(&p->name);
            std::string pvalue = PJUtils::pj_str_to_string(&p->value);
            binding->_params.push_back(std::make_pair(pname, pvalue));
            p = p->next;
          }

          // Calculate the expiry period for the updated binding.
          expiry = (contact->expires != -1) ? contact->expires :
                       (expires != NULL) ? expires->ivalue : 300;
          if (expiry > 300)
          {
            // Expiry is too long, set it to the maximum of 300 seconds (5 minutes).
            expiry = 300;
          }

          binding->_expires = now + expiry;

          if (analytics != NULL)
          {
            // Generate an analytics log for this binding update.
            analytics->registration(aor, binding_id, contact_uri, expiry);
          }
        }
      }
      contact = (pjsip_contact_hdr*)pjsip_msg_find_hdr(msg, PJSIP_H_CONTACT, contact->next);
    }
  }
  while (!store->set_aor_data(aor, aor_data));

  if (aor_data != NULL)
  {
    // Log the bindings.
    log_bindings(aor, aor_data);
  }

  // Build and send the reply.
  pjsip_tx_data* tdata;
  status = PJUtils::create_response(stack_data.endpt, rdata, st_code, NULL, &tdata);
  if (status != PJ_SUCCESS)
  {
    // LCOV_EXCL_START - don't know how to get PJSIP to fail to create a response
    LOG_ERROR("Error building REGISTER %d response %s", st_code,
              PJUtils::pj_status_to_string(status).c_str());
    PJUtils::respond_stateless(stack_data.endpt,
                               rdata,
                               PJSIP_SC_INTERNAL_SERVER_ERROR,
                               NULL,
                               NULL,
                               NULL);
    delete aor_data;
    return;
    // LCOV_EXCL_STOP
  }

  if (st_code != PJSIP_SC_OK)
  {
    // LCOV_EXCL_START - we only reject REGISTER if something goes wrong, and
    // we aren't covering any of those paths so we can't hit this either
    status = pjsip_endpt_send_response2(stack_data.endpt, rdata, tdata, NULL, NULL);
    delete aor_data;
    return;
    // LCOV_EXCL_STOP
  }

  // Add supported and require headers for RFC5626.
  pjsip_generic_string_hdr* gen_hdr;
  gen_hdr = pjsip_generic_string_hdr_create(tdata->pool,
                                            &STR_SUPPORTED,
                                            &STR_OUTBOUND);
  if (gen_hdr == NULL)
  {
    // LCOV_EXCL_START - can't see how this could ever happen
    LOG_ERROR("Failed to add RFC 5626 headers");
    tdata->msg->line.status.code = PJSIP_SC_INTERNAL_SERVER_ERROR;
    status = pjsip_endpt_send_response2(stack_data.endpt, rdata, tdata, NULL, NULL);
    delete aor_data;
    return;
    // LCOV_EXCL_STOP
  }
  pjsip_msg_add_hdr(tdata->msg, (pjsip_hdr*)gen_hdr);

  // Add contact headers for all active bindings.
  for (RegData::AoR::Bindings::const_iterator i = aor_data->bindings().begin();
       i != aor_data->bindings().end();
       ++i)
  {
    RegData::AoR::Binding* binding = i->second;
    if (binding->_expires > now)
    {
      // The binding hasn't expired.
      pjsip_uri* uri = PJUtils::uri_from_string(binding->_uri, tdata->pool);
      if (uri != NULL)
      {
        // Contact URI is well formed, so include this in the response.
        pjsip_contact_hdr* contact = pjsip_contact_hdr_create(tdata->pool);
        contact->star = 0;
        contact->uri = uri;
        contact->q1000 = binding->_priority;
        contact->expires = binding->_expires - now;
        pj_list_init(&contact->other_param);
        for (std::list<std::pair<std::string, std::string> >::iterator j = binding->_params.begin();
             j != binding->_params.end();
             ++j)
        {
          pjsip_param *new_param = PJ_POOL_ALLOC_T(tdata->pool, pjsip_param);
          pj_strdup2(tdata->pool, &new_param->name, j->first.c_str());
          pj_strdup2(tdata->pool, &new_param->value, j->second.c_str());
          pj_list_insert_before(&contact->other_param, new_param);
        }
        pjsip_msg_add_hdr(tdata->msg, (pjsip_hdr*)contact);
      }
      else
      {
        // Contact URI is malformed.  Log an error, but otherwise don't try and
        // fix it.
        // LCOV_EXCL_START hard to hit - needs bad data in the store
        LOG_WARNING("Badly formed contact URI %s for address of record %s",
                    binding->_uri.c_str(), aor.c_str());
        // LCOV_EXCL_STOP
      }
    }
  }

  // Deal with path header related fields in the response.
  pjsip_generic_string_hdr* path_hdr =
    (pjsip_generic_string_hdr*)pjsip_msg_find_hdr_by_name(msg, &STR_PATH, NULL);
  if ((path_hdr != NULL) &&
      (!aor_data->bindings().empty()))
  {
    // We have bindings with path headers so we must require outbound.
    pjsip_require_hdr* require_hdr = pjsip_require_hdr_create(tdata->pool);
    require_hdr->count = 1;
    require_hdr->values[0] = STR_OUTBOUND;
    pjsip_msg_add_hdr(tdata->msg, (pjsip_hdr*)require_hdr);
  }

  // Echo back any Path headers as per RFC 3327, section 5.3.  We take these
  // from the request as they may not exist in the bindings any more if the
  // bindings have expired.
  while (path_hdr)
  {
    pjsip_msg_add_hdr(tdata->msg, (pjsip_hdr*)pjsip_hdr_clone(tdata->pool, path_hdr));
    path_hdr = (pjsip_generic_string_hdr*)pjsip_msg_find_hdr_by_name(msg, &STR_PATH, path_hdr->next);
  }

  // Construct a Service-Route header pointing at the sprout cluster.  We don't
  // care which sprout handles the subsequent requests as they all have access
  // to all subscriber information.
  pjsip_sip_uri* service_route_uri = pjsip_sip_uri_create(tdata->pool, false);
  pj_strdup(tdata->pool,
            &service_route_uri->host,
            &stack_data.sprout_cluster_domain);
  service_route_uri->port = stack_data.trusted_port;
  service_route_uri->transport_param = pj_str("TCP");
  service_route_uri->lr_param = 1;

  pjsip_route_hdr* service_route = pjsip_route_hdr_create(tdata->pool);
  service_route->name = STR_SERVICE_ROUTE;
  service_route->sname = pj_str("");
  service_route->name_addr.uri = (pjsip_uri*)service_route_uri;

  pjsip_msg_insert_first_hdr(tdata->msg, (pjsip_hdr*)service_route);

  // Add P-Associated-URI headers for all of the associated URIs.
  static const pj_str_t p_associated_uri_hdr_name = pj_str("P-Associated-URI");
  for (Json::ValueIterator it = uris->begin(); it != uris->end(); it++)
  {
    pj_str_t associated_uri = {(char*)(*it).asCString(), strlen((*it).asCString())};
    pjsip_hdr* associated_uri_hdr =
      (pjsip_hdr*)pjsip_generic_string_hdr_create(tdata->pool,
                                                  &p_associated_uri_hdr_name,
                                                  &associated_uri);
    pjsip_msg_add_hdr(tdata->msg, associated_uri_hdr);
  }

  // Send the response.
  status = pjsip_endpt_send_response2(stack_data.endpt, rdata, tdata, NULL, NULL);

  RegistrationUtils::register_with_application_servers(ifchandler, store, rdata, tdata, "");

  LOG_DEBUG("Report SAS end marker - trail (%llx)", trail);
  SAS::Marker end_marker(trail, SASMarker::END_TIME, 1u);
  SAS::report_marker(end_marker);
  delete aor_data;
}


pj_bool_t registrar_on_rx_request(pjsip_rx_data *rdata)
{
  if ((rdata->msg_info.msg->line.req.method.id == PJSIP_REGISTER_METHOD) &&
      ((PJUtils::is_home_domain(rdata->msg_info.msg->line.req.uri)) ||
       (PJUtils::is_uri_local(rdata->msg_info.msg->line.req.uri))))
  {
    // REGISTER request targeted at the home domain or specifically at this node.
    process_register_request(rdata);
    return PJ_TRUE;
  }

  return PJ_FALSE;
}

void registrar_on_tsx_state(pjsip_transaction *tsx, pjsip_event *event) {
  if (((bool)tsx->mod_data[mod_registrar.id] == DEFAULT_HANDLING_SESSION_TERMINATED) &&
      (event->type == PJSIP_EVENT_RX_MSG) &&
      ((tsx->status_code == 408) || ((tsx->status_code >= 500) && (tsx->status_code < 600)))) {
    // Can't create an AS response in UT
    // LCOV_EXCL_START
    LOG_INFO("REGISTER transaction failed with code %d", tsx->status_code);
    std::string aor = PJUtils::uri_to_string(PJSIP_URI_IN_FROMTO_HDR, (pjsip_uri*)pjsip_uri_get_uri(PJSIP_MSG_TO_HDR(tsx->last_tx->msg)->uri));

    // 3GPP TS 24.229 V12.0.0 (2013-03) 5.4.1.7 specifies that an AS failure where SESSION_TERMINATED
    // is set means that we should deregister "the currently registered public user identity" - i.e. all bindings
    RegistrationUtils::network_initiated_deregistration(ifchandler, store, aor, "*");
    // LCOV_EXCL_STOP
  }
}

pj_status_t init_registrar(RegData::Store* registrar_store, HSSConnection* hss_connection, AnalyticsLogger* analytics_logger, IfcHandler* ifchandler_ref)
{
  pj_status_t status;

  store = registrar_store;
  hss = hss_connection;
  analytics = analytics_logger;
  ifchandler = ifchandler_ref;

  status = pjsip_endpt_register_module(stack_data.endpt, &mod_registrar);
  PJ_ASSERT_RETURN(status == PJ_SUCCESS, 1);

  return status;
}


void destroy_registrar()
{
  pjsip_endpt_unregister_module(stack_data.endpt, &mod_registrar);
}
<|MERGE_RESOLUTION|>--- conflicted
+++ resolved
@@ -254,7 +254,6 @@
   cid_marker.add_var_param(rdata->msg_info.cid->id.slen, rdata->msg_info.cid->id.ptr);
   SAS::report_marker(cid_marker, SAS::Marker::Scope::TrailGroup);
 
-<<<<<<< HEAD
   // Query the HSS for the associated URIs.
   // This should really include the private ID, but we don't yet have a
   // homestead API for it.  Homestead won't be able to query a third-party HSS
@@ -280,11 +279,7 @@
   std::string aor = uris->get((Json::ArrayIndex)0, Json::Value::null).asString();
   LOG_DEBUG("REGISTER for public ID %s uses AOR %s", public_id.c_str(), aor.c_str());
 
-  // Find the contact and expires headers in the message.
-  pjsip_contact_hdr* contact = (pjsip_contact_hdr*)pjsip_msg_find_hdr(msg, PJSIP_H_CONTACT, NULL);
-=======
   // Find the expire headers in the message.
->>>>>>> 549078ca
   pjsip_expires_hdr* expires = (pjsip_expires_hdr*)pjsip_msg_find_hdr(msg, PJSIP_H_EXPIRES, NULL);
 
   // Get the system time in seconds for calculating absolute expiry times.
