/**
 * @file sproutletappserver.cpp  Implementation of the AppServer API based
 *                               on a Sproutlet backend
 *
 * Project Clearwater - IMS in the Cloud
 * Copyright (C) 2014  Metaswitch Networks Ltd
 *
 * Parts of this module were derived from GPL licensed PJSIP sample code
 * with the following copyrights.
 *   Copyright (C) 2008-2011 Teluu Inc. (http://www.teluu.com)
 *   Copyright (C) 2003-2008 Benny Prijono <benny@prijono.org>
 *
 * This program is free software: you can redistribute it and/or modify it
 * under the terms of the GNU General Public License as published by the
 * Free Software Foundation, either version 3 of the License, or (at your
 * option) any later version, along with the "Special Exception" for use of
 * the program along with SSL, set forth below. This program is distributed
 * in the hope that it will be useful, but WITHOUT ANY WARRANTY;
 * without even the implied warranty of MERCHANTABILITY or FITNESS FOR
 * A PARTICULAR PURPOSE.  See the GNU General Public License for more
 * details. You should have received a copy of the GNU General Public
 * License along with this program.  If not, see
 * <http://www.gnu.org/licenses/>.
 *
 * The author can be reached by email at clearwater@metaswitch.com or by
 * post at Metaswitch Networks Ltd, 100 Church St, Enfield EN2 6BQ, UK
 *
 * Special Exception
 * Metaswitch Networks Ltd  grants you permission to copy, modify,
 * propagate, and distribute a work formed by combining OpenSSL with The
 * Software, or a work derivative of such a combination, even if such
 * copying, modification, propagation, or distribution would otherwise
 * violate the terms of the GPL. You must comply with the GPL in all
 * respects for all of the code used other than OpenSSL.
 * "OpenSSL" means OpenSSL toolkit software distributed by the OpenSSL
 * Project and licensed under the OpenSSL Licenses, or a work based on such
 * software and licensed under the OpenSSL Licenses.
 * "OpenSSL Licenses" means the OpenSSL License and Original SSLeay License
 * under which the OpenSSL Project distributes the OpenSSL toolkit software,
 * as those licenses appear in the file LICENSE-OPENSSL.
 */

#include "pjutils.h"
#include "sproutletappserver.h"

SproutletAppServerTsxHelper::SproutletAppServerTsxHelper(SproutletTsxHelper* helper) :
  _helper(helper),
<<<<<<< HEAD
  _pool(NULL)
=======
  _pool(NULL),
  _record_routed(false),
  _rr_param_value("")
>>>>>>> 5c8c3c68
{
  // Create a small pool to hold the onward Route for the request.
  _pool = pj_pool_create(&stack_data.cp.factory,
                         "app-route",
                         1000,
                         1000,
                         NULL);
  pj_list_init(&_route_set);
}

SproutletAppServerTsxHelper::~SproutletAppServerTsxHelper()
{
  pj_pool_release(_pool);
}

/// Stores the onward route for this transaction ready to apply to requests
/// sent by the app server.
void SproutletAppServerTsxHelper::store_onward_route(pjsip_msg* req)
{
  LOG_DEBUG("Store onward route-set for request");
  pjsip_route_hdr* hroute = (pjsip_route_hdr*)
                                pjsip_msg_find_hdr(req, PJSIP_H_ROUTE, NULL);
  while (hroute != NULL)
  {
    LOG_DEBUG("Store header: %s",
              PJUtils::hdr_to_string((pjsip_hdr*)hroute).c_str());
    pj_list_push_back(&_route_set, pjsip_hdr_clone(_pool, hroute));
    hroute = (pjsip_route_hdr*)
                        pjsip_msg_find_hdr(req, PJSIP_H_ROUTE, hroute->next);
  }
}

/// Returns a mutable clone of the original request.  This can be modified
/// and sent by the application using the send_request call.
///
/// @returns             - A clone of the original request message.
///
pjsip_msg* SproutletAppServerTsxHelper::original_request()
{
  return _helper->original_request();
}

/// Returns the top Route header from the original incoming request.  This
/// can be inpsected by the app server, but should not be modified.  Note that
/// this Route header is removed from the request passed to the app server on
/// the on_*_request calls.
///
/// @returns             - A pointer to a read-only copy of the top Route
///                        header from the received request.
///
const pjsip_route_hdr* SproutletAppServerTsxHelper::route_hdr() const
{
  return _helper->route_hdr();
}

/// Adds the service to the underlying SIP dialog with the specified dialog
/// identifier.
///
/// @param  dialog_id    - The dialog identifier to be used for this service.
///                        If omitted, a default unique identifier is created
///                        using parameters from the SIP request.
///
void SproutletAppServerTsxHelper::add_to_dialog(const std::string& dialog_id)
{
<<<<<<< HEAD
  _helper->add_to_dialog(dialog_id);
=======
  _record_routed = true;
  _rr_param_value = dialog_id;
>>>>>>> 5c8c3c68
}

/// Returns the dialog identifier for this service.
///
/// @returns             - The dialog identifier attached to this service,
///                        either by this ServiceTsx instance
///                        or by an earlier transaction in the same dialog.
const std::string& SproutletAppServerTsxHelper::dialog_id() const
{
<<<<<<< HEAD
  return _helper->dialog_id();
=======
  return _rr_param_value;
>>>>>>> 5c8c3c68
}

/// Clones the request.  This is typically used when forking a request if
/// different request modifications are required on each fork or for storing
/// off to handle late forking.
///
/// @returns             - The cloned request message.
/// @param  req          - The request message to clone.
pjsip_msg* SproutletAppServerTsxHelper::clone_request(pjsip_msg* req)
{
  return _helper->clone_request(req);
}

/// Create a response from a given request, this response can be passed to
/// send_response or stored for later.  It may be freed again by passing
/// it to free_message.
///
/// @returns             - The new response message.
/// @param  req          - The request to build a response for.
/// @param  status_code  - The SIP status code for the response.
/// @param  status_text  - The text part of the status line.
pjsip_msg* SproutletAppServerTsxHelper::create_response(pjsip_msg* req,
                                                        pjsip_status_code status_code,
                                                        const std::string& status_text)
{
  return _helper->create_response(req, status_code, status_text);
}

/// Indicate that the request should be forwarded following standard routing
/// rules.  Note that, even if other Route headers are added by this AS, the
/// request will be routed back to the S-CSCF that sent the request in the
/// first place after all those routes have been visited.
///
/// This function may be called repeatedly to create downstream forks of an
/// original upstream request and may also be called during response processing
/// or an original request to create a late fork.  When processing an in-dialog
/// request this function may only be called once.
///
/// This function may be called while processing initial requests,
/// in-dialog requests and cancels but not during response handling.
///
/// @returns             - The ID of this forwarded request
/// @param  req          - The request message to use for forwarding.
int SproutletAppServerTsxHelper::send_request(pjsip_msg*& req)
{
<<<<<<< HEAD
=======
  pj_pool_t* pool = get_pool(req);

>>>>>>> 5c8c3c68
  // We don't allow app servers to handle Route headers, so remove all
  // existing Route headers from the request and restore the onward route set
  // stored from the original request.
  while (pjsip_msg_find_remove_hdr(req, PJSIP_H_ROUTE, NULL) != NULL);

  pjsip_route_hdr* hroute = _route_set.next;
  while ((hroute != NULL) && (hroute != &_route_set))
  {
    LOG_DEBUG("Restore header: %s",
              PJUtils::hdr_to_string((pjsip_hdr*)hroute).c_str());
<<<<<<< HEAD
    pjsip_msg_add_hdr(req, (pjsip_hdr*)pjsip_hdr_clone(get_pool(req), hroute));
    hroute = hroute->next;
  }
=======
    pjsip_msg_add_hdr(req, (pjsip_hdr*)pjsip_hdr_clone(pool, hroute));
    hroute = hroute->next;
  }

  // If the app-server has requested to be record routed for this dialog,
  // add that record route now.
  if (_record_routed)
  {
    pjsip_param *param = PJ_POOL_ALLOC_T(pool, pjsip_param);
    pj_strdup2(pool, &param->name, "dialog_id");
    pj_strdup2(pool, &param->value, _rr_param_value.c_str());

    pjsip_sip_uri* uri = get_reflexive_uri(pool);
    pj_list_insert_before(&uri->other_param, param);

    pjsip_route_hdr* rr = pjsip_rr_hdr_create(pool);
    rr->name_addr.uri = (pjsip_uri*)uri;

    pjsip_msg_insert_first_hdr(req, (pjsip_hdr*)rr);
  }

>>>>>>> 5c8c3c68
  return _helper->send_request(req);
}


/// Indicate that the response should be forwarded following standard routing
/// rules.  Note that, if this service created multiple forks, the responses
/// will be aggregated before being sent downstream.
///
/// This function may be called while handling any response.
///
/// @param  rsp          - The response message to use for forwarding.
void SproutletAppServerTsxHelper::send_response(pjsip_msg*& rsp)
{
  _helper->send_response(rsp);
}

void SproutletAppServerTsxHelper::cancel_fork(int fork_id, int reason)
{
  _helper->cancel_fork(fork_id, reason);
}

/// Frees the specified message.  Received responses or messages that have
/// been cloned with add_target are owned by the AppServerTsx.  It must
/// call into ServiceTsx either to send them on or to free them (via this
/// API).
///
/// @param  msg          - The message to free.
void SproutletAppServerTsxHelper::free_msg(pjsip_msg*& msg)
{
  _helper->free_msg(msg);
}

/// Returns the pool corresponding to a message.  This pool can then be used
/// to allocate further headers or bodies to add to the message.
///
/// @returns             - The pool corresponding to this message.
/// @param  msg          - The message.
pj_pool_t* SproutletAppServerTsxHelper::get_pool(const pjsip_msg* msg)
{
  return _helper->get_pool(msg);
}

bool SproutletAppServerTsxHelper::schedule_timer(void* context, TimerID& id, int duration)
{
  return _helper->schedule_timer(context, id, duration);
}

void SproutletAppServerTsxHelper::cancel_timer(TimerID id)
{
  _helper->cancel_timer(id);
}

bool SproutletAppServerTsxHelper::timer_running(TimerID id)
{
  return _helper->timer_running(id);
}

/// Returns the SAS trail identifier that should be used for any SAS events
/// related to this service invocation.
SAS::TrailId SproutletAppServerTsxHelper::trail() const
{
  return _helper->trail();
}

<<<<<<< HEAD
=======
pjsip_sip_uri* SproutletAppServerTsxHelper::get_reflexive_uri(pj_pool_t* pool) const
{
  return _helper->get_reflexive_uri(pool);
}

>>>>>>> 5c8c3c68
/// Constructor.
SproutletAppServerShim::SproutletAppServerShim(AppServer* app,
                                               const std::string& service_host) :
  Sproutlet(app->service_name(), 0, service_host),
  _app(app)
{
}

/// Called when the system determines the app-server should be invoked for a
/// received request.
///
/// @param  helper        - The service helper to use to perform
///                         the underlying service-related processing.
<<<<<<< HEAD
/// @param  req           - The received request message.
SproutletTsx* SproutletAppServerShim::get_tsx(SproutletTsxHelper* helper,
=======
/// @param  alias         - Ignored.
/// @param  req           - The received request message.
SproutletTsx* SproutletAppServerShim::get_tsx(SproutletTsxHelper* helper,
                                              const std::string& alias,
>>>>>>> 5c8c3c68
                                              pjsip_msg* req)
{
  SproutletTsx* tsx = NULL;

  // Create the helper for the AppServer layer.
  SproutletAppServerTsxHelper* shim_helper = new SproutletAppServerTsxHelper(helper);

  // Ask the AppServer for a Tsx.
  AppServerTsx* app_tsx = _app->get_app_tsx(shim_helper, req);
  if (app_tsx == NULL)
  {
    // Create a default AppServerTsx to simply forward requests and responses
    // transparently.  We have to do this (rather than return NULL) as we
    // still need to manipulate Route headers to avoid looping.
    app_tsx = new AppServerTsx((AppServerTsxHelper*)shim_helper);
  }

  tsx = new SproutletAppServerShimTsx(helper,
                                      shim_helper,
                                      app_tsx);

  return tsx;
}

/// Constructor.
SproutletAppServerShimTsx::SproutletAppServerShimTsx(SproutletTsxHelper* sproutlet_helper,
                                                     SproutletAppServerTsxHelper*& app_server_helper,
                                                     AppServerTsx* app_tsx) :
  SproutletTsx(sproutlet_helper),
  _app_server_helper(app_server_helper),
  _app_tsx(app_tsx)
{
  app_server_helper = NULL;
}

/// Destructor
SproutletAppServerShimTsx::~SproutletAppServerShimTsx()
{
  delete _app_server_helper;
  delete _app_tsx;
}

/// Called for an initial request (dialog-initiating or out-of-dialog) with
/// the original received request for the transaction.
///
/// This function stores the onward route-set from the request, so it can be
/// restored on any requests generated by the AppServerTsx.
void SproutletAppServerShimTsx::on_rx_initial_request(pjsip_msg* req)
{
  _app_server_helper->store_onward_route(req);
  _app_tsx->on_initial_request(req);
}

/// Called for an in-dialog request with the original received request for
/// the transaction.
///
/// This function stores the onward route-set from the request, so it can be
/// restored on any requests generated by the AppServerTsx.
void SproutletAppServerShimTsx::on_rx_in_dialog_request(pjsip_msg* req)
{
  _app_server_helper->store_onward_route(req);
  _app_tsx->on_in_dialog_request(req);
}

/// Called with all responses received on the transaction.  If a transport
/// error or transaction timeout occurs on a downstream leg, this method is
/// called with a 408 response.
void SproutletAppServerShimTsx::on_rx_response(pjsip_msg* rsp, int fork_id)
{
  _app_tsx->on_response(rsp, fork_id);
}

/// Called if the original request is cancelled (either by a received
/// CANCEL request or an error on the inbound transport).
void SproutletAppServerShimTsx::on_rx_cancel(int status_code, pjsip_msg* cancel_req)
{
  _app_tsx->on_cancel(status_code);
}

/// Called when a programmed timer expires.
void SproutletAppServerShimTsx::on_timer_expiry(void* context)
{
  _app_tsx->on_timer_expiry(context);
}<|MERGE_RESOLUTION|>--- conflicted
+++ resolved
@@ -45,13 +45,9 @@
 
 SproutletAppServerTsxHelper::SproutletAppServerTsxHelper(SproutletTsxHelper* helper) :
   _helper(helper),
-<<<<<<< HEAD
-  _pool(NULL)
-=======
   _pool(NULL),
   _record_routed(false),
   _rr_param_value("")
->>>>>>> 5c8c3c68
 {
   // Create a small pool to hold the onward Route for the request.
   _pool = pj_pool_create(&stack_data.cp.factory,
@@ -116,12 +112,8 @@
 ///
 void SproutletAppServerTsxHelper::add_to_dialog(const std::string& dialog_id)
 {
-<<<<<<< HEAD
-  _helper->add_to_dialog(dialog_id);
-=======
   _record_routed = true;
   _rr_param_value = dialog_id;
->>>>>>> 5c8c3c68
 }
 
 /// Returns the dialog identifier for this service.
@@ -131,11 +123,7 @@
 ///                        or by an earlier transaction in the same dialog.
 const std::string& SproutletAppServerTsxHelper::dialog_id() const
 {
-<<<<<<< HEAD
-  return _helper->dialog_id();
-=======
   return _rr_param_value;
->>>>>>> 5c8c3c68
 }
 
 /// Clones the request.  This is typically used when forking a request if
@@ -181,11 +169,8 @@
 /// @param  req          - The request message to use for forwarding.
 int SproutletAppServerTsxHelper::send_request(pjsip_msg*& req)
 {
-<<<<<<< HEAD
-=======
   pj_pool_t* pool = get_pool(req);
 
->>>>>>> 5c8c3c68
   // We don't allow app servers to handle Route headers, so remove all
   // existing Route headers from the request and restore the onward route set
   // stored from the original request.
@@ -196,11 +181,6 @@
   {
     LOG_DEBUG("Restore header: %s",
               PJUtils::hdr_to_string((pjsip_hdr*)hroute).c_str());
-<<<<<<< HEAD
-    pjsip_msg_add_hdr(req, (pjsip_hdr*)pjsip_hdr_clone(get_pool(req), hroute));
-    hroute = hroute->next;
-  }
-=======
     pjsip_msg_add_hdr(req, (pjsip_hdr*)pjsip_hdr_clone(pool, hroute));
     hroute = hroute->next;
   }
@@ -222,7 +202,6 @@
     pjsip_msg_insert_first_hdr(req, (pjsip_hdr*)rr);
   }
 
->>>>>>> 5c8c3c68
   return _helper->send_request(req);
 }
 
@@ -287,14 +266,11 @@
   return _helper->trail();
 }
 
-<<<<<<< HEAD
-=======
 pjsip_sip_uri* SproutletAppServerTsxHelper::get_reflexive_uri(pj_pool_t* pool) const
 {
   return _helper->get_reflexive_uri(pool);
 }
 
->>>>>>> 5c8c3c68
 /// Constructor.
 SproutletAppServerShim::SproutletAppServerShim(AppServer* app,
                                                const std::string& service_host) :
@@ -308,15 +284,10 @@
 ///
 /// @param  helper        - The service helper to use to perform
 ///                         the underlying service-related processing.
-<<<<<<< HEAD
-/// @param  req           - The received request message.
-SproutletTsx* SproutletAppServerShim::get_tsx(SproutletTsxHelper* helper,
-=======
 /// @param  alias         - Ignored.
 /// @param  req           - The received request message.
 SproutletTsx* SproutletAppServerShim::get_tsx(SproutletTsxHelper* helper,
                                               const std::string& alias,
->>>>>>> 5c8c3c68
                                               pjsip_msg* req)
 {
   SproutletTsx* tsx = NULL;
