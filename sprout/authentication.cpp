/**
 * @file authentication.cpp
 *
 * Project Clearwater - IMS in the Cloud
 * Copyright (C) 2013  Metaswitch Networks Ltd
 *
 * This program is free software: you can redistribute it and/or modify it
 * under the terms of the GNU General Public License as published by the
 * Free Software Foundation, either version 3 of the License, or (at your
 * option) any later version, along with the "Special Exception" for use of
 * the program along with SSL, set forth below. This program is distributed
 * in the hope that it will be useful, but WITHOUT ANY WARRANTY;
 * without even the implied warranty of MERCHANTABILITY or FITNESS FOR
 * A PARTICULAR PURPOSE.  See the GNU General Public License for more
 * details. You should have received a copy of the GNU General Public
 * License along with this program.  If not, see
 * <http://www.gnu.org/licenses/>.
 *
 * The author can be reached by email at clearwater@metaswitch.com or by
 * post at Metaswitch Networks Ltd, 100 Church St, Enfield EN2 6BQ, UK
 *
 * Special Exception
 * Metaswitch Networks Ltd  grants you permission to copy, modify,
 * propagate, and distribute a work formed by combining OpenSSL with The
 * Software, or a work derivative of such a combination, even if such
 * copying, modification, propagation, or distribution would otherwise
 * violate the terms of the GPL. You must comply with the GPL in all
 * respects for all of the code used other than OpenSSL.
 * "OpenSSL" means OpenSSL toolkit software distributed by the OpenSSL
 * Project and licensed under the OpenSSL Licenses, or a work based on such
 * software and licensed under the OpenSSL Licenses.
 * "OpenSSL Licenses" means the OpenSSL License and Original SSLeay License
 * under which the OpenSSL Project distributes the OpenSSL toolkit software,
 * as those licenses appear in the file LICENSE-OPENSSL.
 */

extern "C" {
#include <pjsip.h>
#include <pjlib-util.h>
#include <pjlib.h>
}

// Common STL includes.
#include <cassert>
#include <vector>
#include <map>
#include <set>
#include <list>
#include <queue>
#include <string>
#include <boost/algorithm/string/predicate.hpp>
#include <json/reader.h>

#include "log.h"
#include "stack.h"
#include "sproutsasevent.h"
#include "pjutils.h"
#include "constants.h"
#include "analyticslogger.h"
#include "hssconnection.h"
#include "authentication.h"
#include "avstore.h"


//
// mod_auth authenticates SIP requests.  It must be inserted into the
// stack below the transaction layer.
//
static pj_bool_t authenticate_rx_request(pjsip_rx_data *rdata);

pjsip_module mod_auth =
{
  NULL, NULL,                         // prev, next
  pj_str("mod-auth"),                 // Name
  -1,                                 // Id
  PJSIP_MOD_PRIORITY_TSX_LAYER-1,     // Priority
  NULL,                               // load()
  NULL,                               // start()
  NULL,                               // stop()
  NULL,                               // unload()
  &authenticate_rx_request,           // on_rx_request()
  NULL,                               // on_rx_response()
  NULL,                               // on_tx_request()
  NULL,                               // on_tx_response()
  NULL,                               // on_tsx_state()
};

// Configuring PJSIP with a realm of "*" means that all realms are considered.
const pj_str_t WILDCARD_REALM = pj_str("*");

// Realm to use on AKA challenges.
static pj_str_t aka_realm;

// Connection to the HSS service for retrieving subscriber credentials.
static HSSConnection* hss;

static ChronosConnection* chronos;

// Factory for creating ACR messages for Rf billing.
static ACRFactory* acr_factory;


// AV store used to store Authentication Vectors while waiting for the
// client to respond to a challenge.
static AvStore* av_store;


// Analytics logger.
static AnalyticsLogger* analytics;


// PJSIP structure for control server authentication functions.
pjsip_auth_srv auth_srv;


/// Verifies that the supplied authentication vector is valid.
bool verify_auth_vector(Json::Value* av, const std::string& impi, SAS::TrailId trail)
{
  bool rc = true;

  // Check the AV is well formed.
  if (av->isMember("aka"))
  {
    // AKA is specified, check all the expected parameters are present.
    LOG_DEBUG("AKA specified");
    Json::Value& aka = (*av)["aka"];
    if ((!aka["challenge"].isString()) ||
        (!aka["response"].isString()) ||
        (!aka["cryptkey"].isString()) ||
        (!aka["integritykey"].isString()))
    {
      // Malformed AKA entry
      LOG_ERROR("Badly formed AKA authentication vector for %s\n%s",
                impi.c_str(), av->toStyledString().c_str());
      rc = false;

      SAS::Event event(trail, SASEvent::AUTHENTICATION_FAILED, 0);
      std::string error_msg = "AKA authentication vector is malformed: " + av->toStyledString();
      event.add_var_param(error_msg);
      SAS::report_event(event);
    }
  }
  else if (av->isMember("digest"))
  {
    // Digest is specified, check all the expected parameters are present.
    LOG_DEBUG("Digest specified");
    Json::Value& digest = (*av)["digest"];
    if ((!digest["realm"].isString()) ||
        (!digest["qop"].isString()) ||
        (!digest["ha1"].isString()))
    {
      // Malformed digest entry
      LOG_ERROR("Badly formed Digest authentication vector for %s\n%s",
                impi.c_str(), av->toStyledString().c_str());
      rc = false;

      SAS::Event event(trail, SASEvent::AUTHENTICATION_FAILED, 0);
      std::string error_msg = "Digest authentication vector is malformed: " + av->toStyledString();
      event.add_var_param(error_msg);
      SAS::report_event(event);
    }
  }
  else
  {
    // Neither AKA nor Digest information present.
    LOG_ERROR("No AKA or Digest object in authentication vector for %s\n%s",
              impi.c_str(), av->toStyledString().c_str());
    rc = false;

    SAS::Event event(trail, SASEvent::AUTHENTICATION_FAILED, 0);
    std::string error_msg = "Authentication vector is malformed: " + av->toStyledString();
    event.add_var_param(error_msg);
    SAS::report_event(event);
  }

  return rc;
}


pj_status_t user_lookup(pj_pool_t *pool,
                        const pjsip_auth_lookup_cred_param *param,
                        pjsip_cred_info *cred_info)
{
  const pj_str_t* acc_name = &param->acc_name;
  const pj_str_t* realm = &param->realm;
  const pjsip_rx_data* rdata = param->rdata;
  SAS::TrailId trail = get_trail(rdata);

  pj_status_t status = PJSIP_EAUTHACCNOTFOUND;

  // Get the impi and the nonce.  There must be an authorization header otherwise
  // PJSIP wouldn't have called this method.
  std::string impi = PJUtils::pj_str_to_string(acc_name);
  pjsip_authorization_hdr* auth_hdr = (pjsip_authorization_hdr*)
           pjsip_msg_find_hdr(rdata->msg_info.msg, PJSIP_H_AUTHORIZATION, NULL);
  std::string nonce = PJUtils::pj_str_to_string(&auth_hdr->credential.digest.nonce);

  // Get the Authentication Vector from the store. We should
  // immediately clear the AV, to avoid replay attacks. This is true
  // even if the get fails and av is NULL - someone could still be
  // snooping traffic, see the nonce, and try and reuse it when
  // memcached recovers.
  Json::Value* av = av_store->get_av(impi, nonce, trail);

  if ((av != NULL) &&
      (!verify_auth_vector(av, impi, trail)))
  {
    // Authentication vector is badly formed.
    delete av;                                                 // LCOV_EXCL_LINE
    av = NULL;                                                 // LCOV_EXCL_LINE
  }

  if (av != NULL)
  {
    pj_cstr(&cred_info->scheme, "digest");
    pj_strdup(pool, &cred_info->username, acc_name);
    if (av->isMember("aka"))
    {
      // AKA authentication.  The response in the AV must be used as a
      // plain-text password for the MD5 Digest computation.  Convert the text
      // into binary as this is what PJSIP is expecting.
      std::string response = (*av)["aka"]["response"].asString();
      std::string xres;
      for (size_t ii = 0; ii < response.length(); ii += 2)
      {
        xres.push_back((char)(pj_hex_digit_to_val(response[ii]) * 16 +
                              pj_hex_digit_to_val(response[ii+1])));
      }
      cred_info->data_type = PJSIP_CRED_DATA_PLAIN_PASSWD;
      pj_strdup2(pool, &cred_info->data, xres.c_str());
      LOG_DEBUG("Found AKA XRES = %.*s", cred_info->data.slen, cred_info->data.ptr);

      // Use default realm as it isn't specified in the AV.
      pj_strdup(pool, &cred_info->realm, realm);
      status = PJ_SUCCESS;
    }
    else if (av->isMember("digest"))
    {
      if (pj_strcmp2(realm, (*av)["digest"]["realm"].asCString()) == 0)
      {
        // Digest authentication, so ha1 field is hashed password.
        cred_info->data_type = PJSIP_CRED_DATA_DIGEST;
        pj_strdup2(pool, &cred_info->data, (*av)["digest"]["ha1"].asCString());
        cred_info->realm = *realm;
        LOG_DEBUG("Found Digest HA1 = %.*s", cred_info->data.slen, cred_info->data.ptr);
        status = PJ_SUCCESS;
      }
      else
      {
        // These credentials are for a different realm, so no credentials were
        // actually provided for us to check.
        status = PJSIP_EAUTHNOAUTH;
      }
    }
    delete av;
  }

  // Delete the AV from the store, unless the status indicates that these
  // credentials weren't even for the right realm.  In that case, they weren't
  // even trying to authenticate against us, so leave them around in case they
  // do try against our realm later.
  if (status != PJSIP_EAUTHNOAUTH)
  {
    // No point checking the return value of delete_av - there's no
    // sensible recovery action we can take (and it logs internally if
    // it fails).
    av_store->delete_av(impi, nonce, trail);
  }

  return status;
}

void create_challenge(pjsip_authorization_hdr* auth_hdr,
                      std::string resync,
                      pjsip_rx_data* rdata,
                      pjsip_tx_data* tdata)
{
  // Get the public and private identities from the request.
  std::string impi;
  std::string impu;
  std::string nonce;

  PJUtils::get_impi_and_impu(rdata, impi, impu);
  // Set up the authorization type, following Annex P.4 of TS 33.203.  Currently
  // only support AKA and SIP Digest, so only implement the subset of steps
  // required to distinguish between the two.
  std::string auth_type;
  if (auth_hdr != NULL)
  {
    pjsip_param* integrity =
           pjsip_param_find(&auth_hdr->credential.digest.other_param,
                            &STR_INTEGRITY_PROTECTED);

    if ((integrity != NULL) &&
        ((pj_stricmp(&integrity->value, &STR_YES) == 0) ||
         (pj_stricmp(&integrity->value, &STR_NO) == 0)))
    {
      // Authentication scheme is AKA.
      auth_type = "aka";
    }
  }

  // Get the Authentication Vector from the HSS.
  Json::Value* av = NULL;
  hss->get_auth_vector(impi, impu, auth_type, resync, av, get_trail(rdata));

  if ((av != NULL) &&
      (!verify_auth_vector(av, impi, get_trail(rdata))))
  {
    // Authentication Vector is badly formed.
    delete av;
    av = NULL;
  }

  if (av != NULL)
  {
    // Retrieved a valid authentication vector, so generate the challenge.
    LOG_DEBUG("Valid AV - generate challenge");
    char buf[16];
    pj_str_t random;
    random.ptr = buf;
    random.slen = sizeof(buf);

    LOG_DEBUG("Create WWW-Authenticate header");
    pjsip_www_authenticate_hdr* hdr = pjsip_www_authenticate_hdr_create(tdata->pool);

    // Set up common fields for Digest and AKA cases (both are considered
    // Digest authentication).
    hdr->scheme = STR_DIGEST;

    if (av->isMember("aka"))
    {
      // AKA authentication.
      LOG_DEBUG("Add AKA information");

      SAS::Event event(get_trail(rdata), SASEvent::AUTHENTICATION_CHALLENGE, 0);
      std::string AKA = "AKA";
      event.add_var_param(AKA);
      SAS::report_event(event);

      Json::Value& aka = (*av)["aka"];

      // Use default realm for AKA as not specified in the AV.
      pj_strdup(tdata->pool, &hdr->challenge.digest.realm, &aka_realm);
      hdr->challenge.digest.algorithm = STR_AKAV1_MD5;
      nonce = aka["challenge"].asString();
      pj_strdup2(tdata->pool, &hdr->challenge.digest.nonce, nonce.c_str());
      pj_create_random_string(buf, sizeof(buf));
      pj_strdup(tdata->pool, &hdr->challenge.digest.opaque, &random);
      hdr->challenge.digest.qop = STR_AUTH;
      hdr->challenge.digest.stale = PJ_FALSE;

      // Add the cryptography key parameter.
      pjsip_param* ck_param = (pjsip_param*)pj_pool_alloc(tdata->pool, sizeof(pjsip_param));
      ck_param->name = STR_CK;
      std::string ck = "\"" + aka["cryptkey"].asString() + "\"";
      pj_strdup2(tdata->pool, &ck_param->value, ck.c_str());
      pj_list_insert_before(&hdr->challenge.digest.other_param, ck_param);

      // Add the integrity key parameter.
      pjsip_param* ik_param = (pjsip_param*)pj_pool_alloc(tdata->pool, sizeof(pjsip_param));
      ik_param->name = STR_IK;
      std::string ik = "\"" + aka["integritykey"].asString() + "\"";
      pj_strdup2(tdata->pool, &ik_param->value, ik.c_str());
      pj_list_insert_before(&hdr->challenge.digest.other_param, ik_param);
    }
    else
    {
      // Digest authentication.
      LOG_DEBUG("Add Digest information");

      SAS::Event event(get_trail(rdata), SASEvent::AUTHENTICATION_CHALLENGE, 0);
      std::string DIGEST = "DIGEST";
      event.add_var_param(DIGEST);
      SAS::report_event(event);

      Json::Value& digest = (*av)["digest"];
      pj_strdup2(tdata->pool, &hdr->challenge.digest.realm, digest["realm"].asCString());
      hdr->challenge.digest.algorithm = STR_MD5;
      pj_create_random_string(buf, sizeof(buf));
      nonce.assign(buf, sizeof(buf));
      pj_strdup(tdata->pool, &hdr->challenge.digest.nonce, &random);
      pj_create_random_string(buf, sizeof(buf));
      pj_strdup(tdata->pool, &hdr->challenge.digest.opaque, &random);
      pj_strdup2(tdata->pool, &hdr->challenge.digest.qop, digest["qop"].asCString());
      hdr->challenge.digest.stale = PJ_FALSE;
    }

    // Add the header to the message.
    pjsip_msg_add_hdr(tdata->msg, (pjsip_hdr*)hdr);

    // Write the authentication vector (as a JSON string) into the AV store.
    LOG_DEBUG("Write AV to store");
    bool success = av_store->set_av(impi, nonce, av, get_trail(rdata));
    if (success)
    {
      // We've written the AV into the store, so need to set a Chronos
      // timer so that an AUTHENTICATION_TIMEOUT SAR is sent to the
      // HSS when it expires.
      std::string timer_id;
      std::string chronos_body = "{\"impi\": \"" + impi + "\", \"impu\": \"" + impu +"\", \"nonce\": \"" + nonce +"\"}";
      LOG_DEBUG("Sending %s to Chronos to set AV timer", chronos_body.c_str());
      chronos->send_post(timer_id, 30, "/authentication-timeout", chronos_body, 0);
    }

    delete av;
  }
  else
  {
    SAS::Event event(get_trail(rdata), SASEvent::AUTHENTICATION_FAILED, 0);
    std::string error_msg = "Failed to get Authentication vector";
    event.add_var_param(error_msg);
    SAS::report_event(event);

    tdata->msg->line.status.code = PJSIP_SC_FORBIDDEN;
    tdata->msg->line.status.reason = *pjsip_get_status_text(PJSIP_SC_FORBIDDEN);
  }
}


pj_bool_t authenticate_rx_request(pjsip_rx_data* rdata)
{
  pj_status_t status;
  std::string resync;

  SAS::TrailId trail = get_trail(rdata);

  if (rdata->tp_info.transport->local_name.port != stack_data.scscf_port)
  {
    // Request not received on S-CSCF port, so don't authenticate it.
    SAS::Event event(trail, SASEvent::AUTHENTICATION_NOT_NEEDED, 0);
    std::string error_msg = "Request wasn't received on S-CSCF port";
    event.add_var_param(error_msg);
    SAS::report_event(event);

    return PJ_FALSE;
  }

  if (rdata->msg_info.msg->line.req.method.id != PJSIP_REGISTER_METHOD)
  {
    // Non-REGISTER request, so don't do authentication as it must have come
    // from an authenticated or trusted source.
    SAS::Event event(trail, SASEvent::AUTHENTICATION_NOT_NEEDED, 0);
    std::string error_msg = "Request wasn't a REGISTER";
    event.add_var_param(error_msg);
    SAS::report_event(event);

    return PJ_FALSE;
  }

  // Check to see if the request has already been integrity protected?
  pjsip_authorization_hdr* auth_hdr = (pjsip_authorization_hdr*)
           pjsip_msg_find_hdr(rdata->msg_info.msg, PJSIP_H_AUTHORIZATION, NULL);

 if ((auth_hdr != NULL) &&
      (auth_hdr->credential.digest.response.slen == 0))
  {
    // There is an authorization header with no challenge response, so check
    // for the integrity-protected indication.
    LOG_DEBUG("Authorization header in request with no challenge response");
    pjsip_param* integrity =
           pjsip_param_find(&auth_hdr->credential.digest.other_param,
                            &STR_INTEGRITY_PROTECTED);

    // Request has an integrity protected indication, so let it through if
    // it is set to a "yes" value.
    if ((integrity != NULL) &&
        ((pj_stricmp(&integrity->value, &STR_YES) == 0) ||
         (pj_stricmp(&integrity->value, &STR_TLS_YES) == 0) ||
         (pj_stricmp(&integrity->value, &STR_IP_ASSOC_YES) == 0)))
    {
      // Request is already integrity protected, so let it through.
      LOG_INFO("Request integrity protected by edge proxy");

      SAS::Event event(trail, SASEvent::AUTHENTICATION_NOT_NEEDED, 0);
      std::string error_msg = "Request integrity protected by edge proxy";
      event.add_var_param(error_msg);
      SAS::report_event(event);

      return PJ_FALSE;
    }
  }

  int sc = PJSIP_SC_UNAUTHORIZED;
  status = PJSIP_EAUTHNOAUTH;

  if ((auth_hdr != NULL) &&
      (auth_hdr->credential.digest.response.slen != 0))
  {
    // Request contains a response to a previous challenge, so pass it to
    // the authentication module to verify.
    LOG_DEBUG("Verify authentication information in request");
    status = pjsip_auth_srv_verify(&auth_srv, rdata, &sc);

    if (status == PJ_SUCCESS)
    {
      // The authentication information in the request was verified.
      LOG_DEBUG("Request authenticated successfully");

      SAS::Event event(trail, SASEvent::AUTHENTICATION_SUCCESS, 0);
      SAS::report_event(event);

      // If doing AKA authentication, check for an AUTS parameter.  We only
      // check this if the request authenticated as actioning it otherwise
      // is a potential denial of service attack.
      if (!pj_strcmp(&auth_hdr->credential.digest.algorithm, &STR_AKAV1_MD5))
      {
        LOG_DEBUG("AKA authentication so check for client resync request");
        pjsip_param* p = pjsip_param_find(&auth_hdr->credential.digest.other_param,
                                          &STR_AUTS);

        if (p != NULL)
        {
          // Found AUTS parameter, so UE is requesting a resync.  We need to
          // redo the authentication, passing an auts parameter to the HSS
          // comprising the first 16 octets of the nonce (RAND) and the 14
          // octets of the auts parameter.  (See TS 33.203 and table 6.3.3 of
          // TS 29.228 for details.)
          LOG_DEBUG("AKA SQN resync request from UE");
          std::string auts = PJUtils::pj_str_to_string(&p->value);
          std::string nonce = PJUtils::pj_str_to_string(&auth_hdr->credential.digest.nonce);
          if ((auts.length() != 14) ||
              (nonce.length() != 32))
          {
            // AUTS and/or nonce are malformed, so reject the request.
            LOG_WARNING("Invalid auts/nonce on resync request from private identity %.*s",
                        auth_hdr->credential.digest.username.slen,
                        auth_hdr->credential.digest.username.ptr);
            status = PJSIP_EAUTHINAKACRED;
            sc = PJSIP_SC_FORBIDDEN;
          }
          else
          {
            // auts and nonce are as expected, so create the resync string
            // that needs to be passed to the HSS, and act as if no
            // authentication information was received.
            resync = nonce.substr(0,16) + auts;
            status = PJSIP_EAUTHNOAUTH;
            sc = PJSIP_SC_UNAUTHORIZED;
          }
        }
      }

      if (status == PJ_SUCCESS)
      {
        // Request authentication completed, so let the message through to
        // other modules.
        return PJ_FALSE;
      }
    }
  }

  // The message either has insufficient authentication information, or
  // has failed authentication.  In either case, the message will be
  // absorbed and responded to by the authentication module, so we need to
  // add SAS markers so the trail will become searchable.
  SAS::Marker start_marker(trail, MARKER_ID_START, 1u);
  SAS::report_marker(start_marker);
  if (rdata->msg_info.from)
  {
    SAS::Marker calling_dn(trail, MARKER_ID_CALLING_DN, 1u);
    pjsip_sip_uri* calling_uri = (pjsip_sip_uri*)pjsip_uri_get_uri(rdata->msg_info.from->uri);
    calling_dn.add_var_param(calling_uri->user.slen, calling_uri->user.ptr);
    SAS::report_marker(calling_dn);
  }

  if (rdata->msg_info.to)
  {
    SAS::Marker called_dn(trail, MARKER_ID_CALLED_DN, 1u);
    pjsip_sip_uri* called_uri = (pjsip_sip_uri*)pjsip_uri_get_uri(rdata->msg_info.to->uri);
    called_dn.add_var_param(called_uri->user.slen, called_uri->user.ptr);
    SAS::report_marker(called_dn);
  }

  PJUtils::mark_sas_call_branch_ids(trail, rdata->msg_info.cid, rdata->msg_info.msg);

  // Add a SAS end marker
  SAS::Marker end_marker(trail, MARKER_ID_END, 1u);
  SAS::report_marker(end_marker);

  // Create an ACR for the message and pass the request to it.
  ACR* acr = acr_factory->get_acr(trail, CALLING_PARTY);
  acr->rx_request(rdata->msg_info.msg, rdata->pkt_info.timestamp);

  pjsip_tx_data* tdata;

  if ((status == PJSIP_EAUTHNOAUTH) ||
      (status == PJSIP_EAUTHACCNOTFOUND))
  {
    // No authorization information in request, or no authentication vector
    // found in the store (so request is likely stale), so must issue
    // challenge.
    LOG_DEBUG("No authentication information in request or stale nonce, so reject with challenge");
<<<<<<< HEAD
=======

    pjsip_tx_data* tdata;
>>>>>>> 86e44223
    sc = PJSIP_SC_UNAUTHORIZED;
    status = PJUtils::create_response(stack_data.endpt, rdata, sc, NULL, &tdata);

    if (status != PJ_SUCCESS)
    {
      // Failed to create a response.  This really shouldn't happen, but there
      // is nothing else we can do.
      // LCOV_EXCL_START
      delete acr;
      return PJ_TRUE;
      // LCOV_EXCL_STOP
    }

    create_challenge(auth_hdr, resync, rdata, tdata);
  }
  else
  {
    // Authentication failed.
    std::string error_msg = PJUtils::pj_status_to_string(status);

    LOG_ERROR("Authentication failed, %s", error_msg.c_str());

    SAS::Event event(trail, SASEvent::AUTHENTICATION_FAILED, 0);
    event.add_var_param(error_msg);
    SAS::report_event(event);

    if (sc != PJSIP_SC_UNAUTHORIZED)
    {
      // Notify Homestead and the HSS that this authentication attempt
      // has definitively failed.
      std::string impi;
      std::string impu;

      PJUtils::get_impi_and_impu(rdata, impi, impu);

      hss->update_registration_state(impu, impi, HSSConnection::AUTH_FAIL, 0);
    }

    if (analytics != NULL)
    {
      analytics->auth_failure(PJUtils::pj_str_to_string(&auth_hdr->credential.digest.username),
                              PJUtils::aor_from_uri((pjsip_sip_uri*)pjsip_uri_get_uri(PJSIP_MSG_TO_HDR(rdata->msg_info.msg)->uri)));
    }

    // @TODO - need more diagnostics here so we can identify and flag
    // attacks.

    status = PJUtils::create_response(stack_data.endpt, rdata, sc, NULL, &tdata);
    if (status != PJ_SUCCESS)
    {
      // Failed to create a response.  This really shouldn't happen, but there
      // is nothing else we can do.
      // LCOV_EXCL_START
      delete acr;
      return PJ_TRUE;
      // LCOV_EXCL_STOP
    }
  }

  acr->tx_response(tdata->msg);

  status = pjsip_endpt_send_response2(stack_data.endpt, rdata, tdata, NULL, NULL);

  // Send the ACR.
  acr->send_message();
  delete acr;

  return PJ_TRUE;
}


pj_status_t init_authentication(const std::string& realm_name,
                                AvStore* avstore,
                                HSSConnection* hss_connection,
                                ChronosConnection* chronos_connection,
                                ACRFactory* rfacr_factory,
                                AnalyticsLogger* analytics_logger)
{
  pj_status_t status;

  aka_realm = (realm_name != "") ? pj_strdup3(stack_data.pool, realm_name.c_str()) : stack_data.local_host;
  av_store = avstore;
  hss = hss_connection;
  chronos = chronos_connection;
  acr_factory = rfacr_factory;
  analytics = analytics_logger;

  // Register the authentication module.  This needs to be in the stack
  // before the transaction layer.
  status = pjsip_endpt_register_module(stack_data.endpt, &mod_auth);

  // Initialize the authorization server.
  pjsip_auth_srv_init_param params;
  params.realm = &WILDCARD_REALM;
  params.lookup2 = user_lookup;
  params.options = 0;
  status = pjsip_auth_srv_init2(stack_data.pool, &auth_srv, &params);

  return status;
}


void destroy_authentication()
{
  pjsip_endpt_unregister_module(stack_data.endpt, &mod_auth);
}
<|MERGE_RESOLUTION|>--- conflicted
+++ resolved
@@ -591,11 +591,7 @@
     // found in the store (so request is likely stale), so must issue
     // challenge.
     LOG_DEBUG("No authentication information in request or stale nonce, so reject with challenge");
-<<<<<<< HEAD
-=======
-
-    pjsip_tx_data* tdata;
->>>>>>> 86e44223
+
     sc = PJSIP_SC_UNAUTHORIZED;
     status = PJUtils::create_response(stack_data.endpt, rdata, sc, NULL, &tdata);
 
