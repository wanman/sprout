/**
 * @file authentication.cpp
 *
 * Project Clearwater - IMS in the Cloud
 * Copyright (C) 2013  Metaswitch Networks Ltd
 *
 * This program is free software: you can redistribute it and/or modify it
 * under the terms of the GNU General Public License as published by the
 * Free Software Foundation, either version 3 of the License, or (at your
 * option) any later version, along with the "Special Exception" for use of
 * the program along with SSL, set forth below. This program is distributed
 * in the hope that it will be useful, but WITHOUT ANY WARRANTY;
 * without even the implied warranty of MERCHANTABILITY or FITNESS FOR
 * A PARTICULAR PURPOSE.  See the GNU General Public License for more
 * details. You should have received a copy of the GNU General Public
 * License along with this program.  If not, see
 * <http://www.gnu.org/licenses/>.
 *
 * The author can be reached by email at clearwater@metaswitch.com or by
 * post at Metaswitch Networks Ltd, 100 Church St, Enfield EN2 6BQ, UK
 *
 * Special Exception
 * Metaswitch Networks Ltd  grants you permission to copy, modify,
 * propagate, and distribute a work formed by combining OpenSSL with The
 * Software, or a work derivative of such a combination, even if such
 * copying, modification, propagation, or distribution would otherwise
 * violate the terms of the GPL. You must comply with the GPL in all
 * respects for all of the code used other than OpenSSL.
 * "OpenSSL" means OpenSSL toolkit software distributed by the OpenSSL
 * Project and licensed under the OpenSSL Licenses, or a work based on such
 * software and licensed under the OpenSSL Licenses.
 * "OpenSSL Licenses" means the OpenSSL License and Original SSLeay License
 * under which the OpenSSL Project distributes the OpenSSL toolkit software,
 * as those licenses appear in the file LICENSE-OPENSSL.
 */

extern "C" {
#include <pjsip.h>
#include <pjlib-util.h>
#include <pjlib.h>
}

// Common STL includes.
#include <cassert>
#include <vector>
#include <map>
#include <set>
#include <list>
#include <queue>
#include <string>
#include <boost/algorithm/string/predicate.hpp>

#include "log.h"
#include "stack.h"
#include "sasevent.h"
#include "pjutils.h"
#include "constants.h"
#include "analyticslogger.h"
#include "hssconnection.h"
#include "authentication.h"


//
// mod_auth authenticates SIP requests.  It must be inserted into the
// stack below the transaction layer.
//
static pj_bool_t authenticate_rx_request(pjsip_rx_data *rdata);

pjsip_module mod_auth =
{
  NULL, NULL,                         // prev, next
  pj_str("mod-auth"),                  // Name
  -1,                                 // Id
  PJSIP_MOD_PRIORITY_TSX_LAYER-1,     // Priority
  NULL,                               // load()
  NULL,                               // start()
  NULL,                               // stop()
  NULL,                               // unload()
  &authenticate_rx_request,           // on_rx_request()
  NULL,                               // on_rx_response()
  NULL,                               // on_tx_request()
  NULL,                               // on_tx_response()
  NULL,                               // on_tsx_state()
};


// Connection to the HSS service for retrieving subscriber credentials.
static HSSConnection* hss;


// Analytics logger.
static AnalyticsLogger* analytics;


// PJSIP structure for control server authentication functions.
pjsip_auth_srv auth_srv;


// Do IMS compliant user lookup?  If this flag is set, the lookup uses
// both public and private user identities in the user lookup.  Otherwise,
// the lookup uses only the private user identity.
bool ims_auth;


pj_status_t user_lookup(pj_pool_t *pool,
                        const pjsip_auth_lookup_cred_param *param,
                        pjsip_cred_info *cred_info)
{
  const pj_str_t* acc_name = &param->acc_name;
  const pj_str_t* realm = &param->realm;
  const pjsip_rx_data* rdata = param->rdata;

  SAS::TrailId trail = get_trail(rdata);

  pj_status_t status = PJSIP_EAUTHACCNOTFOUND;
  Json::Value* data;

  std::string private_id;
  std::string public_id;
  if (ims_auth)
  {
    // For IMS authentication use both the private and public user identities
    // in the user lookup.  The private user identity comes from the username
    // field of the Authentication header, and the public user identity from
    // the request-URI of the request.
    private_id = PJUtils::pj_str_to_string(acc_name);
    public_id = PJUtils::uri_to_string(PJSIP_URI_IN_FROMTO_HDR,
                                       rdata->msg_info.msg->line.req.uri);

    LOG_DEBUG("Retrieve IMS digest for user %s/%s in realm %.*s",
              private_id.c_str(), public_id.c_str(),
              realm->slen, realm->ptr);
  }
  else
  {
    // For SIP authentication use only the username from the Authentication
    // header for the user lookup.  The username field contains the private
    // user identity and the public user identity can be deduced by adding
    // a sip: prefix.
    private_id = PJUtils::pj_str_to_string(acc_name);
    public_id = "sip:" + private_id;

    LOG_DEBUG("Retrieve SIP digest for user %s/%s in realm %.*s",
              private_id.c_str(), public_id.c_str(),
              realm->slen, realm->ptr);
  }

  data = hss->get_digest_data(private_id, public_id, trail);

  if (data != NULL)
  {
    std::string digest = data->get("digest", "" ).asString();
    if (digest != "")
    {
      LOG_DEBUG("Digest for user %.*s in realm %.*s = %s",
                acc_name->slen, acc_name->ptr,
                realm->slen, realm->ptr,
                digest.c_str());
      pj_strdup(pool, &cred_info->realm, realm);
      pj_cstr(&cred_info->scheme, "digest");
      pj_strdup(pool, &cred_info->username, acc_name);
      cred_info->data_type = PJSIP_CRED_DATA_DIGEST;
      pj_strdup2(pool, &cred_info->data, digest.c_str());
      status = PJ_SUCCESS;
    }
    delete data;
  }

  return status;
}


pj_bool_t authenticate_rx_request(pjsip_rx_data* rdata)
{
  pj_status_t status;

  if (rdata->msg_info.msg->line.req.method.id != PJSIP_REGISTER_METHOD)
  {
    // Non-REGISTER request, so don't do authentication as it must have come
    // from an authenticated or trusted source.
    return PJ_FALSE;
  }

  // Check to see if the request has already been integrity protected?
  pjsip_authorization_hdr* auth_hdr = (pjsip_authorization_hdr*)
           pjsip_msg_find_hdr(rdata->msg_info.msg, PJSIP_H_AUTHORIZATION, NULL);

  if (auth_hdr != NULL)
  {
    LOG_DEBUG("Authorization header in request");
    pjsip_param* integrity =
           pjsip_param_find(&auth_hdr->credential.digest.other_param,
                            &STR_INTEGRITY_PROTECTED);

    if ((integrity != NULL) &&
        ((pj_stricmp2(&integrity->value, "yes") == 0) ||
         (pj_stricmp2(&integrity->value, "tls-yes") == 0) ||
         (pj_stricmp2(&integrity->value, "ip-assoc-yes") == 0)))
    {
      // Request is already integrity protected, so let it through.
      LOG_INFO("Request integrity protected by edge proxy");
      return PJ_FALSE;
    }

    if (auth_hdr->credential.digest.response.slen == 0)
    {
<<<<<<< HEAD
      // There's no response in the header, so remove it to ensure we issue
      // a challenge.
      LOG_DEBUG("Remove authorization header added by Bono");
=======
      // No response supplied, don't use this authorization header for
      // digest attempt.
      LOG_DEBUG("Remove authorization header without response");
>>>>>>> 988a35ee
      pj_list_erase(auth_hdr);
    }
  }

  int sc;
  LOG_DEBUG("Verify authentication information in request");
  status = pjsip_auth_srv_verify(&auth_srv, rdata, &sc);
  if (status == PJ_SUCCESS)
  {
    // The authentication information in the request was verified, so let
    // the message through.
    LOG_DEBUG("Request authenticated successfully");
    return PJ_FALSE;

  }
  else
  {
    // The message either has insufficient authentication information, or
    // has failed authentication.  In either case, the message will be
    // absorbed by the authentication module, so we need to add SAS markers
    // so the trail will become searchable.
    SAS::TrailId trail = get_trail(rdata);
    SAS::Marker start_marker(trail, SASMarker::INIT_TIME, 1u);
    SAS::report_marker(start_marker);
    if (rdata->msg_info.from)
    {
      SAS::Marker calling_dn(trail, SASMarker::CALLING_DN, 1u);
      pjsip_sip_uri* calling_uri = (pjsip_sip_uri*)pjsip_uri_get_uri(rdata->msg_info.from->uri);
      calling_dn.add_var_param(calling_uri->user.slen, calling_uri->user.ptr);
      SAS::report_marker(calling_dn);
    }

    if (rdata->msg_info.to)
    {
      SAS::Marker called_dn(trail, SASMarker::CALLED_DN, 1u);
      pjsip_sip_uri* called_uri = (pjsip_sip_uri*)pjsip_uri_get_uri(rdata->msg_info.to->uri);
      called_dn.add_var_param(called_uri->user.slen, called_uri->user.ptr);
      SAS::report_marker(called_dn);
    }

    if (rdata->msg_info.cid)
    {
      SAS::Marker cid(trail, SASMarker::SIP_CALL_ID, 1u);
      cid.add_var_param(rdata->msg_info.cid->id.slen, rdata->msg_info.cid->id.ptr);
      SAS::report_marker(cid, SAS::Marker::Scope::TrailGroup);
    }

    if (rdata->msg_info.msg->line.req.method.id == PJSIP_ACK_METHOD)
    {
      // Discard unauthenticated ACK request since we can't reject or challenge it.
      LOG_VERBOSE("Discard unauthenticated ACK request");
    }
    else if (rdata->msg_info.msg->line.req.method.id == PJSIP_CANCEL_METHOD)
    {
      // Reject an unauthenticated CANCEL as it cannot be challenged (see RFC3261
      // section 22.1).
      LOG_VERBOSE("Reject unauthenticated CANCEL request");
      PJUtils::respond_stateless(stack_data.endpt,
                                 rdata,
                                 PJSIP_SC_FORBIDDEN,
                                 NULL,
                                 NULL,
                                 NULL);
    }
    else if (status == PJSIP_EAUTHNOAUTH)
    {
      // No authorization information in request, so challenge it.
      LOG_DEBUG("No authentication information in request, so reject with challenge");
      pjsip_tx_data* tdata;
      status = PJUtils::create_response(stack_data.endpt, rdata, sc, NULL, &tdata);
      if (status != PJ_SUCCESS)
      {
        LOG_ERROR("Error building challenge response, %s",
                  PJUtils::pj_status_to_string(status).c_str());
        PJUtils::respond_stateless(stack_data.endpt,
                                   rdata,
                                   PJSIP_SC_INTERNAL_SERVER_ERROR,
                                   NULL,
                                   NULL,
                                   NULL);
        return PJ_TRUE;
      }

      status = pjsip_auth_srv_challenge(&auth_srv, NULL, NULL, NULL, PJ_FALSE, tdata);
      if (status != PJ_SUCCESS)
      {
        LOG_ERROR("Error building challenge response headers, %s",
                  PJUtils::pj_status_to_string(status).c_str());
        tdata->msg->line.status.code = PJSIP_SC_INTERNAL_SERVER_ERROR;
      }

      status = pjsip_endpt_send_response2(stack_data.endpt, rdata, tdata, NULL, NULL);
    }
    else
    {
      // Authentication failed.
      LOG_ERROR("Authentication failed, %s",
                PJUtils::pj_status_to_string(status).c_str());
      if (analytics != NULL)
      {
        analytics->auth_failure(PJUtils::uri_to_string(PJSIP_URI_IN_FROMTO_HDR, rdata->msg_info.msg->line.req.uri));
      }

      // @TODO - need more diagnostics here so we can identify and flag
      // attacks.

      // Reject the request.
      PJUtils::respond_stateless(stack_data.endpt,
                                 rdata,
                                 sc,
                                 NULL,
                                 NULL,
                                 NULL);
    }

    // Add a SAS end marker
    SAS::Marker end_marker(trail, SASMarker::END_TIME, 1u);
    SAS::report_marker(end_marker);
  }

  return PJ_TRUE;
}


pj_status_t init_authentication(const std::string& realm_name,
                                const std::string& auth_config,
                                HSSConnection* hss_connection,
                                AnalyticsLogger* analytics_logger)
{
  pj_status_t status;

  hss = hss_connection;
  analytics = analytics_logger;

  if (auth_config == "sip-digest")
  {
    ims_auth = false;
  }
  else if (auth_config == "ims-digest")
  {
    ims_auth = true;
  }
  else
  {
    LOG_ERROR("Unsupported authentication configuration %s", auth_config.c_str());
    return 1;
  }

  // Register the authentication module.  This needs to be in the stack
  // before the transaction layer.
  status = pjsip_endpt_register_module(stack_data.endpt, &mod_auth);

  // Initialize the authorization server.
  pj_str_t realm = (realm_name != "") ? pj_strdup3(stack_data.pool, realm_name.c_str()) : stack_data.local_host;
  LOG_STATUS("Initializing authentication server for realm %.*s", realm.slen, realm.ptr);
  pjsip_auth_srv_init_param params;
  params.realm = &realm;
  params.lookup2 = user_lookup;
  params.options = 0;
  status = pjsip_auth_srv_init2(stack_data.pool, &auth_srv, &params);

  return status;
}


void destroy_authentication()
{
  pjsip_endpt_unregister_module(stack_data.endpt, &mod_auth);
}
<|MERGE_RESOLUTION|>--- conflicted
+++ resolved
@@ -204,15 +204,9 @@
 
     if (auth_hdr->credential.digest.response.slen == 0)
     {
-<<<<<<< HEAD
       // There's no response in the header, so remove it to ensure we issue
       // a challenge.
-      LOG_DEBUG("Remove authorization header added by Bono");
-=======
-      // No response supplied, don't use this authorization header for
-      // digest attempt.
-      LOG_DEBUG("Remove authorization header without response");
->>>>>>> 988a35ee
+      LOG_DEBUG("Remove authorization header without response field");
       pj_list_erase(auth_hdr);
     }
   }
