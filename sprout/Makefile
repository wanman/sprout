# Sprout Makefile

all: stage-build

ROOT := $(abspath $(shell pwd)/../)
MK_DIR := ${ROOT}/mk

GTEST_DIR := $(ROOT)/modules/gmock/gtest
GMOCK_DIR := $(ROOT)/modules/gmock

TARGET := sprout
TARGET_TEST := sprout_test

TARGET_SOURCES := logger.cpp \
                  utils.cpp \
                  analyticslogger.cpp \
                  stack.cpp \
                  stateful_proxy.cpp \
                  registration_utils.cpp \
                  registrar.cpp \
                  authentication.cpp \
                  options.cpp \
                  connection_pool.cpp \
                  flowtable.cpp \
                  httpconnection.cpp \
                  hssconnection.cpp \
                  websockets.cpp \
                  localstore.cpp \
                  memcachedstore.cpp \
                  memcachedstoreview.cpp \
<<<<<<< HEAD
                  memcachedstoreupdater.cpp \
									avstore.cpp \
									regstore.cpp \
=======
>>>>>>> 6b592a2f
                  xdmconnection.cpp \
                  simservs.cpp \
                  callservices.cpp \
                  enumservice.cpp \
                  dnsresolver.cpp \
                  bgcfservice.cpp \
                  log.cpp \
                  pjutils.cpp \
                  statistic.cpp \
                  zmq_lvc.cpp \
                  trustboundary.cpp \
                  sessioncase.cpp \
                  ifchandler.cpp \
                  aschain.cpp \
                  custom_headers.cpp \
                  accumulator.cpp \
                  connection_tracker.cpp \
                  quiescing_manager.cpp \
                  dialog_tracker.cpp \
                  load_monitor.cpp \
<<<<<<< HEAD
                  counter.cpp
=======
                  counter.cpp \
                  signalhandler.cpp \
                  scscfselector.cpp
>>>>>>> 6b592a2f

TARGET_SOURCES_BUILD := main.cpp

TARGET_SOURCES_TEST := test_main.cpp \
                       fakecurl.cpp \
                       fakehttpconnection.cpp \
                       fakexdmconnection.cpp \
                       fakehssconnection.cpp \
                       fakelogger.cpp \
                       faketransport_udp.cpp \
                       faketransport_tcp.cpp \
                       fakednsresolver.cpp \
                       basetest.cpp \
                       siptest.cpp \
                       authentication_test.cpp \
                       simservs_test.cpp \
                       httpconnection_test.cpp \
                       hssconnection_test.cpp \
                       xdmconnection_test.cpp \
                       enumservice_test.cpp \
                       memcachedstore_test.cpp \
                       registrar_test.cpp \
                       stateful_proxy_test.cpp \
                       bgcfservice_test.cpp \
                       stack_test.cpp \
                       options_test.cpp \
                       logger_test.cpp \
                       utils_test.cpp \
                       callservices_test.cpp \
                       aschain_test.cpp \
                       sessioncase_test.cpp \
                       ifchandler_test.cpp \
                       custom_headers_test.cpp \
                       accumulator_test.cpp \
                       connection_tracker_test.cpp \
                       quiescing_manager_test.cpp \
                       dialog_tracker_test.cpp \
                       flow_test.cpp \
                       load_monitor_test.cpp \
                       counter_test.cpp \
                       scscfselector_test.cpp

# Put the interposer in here, so it will be loaded before pjsip.
TARGET_EXTRA_OBJS_TEST := gmock-all.o \
	                  gtest-all.o \
	                  test_interposer.so

TEST_XML = $(TEST_OUT_DIR)/test_detail_$(TARGET_TEST).xml
COVERAGE_XML = $(TEST_OUT_DIR)/coverage_$(TARGET_TEST).xml
COVERAGE_LIST_TMP = $(TEST_OUT_DIR)/coverage_list_tmp
COVERAGE_LIST = $(TEST_OUT_DIR)/coverage_list
COVERAGE_MASTER_LIST = ut/coverage-not-yet
VG_XML = $(TEST_OUT_DIR)/vg_$(TARGET_TEST).memcheck
VG_OUT = $(TEST_OUT_DIR)/vg_$(TARGET_TEST).txt
VG_LIST = $(TEST_OUT_DIR)/vg_$(TARGET_TEST)_list
VG_SUPPRESS = $(TARGET_TEST).supp

EXTRA_CLEANS += $(TEST_XML) \
                $(COVERAGE_XML) \
                $(VG_XML) $(VG_OUT) \
                $(OBJ_DIR_TEST)/*.gcno \
                $(OBJ_DIR_TEST)/*.gcda \
                *.gcov

CPPFLAGS += -Wno-write-strings \
            -ggdb3 -std=c++0x
CPPFLAGS += -I${ROOT}/include \
            -I${ROOT}/usr/include
CPPFLAGS += $(shell PKG_CONFIG_PATH=${ROOT}/usr/lib/pkgconfig pkg-config --cflags libpjproject)

# Production build:
#
# Enable optimization in production only.
CPPFLAGS := $(filter-out -O2,$(CPPFLAGS))
CPPFLAGS_BUILD += -O2

# Test build:
#
# Turn on code coverage.
# Disable optimization, for speed and coverage accuracy.
# Allow testing of private and protected fields/methods.
# Add the Google Mock / Google Test includes.
CPPFLAGS_TEST  += -DUNIT_TEST \
                  -fprofile-arcs -ftest-coverage \
                  -O0 \
                  -fno-access-control \
                  -I$(GTEST_DIR)/include -I$(GMOCK_DIR)/include

LDFLAGS += -L${ROOT}/usr/lib
LDFLAGS += -lmemcached \
           -lmemcachedutil \
           -ljsoncpp \
           -lssl \
           -lcrypto \
           -ldl \
           -lwebsocketpp \
           -lboost_regex \
           -lboost_system \
           -lboost_thread \
           -lboost_date_time \
           -lcares \
           -lzmq \
           -lsas

# Test build fakes out cURL
LDFLAGS_BUILD += -lcurl

# Test build uses just-built libraries, which may not be installed
LDFLAGS_TEST += -Wl,-rpath=$(ROOT)/usr/lib

LDFLAGS += $(shell PKG_CONFIG_PATH=${ROOT}/usr/lib/pkgconfig pkg-config --libs libpjproject)

# Now the GMock / GTest boilerplate.
GTEST_HEADERS := $(GTEST_DIR)/include/gtest/*.h \
                 $(GTEST_DIR)/include/gtest/internal/*.h
GMOCK_HEADERS := $(GMOCK_DIR)/include/gmock/*.h \
                 $(GMOCK_DIR)/include/gmock/internal/*.h \
                 $(GTEST_HEADERS)

GTEST_SRCS_ := $(GTEST_DIR)/src/*.cc $(GTEST_DIR)/src/*.h $(GTEST_HEADERS)
GMOCK_SRCS_ := $(GMOCK_DIR)/src/*.cc $(GMOCK_HEADERS)
# End of boilerplate

COVERAGEFLAGS = $(OBJ_DIR_TEST) --object-directory=$(shell pwd) \
                --root=$(shell pwd) --exclude=^ut/ \
                --sort-percentage --exclude-lines

VGFLAGS = --suppressions=$(VG_SUPPRESS) \
          --leak-check=full \
          --track-origins=yes \
          --malloc-fill=cc \
          --free-fill=df

# Define JUSTTEST=<testname> to test just that test.  Easier than
# passing the --gtest_filter in EXTRA_TEST_ARGS.
ifdef JUSTTEST
  EXTRA_TEST_ARGS ?= --gtest_filter=*$(JUSTTEST)*
endif

include ${MK_DIR}/platform.mk

.PHONY: stage-build
stage-build: build

.PHONY: test
test: run_test coverage vg coverage-check vg-check

# Run the test.  You can set EXTRA_TEST_ARGS to pass extra arguments
# to the test, e.g.,
#
#   make EXTRA_TEST_ARGS=--gtest_filter=StatefulProxyTest* run_test
#
# runs just the StatefulProxyTest tests.
#
# Ignore failure here; it will be detected by Jenkins.
.PHONY: run_test
run_test: build_test | $(TEST_OUT_DIR)
	rm -f $(TEST_XML)
	rm -f $(OBJ_DIR_TEST)/*.gcda
	$(TARGET_BIN_TEST) $(EXTRA_TEST_ARGS) --gtest_output=xml:$(TEST_XML)

.PHONY: coverage
coverage: | $(TEST_OUT_DIR)
	$(GCOVR) $(COVERAGEFLAGS) --xml > $(COVERAGE_XML)

# Check that we have 100% coverage of all files except those that we
# have declared we're being relaxed on.  In particular, all new files
# must have 100% coverage or be added to $(COVERAGE_MASTER_LIST).
# The string "Marking build unstable" is recognised by the CI scripts
# and if it is found the build is marked unstable.
.PHONY: coverage-check
coverage-check: coverage
	@xmllint --xpath '//class[@line-rate!="1.0"]/@filename' $(COVERAGE_XML) \
		| tr ' ' '\n' \
		| grep filename= \
		| cut -d\" -f2 \
		| sort > $(COVERAGE_LIST_TMP)
	@sort $(COVERAGE_MASTER_LIST) | comm -23 $(COVERAGE_LIST_TMP) - > $(COVERAGE_LIST)
	@if grep -q ^ $(COVERAGE_LIST) ; then \
		echo "Error: some files unexpectedly have less than 100% code coverage:" ; \
		cat $(COVERAGE_LIST) ; \
		/bin/false ; \
		echo "Marking build unstable." ; \
	fi

# Get quick coverage data at the command line. Add --branches to get branch info
# instead of line info in report.  *.gcov files generated in current directory
# if you need to see full detail.
.PHONY: coverage_raw
coverage_raw: | $(TEST_OUT_DIR)
	$(GCOVR) $(COVERAGEFLAGS) --keep

.PHONY: debug
debug: build_test
	gdb --args $(TARGET_BIN_TEST) $(EXTRA_TEST_ARGS)

# Don't run VG against death tests; they don't play nicely.
# Be aware that running this will count towards coverage.
# Don't send output to console, or it might be confused with the full
# unit-test run earlier.
# Test failure should not lead to build failure - instead we observe
# test failure from Jenkins.
.PHONY: vg
vg: build_test | $(TEST_OUT_DIR)
	-valgrind --xml=yes --xml-file=$(VG_XML) $(VGFLAGS) \
	  $(TARGET_BIN_TEST) --gtest_filter='-*DeathTest*' $(EXTRA_TEST_ARGS) > $(VG_OUT) 2>&1

# Check whether there were any errors from valgrind. Output to screen any errors found,
# and details of where to find the full logs.
# The output file will contain <error><kind>ERROR</kind></error>, or 'XPath set is empty'
# if there are no errors.
.PHONY: vg-check
vg-check: vg
	@xmllint --xpath '//error/kind' $(VG_XML) 2>&1 | \
		sed -e 's#<kind>##g' | \
		sed -e 's#</kind>#\n#g' | \
		sort > $(VG_LIST)
	@if grep -q -v "XPath set is empty" $(VG_LIST) ; then \
		echo "Error: some memory errors have been detected" ; \
		cat $(VG_LIST) ; \
		echo "See $(VG_XML) for further details." ; \
	fi

.PHONY: vg_raw
vg_raw: build_test | $(TEST_OUT_DIR)
	-valgrind --gen-suppressions=all $(VGFLAGS) \
	  $(TARGET_BIN_TEST) --gtest_filter='-*DeathTest*' $(EXTRA_TEST_ARGS)

.PHONY: distclean
distclean: clean

# Build rules for GMock/GTest library.
$(OBJ_DIR_TEST)/gtest-all.o : $(GTEST_SRCS_)
	$(CXX) $(CPPFLAGS) -I$(GTEST_DIR) -I$(GTEST_DIR)/include -I$(GMOCK_DIR) -I$(GMOCK_DIR)/include \
            -c $(GTEST_DIR)/src/gtest-all.cc -o $@

$(OBJ_DIR_TEST)/gmock-all.o : $(GMOCK_SRCS_)
	$(CXX) $(CPPFLAGS) -I$(GTEST_DIR) -I$(GTEST_DIR)/include -I$(GMOCK_DIR) -I$(GMOCK_DIR)/include \
            -c $(GMOCK_DIR)/src/gmock-all.cc -o $@

# Build rule for our interposer.
$(OBJ_DIR_TEST)/test_interposer.so: ut/test_interposer.cpp ut/test_interposer.hpp
	$(CXX) $(CPPFLAGS) -shared -fPIC -ldl $< -o $@<|MERGE_RESOLUTION|>--- conflicted
+++ resolved
@@ -28,12 +28,8 @@
                   localstore.cpp \
                   memcachedstore.cpp \
                   memcachedstoreview.cpp \
-<<<<<<< HEAD
-                  memcachedstoreupdater.cpp \
 									avstore.cpp \
 									regstore.cpp \
-=======
->>>>>>> 6b592a2f
                   xdmconnection.cpp \
                   simservs.cpp \
                   callservices.cpp \
@@ -54,13 +50,9 @@
                   quiescing_manager.cpp \
                   dialog_tracker.cpp \
                   load_monitor.cpp \
-<<<<<<< HEAD
-                  counter.cpp
-=======
                   counter.cpp \
                   signalhandler.cpp \
                   scscfselector.cpp
->>>>>>> 6b592a2f
 
 TARGET_SOURCES_BUILD := main.cpp
 
