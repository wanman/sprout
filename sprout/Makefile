--- conflicted
+++ resolved
@@ -119,12 +119,8 @@
                        acr_test.cpp \
                        subscription_test.cpp \
                        chronosconnection_test.cpp \
-<<<<<<< HEAD
-                       handlers_test.cpp
-=======
                        handlers_test.cpp \
                        mock_sas.cpp
->>>>>>> 86e44223
 
 # Put the interposer in here, so it will be loaded before pjsip.
 TARGET_EXTRA_OBJS_TEST := gmock-all.o \
