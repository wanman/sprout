# Sprout Makefile

all: stage-build

ROOT := $(abspath $(shell pwd)/../)
MK_DIR := ${ROOT}/mk

GTEST_DIR := $(ROOT)/modules/gmock/gtest
GMOCK_DIR := $(ROOT)/modules/gmock
SIPP_DIR := $(ROOT)/modules/sipp

TARGET := sprout
TARGET_TEST := sprout_test

TARGET_SOURCES := logger.cpp \
                  saslogger.cpp \
                  utils.cpp \
                  analyticslogger.cpp \
                  stack.cpp \
                  dnsparser.cpp \
                  dnscachedresolver.cpp \
                  baseresolver.cpp \
                  sipresolver.cpp \
                  stateful_proxy.cpp \
                  registration_utils.cpp \
                  registrar.cpp \
                  authentication.cpp \
                  options.cpp \
                  connection_pool.cpp \
                  flowtable.cpp \
                  httpconnection.cpp \
                  httpresolver.cpp \
                  hssconnection.cpp \
                  websockets.cpp \
                  localstore.cpp \
                  memcachedstore.cpp \
                  memcachedstoreview.cpp \
                  avstore.cpp \
                  regstore.cpp \
                  xdmconnection.cpp \
                  simservs.cpp \
                  callservices.cpp \
                  mmtel.cpp \
                  enumservice.cpp \
                  dnsresolver.cpp \
                  bgcfservice.cpp \
                  log.cpp \
                  pjutils.cpp \
                  statistic.cpp \
                  zmq_lvc.cpp \
                  trustboundary.cpp \
                  sessioncase.cpp \
                  ifchandler.cpp \
                  aschain.cpp \
                  custom_headers.cpp \
                  accumulator.cpp \
                  connection_tracker.cpp \
                  quiescing_manager.cpp \
                  dialog_tracker.cpp \
                  load_monitor.cpp \
                  counter.cpp \
                  basicproxy.cpp \
                  icscfrouter.cpp \
                  scscfselector.cpp	\
                  acr.cpp \
                  signalhandler.cpp	\
                  subscription.cpp \
                  notify_utils.cpp \
                  unique.cpp \
                  chronosconnection.cpp \
                  accesslogger.cpp \
                  httpstack.cpp \
                  httpstack_utils.cpp \
                  handlers.cpp \
                  ipv6utils.cpp \
                  contact_filtering.cpp \
                  sproutletproxy.cpp \
                  sproutletappserver.cpp \
                  scscfsproutlet.cpp \
                  bgcfsproutlet.cpp \
                  icscfsproutlet.cpp \
                  contact_filtering.cpp \
                  mobiletwinned.cpp

TARGET_SOURCES_BUILD := main.cpp

TARGET_SOURCES_TEST := test_main.cpp \
                       fakecurl.cpp \
                       fakehttpconnection.cpp \
                       fakexdmconnection.cpp \
                       fakehssconnection.cpp \
                       fakelogger.cpp \
                       faketransport_udp.cpp \
                       faketransport_tcp.cpp \
                       fakednsresolver.cpp \
                       fakechronosconnection.cpp \
                       basetest.cpp \
                       siptest.cpp \
                       sip_common.cpp \
                       sipresolver_test.cpp \
                       authentication_test.cpp \
                       simservs_test.cpp \
                       httpconnection_test.cpp \
                       hssconnection_test.cpp \
                       xdmconnection_test.cpp \
                       enumservice_test.cpp \
                       regstore_test.cpp \
                       avstore_test.cpp \
                       registrar_test.cpp \
                       stateful_proxy_test.cpp \
                       bgcfservice_test.cpp \
                       stack_test.cpp \
                       options_test.cpp \
                       logger_test.cpp \
                       utils_test.cpp \
                       aschain_test.cpp \
                       sessioncase_test.cpp \
                       ifchandler_test.cpp \
                       custom_headers_test.cpp \
                       accumulator_test.cpp \
                       connection_tracker_test.cpp \
                       quiescing_manager_test.cpp \
                       dialog_tracker_test.cpp \
                       flow_test.cpp \
                       load_monitor_test.cpp \
                       counter_test.cpp \
                       icscfsproutlet_test.cpp \
                       basicproxy_test.cpp \
                       scscfselector_test.cpp \
                       acr_test.cpp \
                       subscription_test.cpp \
                       chronosconnection_test.cpp \
                       handlers_test.cpp \
                       httpresolver_test.cpp \
                       mock_sas.cpp \
                       contact_filtering_test.cpp \
                       appserver_test.cpp \
                       scscf_test.cpp \
<<<<<<< HEAD
                       localroaming_test.cpp \
											 sproutletproxy_test.cpp
=======
                       gruu_test.cpp \
                       mobiletwinned_test.cpp
>>>>>>> 010d92fc

# Put the interposer in here, so it will be loaded before pjsip.
TARGET_EXTRA_OBJS_TEST := gmock-all.o \
	                  gtest-all.o \
                          md5.o \
	                  test_interposer.so

TEST_XML = $(TEST_OUT_DIR)/test_detail_$(TARGET_TEST).xml
COVERAGE_XML = $(TEST_OUT_DIR)/coverage_$(TARGET_TEST).xml
COVERAGE_LIST_TMP = $(TEST_OUT_DIR)/coverage_list_tmp
COVERAGE_LIST = $(TEST_OUT_DIR)/coverage_list
COVERAGE_MASTER_LIST = ut/coverage-not-yet
VG_XML = $(TEST_OUT_DIR)/vg_$(TARGET_TEST).memcheck
VG_OUT = $(TEST_OUT_DIR)/vg_$(TARGET_TEST).txt
VG_LIST = $(TEST_OUT_DIR)/vg_$(TARGET_TEST)_list
VG_SUPPRESS = $(TARGET_TEST).supp

EXTRA_CLEANS += $(TEST_XML) \
                $(COVERAGE_XML) \
                $(VG_XML) $(VG_OUT) \
                $(OBJ_DIR_TEST)/*.gcno \
                $(OBJ_DIR_TEST)/*.gcda \
                *.gcov

CPPFLAGS += -Wno-write-strings \
            -ggdb3 -std=c++0x
CPPFLAGS += -I${ROOT}/include \
            -I${ROOT}/modules/cpp-common/include \
            -I${ROOT}/modules/cpp-common/test_utils \
            -I${ROOT}/modules/app-servers/include \
            -I${ROOT}/modules/app-servers/test \
            -I${ROOT}/modules/gemini/include \
            -I${ROOT}/sprout/ut \
            -I${ROOT}/modules/gemini/src/ut \
            -I${ROOT}/usr/include \
            -I${ROOT}/modules/rapidjson/include

CPPFLAGS += $(shell PKG_CONFIG_PATH=${ROOT}/usr/lib/pkgconfig pkg-config --cflags libpjproject)

# Add cpp-common/src as VPATH so build will find modules there.
VPATH = ${ROOT}/modules/cpp-common/src:${ROOT}/modules/cpp-common/test_utils:${ROOT}/modules/app-servers/test:${ROOT}/modules/gemini/src

# Production build:
#
# Enable optimization in production only.
CPPFLAGS := $(filter-out -O2,$(CPPFLAGS))
CPPFLAGS_BUILD += -O2

# Test build:
#
# Turn on code coverage.
# Disable optimization, for speed and coverage accuracy.
# Allow testing of private and protected fields/methods.
# Add the Google Mock / Google Test includes.
CPPFLAGS_TEST  += -DUNIT_TEST \
                  -fprofile-arcs -ftest-coverage \
                  -O0 \
                  -fno-access-control \
                  -I$(GTEST_DIR)/include -I$(GMOCK_DIR)/include -I$(SIPP_DIR)

LDFLAGS += -L${ROOT}/usr/lib
LDFLAGS += -lmemcached \
           -lmemcachedutil \
           -ljsoncpp \
           -lssl \
           -lcrypto \
           -ldl \
           -lwebsocketpp \
           -lboost_regex \
           -lboost_system \
           -lboost_thread \
           -lboost_date_time \
           -lcares \
           -lzmq \
           -levhtp \
           -levent \
           -levent_pthreads

# Test build fakes out cURL
LDFLAGS_BUILD += -lcurl -lsas

# Include memento if desired
LDFLAGS += -lmemento -lthrift -lcassandra

# Test build uses just-built libraries, which may not be installed
LDFLAGS_TEST += -Wl,-rpath=$(ROOT)/usr/lib

LDFLAGS += $(shell PKG_CONFIG_PATH=${ROOT}/usr/lib/pkgconfig pkg-config --libs libpjproject)

# Now the GMock / GTest boilerplate.
GTEST_HEADERS := $(GTEST_DIR)/include/gtest/*.h \
                 $(GTEST_DIR)/include/gtest/internal/*.h
GMOCK_HEADERS := $(GMOCK_DIR)/include/gmock/*.h \
                 $(GMOCK_DIR)/include/gmock/internal/*.h \
                 $(GTEST_HEADERS)

GTEST_SRCS_ := $(GTEST_DIR)/src/*.cc $(GTEST_DIR)/src/*.h $(GTEST_HEADERS)
GMOCK_SRCS_ := $(GMOCK_DIR)/src/*.cc $(GMOCK_HEADERS)
# End of boilerplate

#

COVERAGEFLAGS = $(OBJ_DIR_TEST) --object-directory=$(shell pwd) --root=${ROOT} \
                --exclude='(^include/|^modules/gmock/|^modules/cpp-common/include/|^ut/|^usr/|^modules/gemini/src/ut/|^modules/gemini/include/)' \
                --sort-percentage

VGFLAGS = --suppressions=$(VG_SUPPRESS) \
          --leak-check=full \
          --track-origins=yes \
          --malloc-fill=cc \
					--num-callers=40 \
          --free-fill=df

# Define JUSTTEST=<testname> to test just that test.  Easier than
# passing the --gtest_filter in EXTRA_TEST_ARGS.
ifdef JUSTTEST
  EXTRA_TEST_ARGS ?= --gtest_filter=$(JUSTTEST)
endif

include ${MK_DIR}/platform.mk

.PHONY: stage-build
stage-build: build

.PHONY: test
test: run_test coverage vg coverage-check vg-check

# Run the test.  You can set EXTRA_TEST_ARGS to pass extra arguments
# to the test, e.g.,
#
#   make EXTRA_TEST_ARGS=--gtest_filter=StatefulProxyTest* run_test
#
# runs just the StatefulProxyTest tests.
#
# Ignore failure here; it will be detected by Jenkins.
.PHONY: run_test
run_test: build_test | $(TEST_OUT_DIR)
	rm -f $(TEST_XML)
	rm -f $(OBJ_DIR_TEST)/*.gcda
	$(TARGET_BIN_TEST) $(EXTRA_TEST_ARGS) --gtest_output=xml:$(TEST_XML)

.PHONY: coverage
coverage: | $(TEST_OUT_DIR)
	$(GCOVR) $(COVERAGEFLAGS) --xml > $(COVERAGE_XML)

# Check that we have 100% coverage of all files except those that we
# have declared we're being relaxed on.  In particular, all new files
# must have 100% coverage or be added to $(COVERAGE_MASTER_LIST).
# The string "Marking build unstable" is recognised by the CI scripts
# and if it is found the build is marked unstable.
.PHONY: coverage-check
coverage-check: coverage
	@xmllint --xpath '//class[@line-rate!="1.0"]/@filename' $(COVERAGE_XML) \
		| tr ' ' '\n' \
		| grep filename= \
		| cut -d\" -f2 \
		| sort > $(COVERAGE_LIST_TMP)
	@sort $(COVERAGE_MASTER_LIST) | comm -23 $(COVERAGE_LIST_TMP) - > $(COVERAGE_LIST)
	@if grep -q ^ $(COVERAGE_LIST) ; then \
		echo "Error: some files unexpectedly have less than 100% code coverage:" ; \
		cat $(COVERAGE_LIST) ; \
		/bin/false ; \
		echo "Marking build unstable." ; \
	fi

# Get quick coverage data at the command line. Add --branches to get branch info
# instead of line info in report.  *.gcov files generated in current directory
# if you need to see full detail.
.PHONY: coverage_raw
coverage_raw: | $(TEST_OUT_DIR)
	$(GCOVR) $(COVERAGEFLAGS) --keep

.PHONY: debug
debug: build_test
	gdb --args $(TARGET_BIN_TEST) $(EXTRA_TEST_ARGS)

# Don't run VG against death tests; they don't play nicely.
# Be aware that running this will count towards coverage.
# Don't send output to console, or it might be confused with the full
# unit-test run earlier.
# Test failure should not lead to build failure - instead we observe
# test failure from Jenkins.
.PHONY: vg
vg: build_test | $(TEST_OUT_DIR)
	-valgrind --xml=yes --xml-file=$(VG_XML) $(VGFLAGS) \
	  $(TARGET_BIN_TEST) --gtest_filter='-*DeathTest*' $(EXTRA_TEST_ARGS) > $(VG_OUT) 2>&1

# Check whether there were any errors from valgrind. Output to screen any errors found,
# and details of where to find the full logs.
# The output file will contain <error><kind>ERROR</kind></error>, or 'XPath set is empty'
# if there are no errors.
.PHONY: vg-check
vg-check: vg
	@xmllint --xpath '//error/kind' $(VG_XML) 2>&1 | \
		sed -e 's#<kind>##g' | \
		sed -e 's#</kind>#\n#g' | \
		sort > $(VG_LIST)
	@if grep -q -v "XPath set is empty" $(VG_LIST) ; then \
		echo "Error: some memory errors have been detected" ; \
		cat $(VG_LIST) ; \
		echo "See $(VG_XML) for further details." ; \
	fi

.PHONY: vg_raw
vg_raw: build_test | $(TEST_OUT_DIR)
	-valgrind --gen-suppressions=all --show-reachable=yes $(VGFLAGS) \
	  $(TARGET_BIN_TEST) --gtest_filter='-*DeathTest*' $(EXTRA_TEST_ARGS)

.PHONY: distclean
distclean: clean

# Build rules for GMock/GTest library.
$(OBJ_DIR_TEST)/gtest-all.o : $(GTEST_SRCS_)
	$(CXX) $(CPPFLAGS) -I$(GTEST_DIR) -I$(GTEST_DIR)/include -I$(GMOCK_DIR) -I$(GMOCK_DIR)/include \
            -c $(GTEST_DIR)/src/gtest-all.cc -o $@

$(OBJ_DIR_TEST)/gmock-all.o : $(GMOCK_SRCS_)
	$(CXX) $(CPPFLAGS) -I$(GTEST_DIR) -I$(GTEST_DIR)/include -I$(GMOCK_DIR) -I$(GMOCK_DIR)/include \
            -c $(GMOCK_DIR)/src/gmock-all.cc -o $@

# Build rules for SIPp cryptographic modules.
$(OBJ_DIR_TEST)/md5.o : $(SIPP_DIR)/md5.c
	$(CXX) $(CPPFLAGS) -I$(SIPP_DIR) -c $(SIPP_DIR)/md5.c -o $@

# Build rule for our interposer.
$(OBJ_DIR_TEST)/test_interposer.so: ${ROOT}/modules/cpp-common/test_utils/test_interposer.cpp ${ROOT}/modules/cpp-common/test_utils/test_interposer.hpp
	$(CXX) $(CPPFLAGS) -shared -fPIC -ldl $< -o $@<|MERGE_RESOLUTION|>--- conflicted
+++ resolved
@@ -136,13 +136,9 @@
                        contact_filtering_test.cpp \
                        appserver_test.cpp \
                        scscf_test.cpp \
-<<<<<<< HEAD
-                       localroaming_test.cpp \
-											 sproutletproxy_test.cpp
-=======
+											 sproutletproxy_test.cpp \
                        gruu_test.cpp \
                        mobiletwinned_test.cpp
->>>>>>> 010d92fc
 
 # Put the interposer in here, so it will be loaded before pjsip.
 TARGET_EXTRA_OBJS_TEST := gmock-all.o \
