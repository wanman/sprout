--- conflicted
+++ resolved
@@ -488,13 +488,6 @@
   opt.trusted_port = 0;
   opt.untrusted_port = 0;
   opt.auth_enabled = PJ_FALSE;
-<<<<<<< HEAD
-  // opt.auth_realm = "";
-  // opt.auth_config = "";
-  // opt.store_servers = "";
-  // opt.remote_store_servers = "";
-=======
->>>>>>> 15e040d5
   opt.sas_server = "127.0.0.1";
   opt.enum_suffix = ".e164.arpa";
   opt.reg_max_expires = 300;
