/**
 * @file main.cpp
 *
 * Project Clearwater - IMS in the Cloud
 * Copyright (C) 2013  Metaswitch Networks Ltd
 *
 * This program is free software: you can redistribute it and/or modify it
 * under the terms of the GNU General Public License as published by the
 * Free Software Foundation, either version 3 of the License, or (at your
 * option) any later version, along with the "Special Exception" for use of
 * the program along with SSL, set forth below. This program is distributed
 * in the hope that it will be useful, but WITHOUT ANY WARRANTY;
 * without even the implied warranty of MERCHANTABILITY or FITNESS FOR
 * A PARTICULAR PURPOSE.  See the GNU General Public License for more
 * details. You should have received a copy of the GNU General Public
 * License along with this program.  If not, see
 * <http://www.gnu.org/licenses/>.
 *
 * The author can be reached by email at clearwater@metaswitch.com or by
 * post at Metaswitch Networks Ltd, 100 Church St, Enfield EN2 6BQ, UK
 *
 * Special Exception
 * Metaswitch Networks Ltd  grants you permission to copy, modify,
 * propagate, and distribute a work formed by combining OpenSSL with The
 * Software, or a work derivative of such a combination, even if such
 * copying, modification, propagation, or distribution would otherwise
 * violate the terms of the GPL. You must comply with the GPL in all
 * respects for all of the code used other than OpenSSL.
 * "OpenSSL" means OpenSSL toolkit software distributed by the OpenSSL
 * Project and licensed under the OpenSSL Licenses, or a work based on such
 * software and licensed under the OpenSSL Licenses.
 * "OpenSSL Licenses" means the OpenSSL License and Original SSLeay License
 * under which the OpenSSL Project distributes the OpenSSL toolkit software,
 * as those licenses appear in the file LICENSE-OPENSSL.
 */

extern "C" {
#include <pjsip.h>
#include <pjlib-util.h>
#include <pjlib.h>
}

#include <unistd.h>
#include <sys/types.h>
#include <sys/stat.h>
#include <fcntl.h>
#include <signal.h>
#include <errno.h>
#include <semaphore.h>

// Common STL includes.
#include <cassert>
#include <vector>
#include <map>
#include <set>
#include <list>
#include <queue>
#include <string>

#include "ipv6utils.h"
#include "logger.h"
#include "utils.h"
#include "sasevent.h"
#include "analyticslogger.h"
#include "regstore.h"
#include "stack.h"
#include "hssconnection.h"
#include "xdmconnection.h"
#include "stateful_proxy.h"
#include "websockets.h"
#include "mmtel.h"
#include "subscription.h"
#include "registrar.h"
#include "authentication.h"
#include "options.h"
#include "enumservice.h"
#include "bgcfservice.h"
#include "pjutils.h"
#include "log.h"
#include "zmq_lvc.h"
#include "quiescing_manager.h"
#include "load_monitor.h"
#include "memcachedstore.h"
#include "localstore.h"
#include "scscfselector.h"
#include "chronosconnection.h"
#include "handlers.h"
#include "httpstack.h"
#include "sproutlet.h"
#include "sproutletappserver.h"
#include "sproutletproxy.h"
#include "scscfsproutlet.h"
#include "icscfsproutlet.h"
#include "bgcfsproutlet.h"
#include "localroaming.h"
#include "mementoappserver.h"
#include "call_list_store.h"

enum OptionTypes
{
  OPT_DEFAULT_SESSION_EXPIRES=256+1,
  OPT_ADDITIONAL_HOME_DOMAINS,
  OPT_EMERGENCY_REG_ACCEPTED,
  OPT_SUB_MAX_EXPIRES,
  OPT_MAX_CALL_LIST_LENGTH,
  OPT_MEMENTO_THREADS,
  OPT_CALL_LIST_TTL,
  OPT_MEMENTO_ENABLED
};

struct options
{
  bool                   pcscf_enabled;
  int                    pcscf_untrusted_port;
  int                    pcscf_trusted_port;
  int                    webrtc_port;
  std::string            upstream_proxy;
  int                    upstream_proxy_port;
  int                    upstream_proxy_connections;
  int                    upstream_proxy_recycle;
  pj_bool_t              ibcf;
  bool                   scscf_enabled;
  int                    scscf_port;
  bool                   icscf_enabled;
  int                    icscf_port;
  std::string            external_icscf_uri;
  int                    record_routing_model;
  int                    default_session_expires;
  std::string            local_host;
  std::string            public_host;
  std::string            home_domain;
  std::string            additional_home_domains;
  std::string            scscf_uri;
  std::string            alias_hosts;
  std::string            trusted_hosts;
  pj_bool_t              auth_enabled;
  std::string            auth_realm;
  std::string            auth_config;
  std::string            sas_server;
  std::string            sas_system_name;
  std::string            hss_server;
  std::string            xdm_server;
  std::string            chronos_service;
  std::string            store_servers;
  std::string            remote_store_servers;
  std::string            ralf_server;
  std::string            enum_server;
  std::string            enum_suffix;
  std::string            enum_file;
  bool                   enforce_user_phone;
  bool                   enforce_global_only_lookups;
  pj_bool_t              analytics_enabled;
  std::string            analytics_directory;
  int                    reg_max_expires;
  int                    sub_max_expires;
  int                    pjsip_threads;
  std::string            http_address;
  int                    http_port;
  int                    http_threads;
  std::string            billing_cdf;
  pj_bool_t              emerg_reg_accepted;
  int                    max_call_list_length;
  int                    memento_threads;
  int                    call_list_ttl;
  pj_bool_t              memento_enabled;
  int                    worker_threads;
  pj_bool_t              log_to_file;
  std::string            log_directory;
  int                    log_level;
  pj_bool_t              interactive;
  pj_bool_t              daemon;
};

  const static struct pj_getopt_option long_opt[] =
  {
    { "pcscf",             required_argument, 0, 'p'},
    { "scscf",             required_argument, 0, 's'},
    { "icscf",             required_argument, 0, 'i'},
    { "webrtc-port",       required_argument, 0, 'w'},
    { "localhost",         required_argument, 0, 'l'},
    { "domain",            required_argument, 0, 'D'},
    { "additional-domains", required_argument, 0, OPT_ADDITIONAL_HOME_DOMAINS},
    { "scscf_uri",         required_argument, 0, 'c'},
    { "alias",             required_argument, 0, 'n'},
    { "routing-proxy",     required_argument, 0, 'r'},
    { "ibcf",              required_argument, 0, 'I'},
    { "external-icscf",    required_argument, 0, 'j'},
    { "auth",              required_argument, 0, 'A'},
    { "realm",             required_argument, 0, 'R'},
    { "memstore",          required_argument, 0, 'M'},
    { "remote-memstore",   required_argument, 0, 'm'},
    { "sas",               required_argument, 0, 'S'},
    { "hss",               required_argument, 0, 'H'},
    { "record-routing-model", required_argument, 0, 'C'},
    { "default-session-expires", required_argument, 0, OPT_DEFAULT_SESSION_EXPIRES},
    { "xdms",              required_argument, 0, 'X'},
    { "chronos",           required_argument, 0, 'K'},
    { "ralf",              required_argument, 0, 'G'},
    { "enum",              required_argument, 0, 'E'},
    { "enum-suffix",       required_argument, 0, 'x'},
    { "enum-file",         required_argument, 0, 'f'},
    { "enforce-user-phone", no_argument,      0, 'u'},
    { "enforce-global-only-lookups", no_argument, 0, 'g'},
    { "reg-max-expires",   required_argument, 0, 'e'},
    { "sub-max-expires",   required_argument, 0, OPT_SUB_MAX_EXPIRES},
    { "pjsip-threads",     required_argument, 0, 'P'},
    { "worker-threads",    required_argument, 0, 'W'},
    { "analytics",         required_argument, 0, 'a'},
    { "authentication",    no_argument,       0, 'A'},
    { "log-file",          required_argument, 0, 'F'},
    { "http_address",      required_argument, 0, 'T'},
    { "http_port",         required_argument, 0, 'o'},
    { "http_threads",      required_argument, 0, 'q'},
    { "billing-cdf",       required_argument, 0, 'B'},
    { "allow-emergency-registration", no_argument, 0, OPT_EMERGENCY_REG_ACCEPTED},
    { "max-call-list-length", required_argument, 0, OPT_MAX_CALL_LIST_LENGTH},
    { "memento-threads", required_argument, 0, OPT_MEMENTO_THREADS},
    { "call-list-ttl", required_argument, 0, OPT_CALL_LIST_TTL},
    { "memento-enabled", no_argument, 0, OPT_MEMENTO_ENABLED},
    { "log-level",         required_argument, 0, 'L'},
    { "daemon",            no_argument,       0, 'd'},
    { "interactive",       no_argument,       0, 't'},
    { "help",              no_argument,       0, 'h'},
    { NULL,                0, 0, 0}
  };

static std::string pj_options_description = "p:s:i:l:D:c:C:n:e:I:A:R:M:S:H:T:o:q:X:E:x:f:u:g:r:P:w:a:F:L:K:G:B:dth";

static sem_t term_sem;

static pj_bool_t quiescing = PJ_FALSE;
static sem_t quiescing_sem;
QuiescingManager *quiescing_mgr;

const static int QUIESCE_SIGNAL = SIGQUIT;
const static int UNQUIESCE_SIGNAL = SIGUSR1;

const static int TARGET_LATENCY = 100000;
const static int MAX_TOKENS = 20;
const static float INITIAL_TOKEN_RATE = 10.0;
const static float MIN_TOKEN_RATE = 10.0;

static void usage(void)
{
  puts("Options:\n"
       "\n"
       " -p, --pcscf <untrusted port>,<trusted port>\n"
       "                            Enable P-CSCF function with the specified ports\n"
       " -i, --icscf <port>         Enable I-CSCF function on the specified port\n"
       " -s, --scscf <port>         Enable S-CSCF function on the specified port\n"
       " -w, --webrtc-port N        Set local WebRTC listener port to N\n"
       "                            If not specified WebRTC support will be disabled\n"
       " -l, --localhost [<hostname>|<private hostname>,<public hostname>]\n"
       "                            Override the local host name with the specified\n"
       "                            hostname(s) or IP address(es).  If one name/address\n"
       "                            is specified it is used as both private and public names.\n"
       " -D, --domain <name>        Override the home domain name\n"
       "     --additional-domains <names>\n"
       "                            Comma-separated list of additional home domain names\n"
       " -c, --scscf-uri <name>     Override the Sprout S-CSCF cluster domain URI.  This URI\n"
       "                            must route requests to the S-CSCF port on the Sprout\n"
       "                            cluster, either by specifying the port explicitly or\n"
       "                            using DNS SRV records to specify the port.  (If not\n"
       "                            specified this defaults to sip:<localhost>:<scscf port>;transport=TCP)\n"
       " -n, --alias <names>        Optional list of alias host names\n"
       " -r, --routing-proxy <name>[,<port>[,<connections>[,<recycle time>]]]\n"
       "                            Operate as an access proxy using the specified node\n"
       "                            as the upstream routing proxy.  Optionally specifies the port,\n"
       "                            the number of parallel connections to create, and how\n"
       "                            often to recycle these connections (by default a\n"
       "                            single connection to the trusted port is used and never\n"
       "                            recycled).\n"
       " -I, --ibcf <IP addresses>  Operate as an IBCF accepting SIP flows from\n"
       "                            the pre-configured list of IP addresses\n"
       " -j, --external-icscf <I-CSCF URI>\n"
       "                            Route calls to specified external I-CSCF\n"
       " -R, --realm <realm>        Use specified realm for authentication\n"
       "                            (if not specified, local host name is used)\n"
       " -M, --memstore <config_file>\n"
       "                            Enables local memcached store for registration state and\n"
       "                            specifies configuration file\n"
       "                            (otherwise uses local store)\n"
       " -m, --remote-memstore <config file>\n"
       "                            Enabled remote memcached store for geo-redundant storage\n"
       "                            of registration state, and specifies configuration file\n"
       "                            (otherwise uses no remote memcached store)\n"
       " -S, --sas <ipv4>,<system name>\n"
       "                            Use specified host as Service Assurance Server and specified\n"
       "                            system name to identify this system to SAS.  If this option isn't\n"
       "                            specified SAS is disabled\n"
       " -H, --hss <server>         Name/IP address of HSS server\n"
       " -K, --chronos              Name/IP address of chronos service\n"
       " -C, --record-routing-model <model>\n"
       "                            If 'pcscf', Sprout Record-Routes itself only on initiation of\n"
       "                            originating processing and completion of terminating\n"
       "                            processing. If 'pcscf,icscf', it also Record-Routes on completion\n"
       "                            of originating processing and initiation of terminating\n"
       "                            processing (i.e. when it receives or sends to an I-CSCF).\n"
       "                            If 'pcscf,icscf,as', it also Record-Routes between every AS.\n"
       " -G, --ralf <server>        Name/IP address of Ralf (Rf) billing server.\n"
       " -X, --xdms <server>        Name/IP address of XDM server\n"
       " -E, --enum <server>        Name/IP address of ENUM server (can't be enabled at same\n"
       "                            time as -f)\n"
       " -x, --enum-suffix <suffix> Suffix appended to ENUM domains (default: .e164.arpa)\n"
       " -f, --enum-file <file>     JSON ENUM config file (can't be enabled at same time as\n"
       "                            -E)\n"
       " -u, --enforce-user-phone   Controls whether ENUM lookups are only done on SIP URIs if they\n"
       "                            contain the SIP URI parameter user=phone (defaults to false)\n"
       " -g, --enforce-global-only-lookups\n"
       "                            Controls whether ENUM lookups are only done when the URI\n"
       "                            contains a global number (defaults to false)\n"
       " -e, --reg-max-expires <expiry>\n"
       "                            The maximum allowed registration period (in seconds)\n"
       "     --sub-max-expires <expiry>\n"
       "                            The maximum allowed subscription period (in seconds)\n"
       "     --default-session-expires <expiry>\n"
       "                            The session expiry period to request (in seconds)\n"
       " -T  --http_address <server>\n"
       "                            Specify the HTTP bind address\n"
       " -o  --http_port <port>     Specify the HTTP bind port\n"
       " -q  --http_threads N       Number of HTTP threads (default: 1)\n"
       " -P, --pjsip_threads N      Number of PJSIP threads (default: 1)\n"
       " -B, --billing-cdf <server> Billing CDF server\n"
       " -W, --worker_threads N     Number of worker threads (default: 1)\n"
       " -a, --analytics <directory>\n"
       "                            Generate analytics logs in specified directory\n"
       " -A, --authentication       Enable authentication\n"
       "     --allow-emergency-registration\n"
       "                            Allow the P-CSCF to acccept emergency registrations.\n"
       "                            Only valid if -p/pcscf is specified.\n"
       "                            WARNING: If this is enabled, all emergency registrations are accepted,\n"
       "                            but they are not policed.\n"
       "                            This parameter is only intended to be enabled during testing.\n"
       "     --max-call-list-length N\n"
       "                            Maximum number of complete call list entries to store. If this is 0,\n"
       "                            then there is no limit (default: 0)\n"
       "     --memento-threads N    Number of Memento threads (default: 25)\n"
       "     --call-list-ttl N      Time to store call lists entries (default: 604800)\n"
       "     --memento-enabled      Whether the memento AS is enabled (default: false)\n"
       " -F, --log-file <directory>\n"
       "                            Log to file in specified directory\n"
       " -L, --log-level N          Set log level to N (default: 4)\n"
       " -d, --daemon               Run as daemon\n"
       " -t, --interactive          Run in foreground with interactive menu\n"
       " -h, --help                 Show this help screen\n"
    );
}


/// Parse a string representing a port.
/// @returns The port number as an int, or zero if the port is invalid.
int parse_port(const std::string& port_str)
{
  int port = atoi(port_str.c_str());

  if ((port < 0) || (port > 0xFFFF))
  {
    port = 0;
  }

  return port;
}


static pj_status_t init_logging_options(int argc, char *argv[], struct options *options)
{
  int c;
  int opt_ind;

  pj_optind = 0;
  while ((c = pj_getopt_long(argc, argv, pj_options_description.c_str(), long_opt, &opt_ind)) != -1)
  {
    switch (c)
    {
    case 'L':
      options->log_level = atoi(pj_optarg);
      fprintf(stdout, "Log level set to %s\n", pj_optarg);
      break;

    case 'F':
      options->log_to_file = PJ_TRUE;
      options->log_directory = std::string(pj_optarg);
      fprintf(stdout, "Log directory set to %s\n", pj_optarg);
      break;

    case 'd':
      options->daemon = PJ_TRUE;
      break;

    case 't':
      options->interactive = PJ_TRUE;
      break;

    default:
      // Ignore other options at this point
      break;
    }
  }

  return PJ_SUCCESS;
}

static pj_status_t init_options(int argc, char *argv[], struct options *options)
{
  int c;
  int opt_ind;
  int reg_max_expires;
  int sub_max_expires;

  pj_optind = 0;
  while ((c = pj_getopt_long(argc, argv, pj_options_description.c_str(), long_opt, &opt_ind)) != -1)
  {
    switch (c)
    {
    case 'p':
      {
        std::vector<std::string> pcscf_options;
        Utils::split_string(std::string(pj_optarg), ',', pcscf_options, 0, false);
        if (pcscf_options.size() == 2)
        {
          options->pcscf_untrusted_port = parse_port(pcscf_options[0]);
          options->pcscf_trusted_port = parse_port(pcscf_options[1]);
        }

        if ((options->pcscf_untrusted_port != 0) &&
            (options->pcscf_trusted_port != 0))
        {
          LOG_INFO("P-CSCF enabled on ports %d (untrusted) and %d (trusted)",
                   options->pcscf_untrusted_port, options->pcscf_trusted_port);
          options->pcscf_enabled = true;
        }
        else
        {
          LOG_ERROR("P-CSCF ports %s invalid", pj_optarg);
          return -1;
        }
      }
      break;

    case 's':
      options->scscf_port = parse_port(std::string(pj_optarg));
      if (options->scscf_port != 0)
      {
        LOG_INFO("S-CSCF enabled on port %d", options->scscf_port);
        options->scscf_enabled = true;
      }
      else
      {
        LOG_ERROR("S-CSCF port %s is invalid\n", pj_optarg);
        return -1;
      }
      break;

    case 'i':
      options->icscf_port = parse_port(std::string(pj_optarg));
      if (options->icscf_port != 0)
      {
        LOG_INFO("I-CSCF enabled on port %d", options->icscf_port);
        options->icscf_enabled = true;
      }
      else
      {
        LOG_ERROR("I-CSCF port %s is invalid", pj_optarg);
        return -1;
      }
      break;

    case 'w':
      options->webrtc_port = parse_port(std::string(pj_optarg));
      if (options->webrtc_port != 0)
      {
        LOG_INFO("WebRTC port is set to %d", options->webrtc_port);
      }
      else
      {
        LOG_ERROR("WebRTC port %s is invalid", pj_optarg);
        return -1;
      }
      break;

    case 'C':
      if (strcmp(pj_optarg, "pcscf") == 0)
      {
        options->record_routing_model = 1;
      }
      else if (strcmp(pj_optarg, "pcscf,icscf") == 0)
      {
        options->record_routing_model = 2;
      }
      else if (strcmp(pj_optarg, "pcscf,icscf,as") == 0)
      {
        options->record_routing_model = 3;
      }
      else
      {
        LOG_ERROR("--record-routing-model must be one of 'pcscf', 'pcscf,icscf', or 'pcscf,icscf,as'");
        return -1;
      }
      LOG_INFO("Record-Routing model is set to %d", options->record_routing_model);
      break;

    case 'l':
      {
        std::vector<std::string> localhost_options;
        Utils::split_string(std::string(pj_optarg), ',', localhost_options, 0, false);
        if (localhost_options.size() == 1)
        {
          options->local_host = localhost_options[0];
          options->public_host = localhost_options[0];
          LOG_INFO("Override private and public local host names %s",
                   options->local_host.c_str());
        }
        else if (localhost_options.size() == 2)
        {
          options->local_host = localhost_options[0];
          options->public_host = localhost_options[1];
          LOG_INFO("Override private local host name to %s",
                  options->local_host.c_str());
          LOG_INFO("Override public local host name to %s",
                  options->public_host.c_str());
        }
        else
        {
          LOG_WARNING("Invalid --local-host option, ignored");
        }
      }
      break;

    case 'D':
      options->home_domain = std::string(pj_optarg);
      LOG_INFO("Override home domain set to %s", pj_optarg);
      break;

    case OPT_ADDITIONAL_HOME_DOMAINS:
      options->additional_home_domains = std::string(pj_optarg);
      LOG_INFO("Additional home domains set to %s", pj_optarg);
      break;

    case 'c':
      options->scscf_uri = std::string(pj_optarg);
      LOG_INFO("Override sprout cluster URI set to %s", pj_optarg);
      break;

    case 'n':
      options->alias_hosts = std::string(pj_optarg);
      LOG_INFO("Alias host names = %s", pj_optarg);
      break;

    case 'r':
      {
        std::vector<std::string> upstream_proxy_options;
        Utils::split_string(std::string(pj_optarg), ',', upstream_proxy_options, 0, false);
        options->upstream_proxy = upstream_proxy_options[0];
        options->upstream_proxy_port = 0;
        options->upstream_proxy_connections = 1;
        options->upstream_proxy_recycle = 0;
        if (upstream_proxy_options.size() > 1)
        {
          options->upstream_proxy_port = atoi(upstream_proxy_options[1].c_str());
          if (upstream_proxy_options.size() > 2)
          {
            options->upstream_proxy_connections = atoi(upstream_proxy_options[2].c_str());
            if (upstream_proxy_options.size() > 3)
            {
              options->upstream_proxy_recycle = atoi(upstream_proxy_options[3].c_str());
            }
          }
        }
        LOG_INFO("Upstream proxy is set to %s:%d", options->upstream_proxy.c_str(), options->upstream_proxy_port);
        LOG_INFO("  connections = %d", options->upstream_proxy_connections);
        LOG_INFO("  recycle time = %d seconds", options->upstream_proxy_recycle);
      }
      break;

    case 'I':
      options->ibcf = PJ_TRUE;
      options->trusted_hosts = std::string(pj_optarg);
      LOG_INFO("IBCF mode enabled, trusted hosts = %s", pj_optarg);
      break;

    case 'j':
      options->external_icscf_uri = std::string(pj_optarg);
      LOG_INFO("External I-CSCF URI = %s", pj_optarg);
      break;

    case 'R':
      options->auth_realm = std::string(pj_optarg);
      LOG_INFO("Authentication realm %s", pj_optarg);
      break;

    case 'M':
      options->store_servers = std::string(pj_optarg);
      LOG_INFO("Using memcached store with configuration file %s", pj_optarg);
      break;

    case 'm':
      options->remote_store_servers = std::string(pj_optarg);
      LOG_INFO("Using remote memcached store with configuration file %s", pj_optarg);
      break;

    case 'S':
      {
        std::vector<std::string> sas_options;
        Utils::split_string(std::string(pj_optarg), ',', sas_options, 0, false);
        if (sas_options.size() == 2)
        {
          options->sas_server = sas_options[0];
          options->sas_system_name = sas_options[1];
          LOG_INFO("SAS set to %s", options->sas_server.c_str());
          LOG_INFO("System name is set to %s", options->sas_system_name.c_str());
        }
        else
        {
          LOG_WARNING("Invalid --sas option, SAS disabled");
        }
      }
      break;

    case 'H':
      options->hss_server = std::string(pj_optarg);
      LOG_INFO("HSS server set to %s", pj_optarg);
      break;

    case 'X':
      options->xdm_server = std::string(pj_optarg);
      LOG_INFO("XDM server set to %s", pj_optarg);
      break;

    case 'K':
      options->chronos_service = std::string(pj_optarg);
      LOG_INFO("Chronos service set to %s", pj_optarg);
      break;

    case 'G':
      options->ralf_server = std::string(pj_optarg);
      fprintf(stdout, "Ralf server set to %s\n", pj_optarg);
      break;

    case 'E':
      options->enum_server = std::string(pj_optarg);
      LOG_INFO("ENUM server set to %s", pj_optarg);
      break;

    case 'x':
      options->enum_suffix = std::string(pj_optarg);
      LOG_INFO("ENUM suffix set to %s", pj_optarg);
      break;

    case 'f':
      options->enum_file = std::string(pj_optarg);
      LOG_INFO("ENUM file set to %s", pj_optarg);
      break;

    case 'u':
      options->enforce_user_phone = true;
      LOG_INFO("ENUM lookups only done on SIP URIs containing user=phone");
      break;

    case 'g':
      options->enforce_global_only_lookups = true;
      LOG_INFO("ENUM lookups only done on URIs containing a global number");
      break;

    case 'e':
      reg_max_expires = atoi(pj_optarg);

      if (reg_max_expires > 0)
      {
        options->reg_max_expires = reg_max_expires;
        LOG_INFO("Maximum registration period set to %d seconds\n",
                options->reg_max_expires);
      }
      else
      {
        // The parameter could be invalid either because it's -ve, or it's not
        // an integer (in which case atoi returns 0). Log, but don't store it.
        LOG_WARNING("Invalid value for reg_max_expires: '%s'. "
                    "The default value of %d will be used.",
                    pj_optarg, options->reg_max_expires);
      }
      break;

    case OPT_SUB_MAX_EXPIRES:
      sub_max_expires = atoi(pj_optarg);

      if (sub_max_expires > 0)
      {
        options->sub_max_expires = sub_max_expires;
        LOG_INFO("Maximum registration period set to %d seconds\n",
                 options->sub_max_expires);
      }
      else
      {
        // The parameter could be invalid either because it's -ve, or it's not
        // an integer (in which case atoi returns 0). Log, but don't store it.
        LOG_WARNING("Invalid value for sub_max_expires: '%s'. "
                    "The default value of %d will be used.",
                    pj_optarg, options->sub_max_expires);
      }
      break;

    case 'P':
      options->pjsip_threads = atoi(pj_optarg);
      LOG_INFO("Use %d PJSIP threads", options->pjsip_threads);
      break;

    case 'W':
      options->worker_threads = atoi(pj_optarg);
      LOG_INFO("Use %d worker threads", options->worker_threads);
      break;

    case 'a':
      options->analytics_enabled = PJ_TRUE;
      options->analytics_directory = std::string(pj_optarg);
      LOG_INFO("Analytics directory set to %s", pj_optarg);
      break;

    case 'A':
      options->auth_enabled = PJ_TRUE;
      LOG_INFO("Authentication enabled");
      break;

    case 'T':
      options->http_address = std::string(pj_optarg);
      LOG_INFO("HTTP address set to %s", pj_optarg);
      break;

    case 'o':
      options->http_port = parse_port(std::string(pj_optarg));
      if (options->http_port != 0)
      {
        LOG_INFO("HTTP port set to %d", options->http_port);
      }
      else
      {
        LOG_ERROR("HTTP port %s is invalid", pj_optarg);
        return -1;
      }
      break;

    case 'q':
      options->http_threads = atoi(pj_optarg);
      LOG_INFO("Use %d HTTP threads", options->http_threads);
      break;

    case 'B':
      options->billing_cdf = std::string(pj_optarg);
      LOG_INFO("Use %s as billing cdf server", options->billing_cdf.c_str());
      break;

    case 'L':
    case 'F':
    case 'd':
    case 't':
      // Ignore L, F, d and t - these are handled by init_logging_options
      break;

    case OPT_DEFAULT_SESSION_EXPIRES:
      options->default_session_expires = atoi(pj_optarg);
      LOG_INFO("Default session expiry set to %d",
               options->default_session_expires);
      break;

    case OPT_EMERGENCY_REG_ACCEPTED:
      options->emerg_reg_accepted = PJ_TRUE;
      LOG_INFO("Emergency registrations accepted");
      break;

    case OPT_MAX_CALL_LIST_LENGTH:
      options->max_call_list_length = atoi(pj_optarg);
      LOG_INFO("Max call list length set to %d",
               options->max_call_list_length);
      break;

    case OPT_MEMENTO_THREADS:
      options->memento_threads = atoi(pj_optarg);
      LOG_INFO("Number of memento threads set to %d",
               options->memento_threads);
      break;

    case OPT_CALL_LIST_TTL:
      options->call_list_ttl = atoi(pj_optarg);
      LOG_INFO("Call list TTL set to %d",
               options->call_list_ttl);
      break;

    case OPT_MEMENTO_ENABLED:
      options->memento_enabled = PJ_TRUE;
      LOG_INFO("Memento AS is enabled");
      break;

    case 'h':
      usage();
      return -1;

    default:
      LOG_ERROR("Unknown option. Run with --help for help.");
      return -1;
    }
  }

  // If the upstream proxy port is not set, default it to the trusted port.
  // We couldn't do this earlier because the trusted port might be set after
  // the upstream proxy.
  if (options->upstream_proxy_port == 0)
  {
    options->upstream_proxy_port = options->pcscf_trusted_port;
  }

  return PJ_SUCCESS;
}


int daemonize()
{
  LOG_STATUS("Switching to daemon mode");

  pid_t pid = fork();
  if (pid == -1)
  {
    // Fork failed, return error.
    return errno;
  }
  else if (pid > 0)
  {
    // Parent process, fork successful, so exit.
    exit(0);
  }

  // Must now be running in the context of the child process.

  // Redirect standard files to /dev/null
  if (freopen("/dev/null", "r", stdin) == NULL)
    return errno;
  if (freopen("/dev/null", "w", stdout) == NULL)
    return errno;
  if (freopen("/dev/null", "w", stderr) == NULL)
    return errno;

  if (setsid() == -1)
  {
    // Create a new session to divorce the child from the tty of the parent.
    return errno;
  }

  signal(SIGHUP, SIG_IGN);

  umask(0);

  return 0;
}


// Signal handler that simply dumps the stack and then crashes out.
void exception_handler(int sig)
{
  // Reset the signal handlers so that another exception will cause a crash.
  signal(SIGABRT, SIG_DFL);
  signal(SIGSEGV, SIG_DFL);

  // Log the signal, along with a backtrace.
  LOG_BACKTRACE("Signal %d caught", sig);

  // Ensure the log files are complete - the core file created by abort() below
  // will trigger the log files to be copied to the diags bundle
  LOG_COMMIT();

  // Dump a core.
  abort();
}


// Signal handler that receives requests to (un)quiesce.
void quiesce_unquiesce_handler(int sig)
{
  // Set the flag indicating whether we're quiescing or not.
  if (sig == QUIESCE_SIGNAL)
  {
    LOG_STATUS("Quiesce signal received");
    quiescing = PJ_TRUE;
  }
  else
  {
    LOG_STATUS("Unquiesce signal received");
    quiescing = PJ_FALSE;
  }

  // Wake up the thread that acts on the notification (don't act on it in this
  // thread since we're in a signal handler).
  sem_post(&quiescing_sem);
}


// Signal handler that triggers sprout termination.
void terminate_handler(int sig)
{
  sem_post(&term_sem);
}


void *quiesce_unquiesce_thread_func(void *dummy)
{
   // First register the thread with PJSIP.
  pj_thread_desc desc;
  pj_thread_t *thread;
  pj_status_t status;

  status = pj_thread_register("Quiesce/unquiesce thread", desc, &thread);

  if (status != PJ_SUCCESS) {
    LOG_ERROR("Error creating quiesce/unquiesce thread (status = %d). "
              "This function will not be available",
              status);
    return NULL;
  }

  pj_bool_t curr_quiescing = PJ_FALSE;
  pj_bool_t new_quiescing = quiescing;

  while (PJ_TRUE)
  {
    // Only act if the quiescing state has changed.
    if (curr_quiescing != new_quiescing)
    {
      curr_quiescing = new_quiescing;

      if (new_quiescing) {
        quiescing_mgr->quiesce();
      } else {
        quiescing_mgr->unquiesce();
      }
    }

    // Wait for the quiescing flag to be written to and read in the new value.
    // Read into a local variable to avoid issues if the flag changes under our
    // feet.
    //
    // Note that sem_wait is a cancel point, so calling pthread_cancel on this
    // thread while it is waiting on the semaphore will cause it to cancel.
    sem_wait(&quiescing_sem);
    new_quiescing = quiescing;
  }

  return NULL;
}

class QuiesceCompleteHandler : public QuiesceCompletionInterface
{
public:
  void quiesce_complete()
  {
    sem_post(&term_sem);
  }
};

void reg_httpthread_with_pjsip(evhtp_t * htp, evthr_t * httpthread, void * arg)
{
  pj_thread_desc thread_desc;
  pj_thread_t *thread = 0;

  if (!pj_thread_is_registered())
  {
    pj_status_t thread_reg_status = pj_thread_register("SproutHTTPThread", thread_desc, &thread);

    if (thread_reg_status != PJ_SUCCESS)
    {
      LOG_ERROR("Failed to register thread with pjsip");
    }
  }
}

/*
 * main()
 */
int main(int argc, char *argv[])
{
  pj_status_t status;
  struct options opt;

  HSSConnection* hss_connection = NULL;
  XDMConnection* xdm_connection = NULL;
  Logger* analytics_logger_logger = NULL;
  AnalyticsLogger* analytics_logger = NULL;
  EnumService* enum_service = NULL;
  BgcfService* bgcf_service = NULL;
  pthread_t quiesce_unquiesce_thread;
  LoadMonitor* load_monitor = NULL;
  DnsCachedResolver* dns_resolver = NULL;
  SIPResolver* sip_resolver = NULL;
  HttpResolver* http_resolver = NULL;
  Store* local_data_store = NULL;
  Store* remote_data_store = NULL;
  RegStore* local_reg_store = NULL;
  RegStore* remote_reg_store = NULL;
  AvStore* av_store = NULL;
  SCSCFSelector* scscf_selector = NULL;
  ChronosConnection* chronos_connection = NULL;
  HttpConnection* ralf_connection = NULL;
  ACRFactory* scscf_acr_factory = NULL;
  ACRFactory* bgcf_acr_factory = NULL;
  ACRFactory* icscf_acr_factory = NULL;
  ACRFactory* pcscf_acr_factory = NULL;
  pj_bool_t websockets_enabled = PJ_FALSE;
  AccessLogger* access_logger = NULL;
  CallListStore::Store* call_list_store = NULL;
  SproutletProxy* sproutlet_proxy = NULL;
  std::list<Sproutlet*> sproutlets;

  // Set up our exception signal handler for asserts and segfaults.
  signal(SIGABRT, exception_handler);
  signal(SIGSEGV, exception_handler);

  // Initialize the semaphore that unblocks the quiesce thread, and the thread
  // itself.
  sem_init(&quiescing_sem, 0, 0);
  pthread_create(&quiesce_unquiesce_thread,
                 NULL,
                 quiesce_unquiesce_thread_func,
                 NULL);

  // Set up our signal handler for (un)quiesce signals.
  signal(QUIESCE_SIGNAL, quiesce_unquiesce_handler);
  signal(UNQUIESCE_SIGNAL, quiesce_unquiesce_handler);

  sem_init(&term_sem, 0, 0);
  signal(SIGTERM, terminate_handler);

  // Create a new quiescing manager instance and register our completion handler
  // with it.
  quiescing_mgr = new QuiescingManager();
  quiescing_mgr->register_completion_handler(new QuiesceCompleteHandler());

  opt.pcscf_enabled = false;
  opt.pcscf_trusted_port = 0;
  opt.pcscf_untrusted_port = 0;
  opt.upstream_proxy_port = 0;
  opt.webrtc_port = 0;
  opt.ibcf = PJ_FALSE;
  opt.scscf_enabled = false;
  opt.scscf_port = 0;
  opt.external_icscf_uri = "";
  opt.auth_enabled = PJ_FALSE;
  opt.enum_suffix = ".e164.arpa";
  opt.enforce_user_phone = false;
  opt.enforce_global_only_lookups = false;
  opt.reg_max_expires = 300;
  opt.sub_max_expires = 300;
  opt.icscf_enabled = false;
  opt.icscf_port = 0;
  opt.sas_server = "0.0.0.0";
  opt.pjsip_threads = 1;
  opt.record_routing_model = 1;
  opt.default_session_expires = 10 * 60;
  opt.worker_threads = 1;
  opt.analytics_enabled = PJ_FALSE;
  opt.http_address = "0.0.0.0";
  opt.http_port = 9888;
  opt.http_threads = 1;
  opt.billing_cdf = "";
  opt.emerg_reg_accepted = PJ_FALSE;
  opt.max_call_list_length = 0;
  opt.memento_threads = 25;
  opt.call_list_ttl = 604800;
  opt.memento_enabled = PJ_FALSE;
  opt.log_to_file = PJ_FALSE;
  opt.log_level = 0;
  opt.daemon = PJ_FALSE;
  opt.interactive = PJ_FALSE;

  status = init_logging_options(argc, argv, &opt);

  if (status != PJ_SUCCESS)
  {
    return 1;
  }

  if (opt.daemon && opt.interactive)
  {
    LOG_ERROR("Cannot specify both --daemon and --interactive");
    return 1;
  }

  if (opt.daemon)
  {
    int errnum = daemonize();
    if (errnum != 0)
    {
      LOG_ERROR("Failed to convert to daemon, %d (%s)", errnum, strerror(errnum));
      exit(0);
    }
  }

  Log::setLoggingLevel(opt.log_level);
  init_pjsip_logging(opt.log_level, opt.log_to_file, opt.log_directory);

  if ((opt.log_to_file) && (opt.log_directory != ""))
  {
    // Work out the program name from argv[0], stripping anything before the final slash.
    char* prog_name = argv[0];
    char* slash_ptr = rindex(argv[0], '/');
    if (slash_ptr != NULL) {
      prog_name = slash_ptr + 1;
    }
    Log::setLogger(new Logger(opt.log_directory, prog_name));

    LOG_STATUS("Access logging enabled to %s", opt.log_directory.c_str());
    access_logger = new AccessLogger(opt.log_directory);
  }

  LOG_STATUS("Log level set to %d", opt.log_level);

  std::stringstream options_ss;
  for (int ii = 0; ii < argc; ii++)
  {
    options_ss << argv[ii];
    options_ss << " ";
  }
  std::string options = "Command-line options were: " + options_ss.str();

  LOG_INFO(options.c_str());

  status = init_options(argc, argv, &opt);
  if (status != PJ_SUCCESS)
  {
    return 1;
  }

  if (opt.analytics_enabled)
  {
    analytics_logger_logger = new Logger(opt.analytics_directory, std::string("log"));
    analytics_logger_logger->set_flags(Logger::ADD_TIMESTAMPS|Logger::FLUSH_ON_WRITE);
    analytics_logger = new AnalyticsLogger(analytics_logger_logger);
  }

  if ((!opt.pcscf_enabled) && (!opt.scscf_enabled) && (!opt.icscf_enabled))
  {
    LOG_ERROR("Must enable P-CSCF, S-CSCF or I-CSCF");
    return 1;
  }

  if ((opt.pcscf_enabled) && ((opt.scscf_enabled) || (opt.icscf_enabled)))
  {
    LOG_ERROR("Cannot enable both P-CSCF and S/I-CSCF");
    return 1;
  }

  if ((opt.pcscf_enabled) &&
      (opt.upstream_proxy == ""))
  {
    LOG_ERROR("Cannot enable P-CSCF without specifying --routing-proxy");
    return 1;
  }

  if ((opt.ibcf) && (!opt.pcscf_enabled))
  {
    LOG_ERROR("Cannot enable IBCF without also enabling P-CSCF");
    return 1;
  }

  if ((opt.webrtc_port != 0 ) && (!opt.pcscf_enabled))
  {
    LOG_ERROR("Cannot enable WebRTC without also enabling P-CSCF");
    return 1;
  }

  if (((opt.scscf_enabled) || (opt.icscf_enabled)) &&
      (opt.hss_server == ""))
  {
    LOG_ERROR("S/I-CSCF enabled with no Homestead server");
    return 1;
  }

  if ((opt.auth_enabled) && (opt.hss_server == ""))
  {
    LOG_ERROR("Authentication enable, but no Homestead server specified");
    return 1;
  }

  if ((opt.xdm_server != "") && (opt.hss_server == ""))
  {
    LOG_ERROR("XDM server configured for services, but no Homestead server specified");
    return 1;
  }

  if ((opt.pcscf_enabled) && (opt.hss_server != ""))
  {
    LOG_WARNING("Homestead server configured on P-CSCF, ignoring");
  }

  if ((opt.pcscf_enabled) && (opt.xdm_server != ""))
  {
    LOG_WARNING("XDM server configured on P-CSCF, ignoring");
  }

  if (opt.scscf_enabled && (opt.chronos_service == ""))
  {
    LOG_ERROR("S-CSCF enabled with no Chronos service");
    return 1;
  }

  if ((opt.store_servers != "") &&
      (opt.auth_enabled) &&
      (opt.worker_threads == 1))
  {
    LOG_WARNING("Use multiple threads for good performance when using memstore and/or authentication");
  }

  if ((opt.pcscf_enabled) && (opt.reg_max_expires != 0))
  {
    LOG_WARNING("A registration expiry period should not be specified for P-CSCF");
  }

    scscf_selector = new SCSCFSelector();

  if ((!opt.enum_server.empty()) &&
      (!opt.enum_file.empty()))
  {
    LOG_WARNING("Both ENUM server and ENUM file lookup enabled - ignoring ENUM file");
  }

  if ((opt.memento_enabled) &&
      ((opt.max_call_list_length == 0) &&
      (opt.call_list_ttl == 0)))
  {
    LOG_ERROR("Can't have an unlimited maximum call length and a unlimited TTL for the call list store");
    return 1;
  }

  // Ensure our random numbers are unpredictable.
  unsigned int seed;
  pj_time_val now;
  pj_gettimeofday(&now);
  seed = (unsigned int)now.sec ^ (unsigned int)now.msec ^ getpid();
  srand(seed);

  // Start the load monitor
  load_monitor = new LoadMonitor(TARGET_LATENCY, MAX_TOKENS, INITIAL_TOKEN_RATE, MIN_TOKEN_RATE);

  // Create a DNS resolver and a SIP specific resolver.
  dns_resolver = new DnsCachedResolver("127.0.0.1");
  sip_resolver = new SIPResolver(dns_resolver);

  // Initialize the PJSIP stack and associated subsystems.
  status = init_stack(opt.sas_system_name,
                      opt.sas_server,
                      opt.pcscf_trusted_port,
                      opt.pcscf_untrusted_port,
                      opt.scscf_port,
                      opt.icscf_port,
                      opt.local_host,
                      opt.public_host,
                      opt.home_domain,
                      opt.additional_home_domains,
                      opt.scscf_uri,
                      opt.alias_hosts,
                      sip_resolver,
                      opt.pjsip_threads,
                      opt.worker_threads,
                      opt.record_routing_model,
                      opt.default_session_expires,
                      quiescing_mgr,
                      load_monitor,
                      opt.billing_cdf);

  if (status != PJ_SUCCESS)
  {
    LOG_ERROR("Error initializing stack %s", PJUtils::pj_status_to_string(status).c_str());
    return 1;
  }

  // Now that we know the address family, create an HttpResolver too.
  http_resolver = new HttpResolver(dns_resolver, stack_data.addr_family);

  if (opt.ralf_server != "")
  {
    // Create HttpConnection pool for Ralf Rf billing interface.
    ralf_connection = new HttpConnection(opt.ralf_server,
                                         false,
                                         http_resolver,
                                         "connected_ralfs",
                                         load_monitor,
                                         stack_data.stats_aggregator,
                                         SASEvent::HttpLogLevel::PROTOCOL);
  }

  // Initialise the OPTIONS handling module.
  status = init_options();

  if (opt.hss_server != "")
  {
    // Create a connection to the HSS.
    LOG_STATUS("Creating connection to HSS %s", opt.hss_server.c_str());
    hss_connection = new HSSConnection(opt.hss_server,
                                       http_resolver,
                                       load_monitor,
                                       stack_data.stats_aggregator);
  }

  if (ralf_connection != NULL)
  {
    // Rf billing is enabled, so create ACR factories.
    if (opt.scscf_enabled)
    {
      // Create ACRFactory instances for the S-CSCF and BGCF.
      scscf_acr_factory = (ACRFactory*)new RalfACRFactory(ralf_connection, SCSCF);
      bgcf_acr_factory = (ACRFactory*)new RalfACRFactory(ralf_connection, BGCF);
    }
    if (opt.icscf_enabled)
    {
      // Create ACRFactory instance for the I-CSCF.
      icscf_acr_factory = (ACRFactory*)new RalfACRFactory(ralf_connection, ICSCF);
    }
    if (opt.pcscf_enabled)
    {
      // Create ACRFactory instance for the P-CSCF.
      pcscf_acr_factory = (ACRFactory*)new RalfACRFactory(ralf_connection, PCSCF);
    }
  }
  else
  {
    // Ralf is not enabled, so create a null ACRFactory for all components.
    scscf_acr_factory = new ACRFactory();
    bgcf_acr_factory = new ACRFactory();
    icscf_acr_factory = new ACRFactory();
    pcscf_acr_factory = new ACRFactory();
  }

  if (opt.chronos_service != "")
  {
    std::string port_str = std::to_string(opt.http_port);
    std::string chronos_callback_host = "127.0.0.1:" + port_str;

    // We want Chronos to call back to its local sprout instance so that we can
    // handle Sprouts failing without missing timers.
    if (is_ipv6(opt.http_address))
    {
      chronos_callback_host = "[::1]:" + port_str;
    }

    // Create a connection to Chronos.
    LOG_STATUS("Creating connection to Chronos %s using %s as the callback URI",
               opt.chronos_service.c_str(),
               chronos_callback_host.c_str());
    chronos_connection = new ChronosConnection(opt.chronos_service,
                                               chronos_callback_host,
                                               http_resolver);
  }

  if (opt.pcscf_enabled)
  {
    // Launch stateful proxy as P-CSCF.
    status = init_stateful_proxy(NULL,
                                 NULL,
                                 NULL,
                                 NULL,
                                 true,
                                 opt.upstream_proxy,
                                 opt.upstream_proxy_port,
                                 opt.upstream_proxy_connections,
                                 opt.upstream_proxy_recycle,
                                 opt.ibcf,
                                 opt.trusted_hosts,
                                 analytics_logger,
                                 NULL,
                                 false,
                                 false,
                                 NULL,
                                 NULL,
                                 pcscf_acr_factory,
                                 NULL,
                                 NULL,
                                 "",
                                 quiescing_mgr,
                                 NULL,
                                 opt.icscf_enabled,
                                 opt.scscf_enabled,
                                 opt.emerg_reg_accepted);
    if (status != PJ_SUCCESS)
    {
      LOG_ERROR("Failed to enable P-CSCF edge proxy");
      return 1;
    }

    pj_bool_t websockets_enabled = (opt.webrtc_port != 0);
    if (websockets_enabled)
    {
      status = init_websockets((unsigned short)opt.webrtc_port);
      if (status != PJ_SUCCESS)
      {
        LOG_ERROR("Error initializing websockets, %s",
                  PJUtils::pj_status_to_string(status).c_str());

        return 1;
      }
    }
  }

  if (opt.scscf_enabled)
  {
    if (opt.store_servers != "")
    {
      // Use memcached store.
      LOG_STATUS("Using memcached compatible store with ASCII protocol");
      local_data_store = (Store*)new MemcachedStore(false, opt.store_servers);
      if (opt.remote_store_servers != "")
      {
        // Use remote memcached store too.
        LOG_STATUS("Using remote memcached compatible store with ASCII protocol");
        remote_data_store = (Store*)new MemcachedStore(false, opt.remote_store_servers);
      }
    }
    else
    {
      // Use local store.
      LOG_STATUS("Using local store");
      local_data_store = (Store*)new LocalStore();
    }

    if (local_data_store == NULL)
    {
      LOG_ERROR("Failed to connect to data store");
      exit(0);
    }

    // Create local and optionally remote registration data stores.
    local_reg_store = new RegStore(local_data_store, chronos_connection);
    remote_reg_store = (remote_data_store != NULL) ? new RegStore(remote_data_store, chronos_connection) : NULL;

    if (opt.xdm_server != "")
    {
      // Create a connection to the XDMS.
      LOG_STATUS("Creating connection to XDMS %s", opt.xdm_server.c_str());
      xdm_connection = new XDMConnection(opt.xdm_server,
                                         http_resolver,
                                         load_monitor,
                                         stack_data.stats_aggregator);
    }

    if (opt.auth_enabled)
    {
      // Create an AV store using the local store and initialise the authentication
      // module.  We don't create a AV store using the remote data store as
      // Authentication Vectors are only stored for a short period after the
      // relevant challenge is sent.
      LOG_STATUS("Initialise S-CSCF authentication module");
      av_store = new AvStore(local_data_store);
      status = init_authentication(opt.auth_realm,
                                   av_store,
                                   hss_connection,
                                   chronos_connection,
                                   scscf_acr_factory,
                                   analytics_logger);
    }

    // Create Enum and BGCF services required for S-CSCF.
    if (!opt.enum_server.empty())
    {
      enum_service = new DNSEnumService(opt.enum_server, opt.enum_suffix);
    }
    else if (!opt.enum_file.empty())
    {
      enum_service = new JSONEnumService(opt.enum_file);
    }
    bgcf_service = new BgcfService();

    // Launch the registrar.
    status = init_registrar(local_reg_store,
                            remote_reg_store,
                            hss_connection,
                            analytics_logger,
                            scscf_acr_factory,
                            opt.reg_max_expires);

    if (status != PJ_SUCCESS)
    {
      LOG_ERROR("Failed to enable S-CSCF registrar");
      return 1;
    }

    // Launch the subscription module.
    status = init_subscription(local_reg_store,
                               remote_reg_store,
                               hss_connection,
                               scscf_acr_factory,
                               analytics_logger,
                               opt.sub_max_expires);

    if (status != PJ_SUCCESS)
    {
      LOG_ERROR("Failed to enable subscription module");
      return 1;
    }

    // Create the S-CSCF and BGCF Sproutlets.
    std::string scscf_uri = std::string(stack_data.scscf_uri.ptr, stack_data.scscf_uri.slen);
    std::string bgcf_uri = "sip:bgcf." + scscf_uri.substr(4);
    std::string icscf_uri;
    if (opt.icscf_enabled)
    {
      // Create a local I-CSCF URI by replacing the S-CSCF port number in the
      // S-CSCF URI with the I-CSCF port number.
      icscf_uri = scscf_uri;
<<<<<<< HEAD
      size_t pos = icscf_uri.find_first_of(std::to_string(opt.scscf_port));
=======
      size_t pos = icscf_uri.find(std::to_string(opt.scscf_port));
>>>>>>> 5f89bff4
      if (pos != std::string::npos)
      {
        icscf_uri.replace(pos,
                          std::to_string(opt.scscf_port).length(),
                          std::to_string(opt.icscf_port));
      }
      else
      {
        // No port number, so best we can do is strap icscf. on the front.
        icscf_uri = "sip:icscf." + scscf_uri.substr(4);
      }
    }
    else
    {
      icscf_uri = opt.external_icscf_uri;
    }

    SCSCFSproutlet* scscf_sproutlet =
                      new SCSCFSproutlet(scscf_uri,
                                         icscf_uri,
                                         bgcf_uri,
                                         opt.scscf_port,
                                         local_reg_store,
                                         remote_reg_store,
                                         hss_connection,
                                         enum_service,
                                         scscf_acr_factory,
                                         opt.enforce_user_phone,
                                         opt.enforce_global_only_lookups);
    if (scscf_sproutlet == NULL)
    {
      LOG_ERROR("Failed to create S-CSCF Sproutlet");
      return 1;
    }
    sproutlets.push_back(scscf_sproutlet);

    BGCFSproutlet* bgcf_sproutlet = new BGCFSproutlet(0,
                                                      bgcf_service,
                                                      bgcf_acr_factory);
    if (bgcf_sproutlet == NULL)
    {
      LOG_ERROR("Failed to create BGCF Sproutlet");
      return 1;
    }

    sproutlets.push_back(bgcf_sproutlet);
  }

  if (opt.icscf_enabled)
  {
    // Create the S-CSCF selector.
    scscf_selector = new SCSCFSelector();
    if (scscf_selector == NULL)
    {
      LOG_ERROR("Failed to create S-CSCF selector");
      return 1;
    }

    // Create the I-CSCF sproutlet.
    ICSCFSproutlet* icscf_sproutlet = new ICSCFSproutlet(opt.icscf_port,
                                                         hss_connection,
                                                         icscf_acr_factory,
                                                         scscf_selector);
    if (icscf_sproutlet == NULL)
    {
      LOG_ERROR("Failed to create I-CSCF Sproutlet");
      return 1;
    }
    sproutlets.push_back(icscf_sproutlet);
  }

  if (opt.xdm_server != "")
  {
    // Create a connection to the XDMS.
    LOG_STATUS("Creating connection to XDMS %s", opt.xdm_server.c_str());
    xdm_connection = new XDMConnection(opt.xdm_server,
                                       http_resolver,
                                       load_monitor,
                                       stack_data.stats_aggregator);

    if (xdm_connection == NULL)
    {
      LOG_ERROR("Failed to create XDM connection");
      return 1;
    }

    // Load the MMTEL AppServer
    AppServer* mmtel = new Mmtel("mmtel", xdm_connection);
    Sproutlet* mmtel_sproutlet = new SproutletAppServerShim(mmtel, "mmtel." + opt.home_domain);
    sproutlets.push_back(mmtel_sproutlet);
  }

  // Load any other AppServers that should be collocated, eg.
  //   AppServer* app = new SampleForkAS();
  //   Sproutlet* app_sproutlet = new SproutletAppServerShim(app);
  //   sproutlets.push_back(app_sproutlet);

  // Create a Gemini App Server.
  AppServer* gemini = new LocalRoamingAppServer("gemini");
  Sproutlet* gemini_sproutlet = new SproutletAppServerShim(gemini, "gemini." + opt.home_domain);
  sproutlets.push_back(gemini_sproutlet);

  if (opt.memento_enabled)
  {
    call_list_store = new CallListStore::Store();
    call_list_store->initialize();
    call_list_store->configure("localhost", 9160);
    CassandraStore::ResultCode store_rc = call_list_store->start();

    if (store_rc != CassandraStore::OK)
    {
      LOG_ERROR("Unable to create call list store (RC = %d)", store_rc);
      return 1;
    }

    // Create a Memento Server.
    AppServer* memento = new MementoAppServer("memento",
                                              call_list_store,
                                              opt.home_domain,
                                              opt.max_call_list_length,
                                              opt.memento_threads,
                                              opt.call_list_ttl);
    Sproutlet* memento_sproutlet = new SproutletAppServerShim(memento, "memento." + opt.home_domain);
    sproutlets.push_back(memento_sproutlet);
  }

  if (!sproutlets.empty())
  {
    // There are Sproutlets loaded, so start the Sproutlet proxy.
    sproutlet_proxy = new SproutletProxy(stack_data.endpt,
                                         PJSIP_MOD_PRIORITY_UA_PROXY_LAYER+3,
                                         std::string(stack_data.scscf_uri.ptr, stack_data.scscf_uri.slen),
                                         sproutlets);
    if (sproutlet_proxy == NULL)
    {
      LOG_ERROR("Failed to create SproutletProxy");
      return 1;
    }
  }


  status = start_stack();
  if (status != PJ_SUCCESS)
  {
    LOG_ERROR("Error starting SIP stack, %s", PJUtils::pj_status_to_string(status).c_str());
    return 1;
  }

  HttpStack* http_stack = NULL;
  if (opt.scscf_enabled)
  {
    http_stack = HttpStack::get_instance();

    RegistrationTimeoutTask::Config reg_timeout_config(local_reg_store, remote_reg_store, hss_connection);
    AuthTimeoutTask::Config auth_timeout_config(av_store, hss_connection);
    DeregistrationTask::Config deregistration_config(local_reg_store, remote_reg_store, hss_connection, sip_resolver);

    // The RegistrationTimeoutTask and AuthTimeoutTask both handle
    // chronos requests, so use the ChronosHandler.
    ChronosHandler<RegistrationTimeoutTask, RegistrationTimeoutTask::Config> reg_timeout_handler(&reg_timeout_config);
    ChronosHandler<AuthTimeoutTask, AuthTimeoutTask::Config> auth_timeout_handler(&auth_timeout_config);
    HttpStackUtils::SpawningHandler<DeregistrationTask, DeregistrationTask::Config> deregistration_handler(&deregistration_config);

    try
    {
      http_stack->initialize();
      http_stack->configure(opt.http_address, opt.http_port, opt.http_threads, access_logger);
      http_stack->register_handler("^/timers$",
                                      &reg_timeout_handler);
      http_stack->register_handler("^/authentication-timeout$",
                                      &auth_timeout_handler);
      http_stack->register_handler("^/registrations?*$",
                                      &deregistration_handler);
      http_stack->start(&reg_httpthread_with_pjsip);
    }
    catch (HttpStack::Exception& e)
    {
      LOG_ERROR("Caught HttpStack::Exception - %s - %d\n", e._func, e._rc);
    }
  }

  // Wait here until the quite semaphore is signaled.
  sem_wait(&term_sem);

  if (opt.scscf_enabled)
  {
    try
    {
      http_stack->stop();
      http_stack->wait_stopped();
    }
    catch (HttpStack::Exception& e)
    {
      LOG_ERROR("Caught HttpStack::Exception - %s - %d\n", e._func, e._rc);
    }
  }

  stop_stack();
  // We must unregister stack modules here because this terminates the
  // transaction layer, which can otherwise generate work for other modules
  // after they have unregistered.
  unregister_stack_modules();

  // Destroy the Sproutlet Proxy and any Sproutlets.
  delete sproutlet_proxy;
  while (!sproutlets.empty())
  {
    delete sproutlets.front();
    sproutlets.pop_front();
  }
  delete call_list_store;

  if (opt.scscf_enabled)
  {
    destroy_subscription();
    destroy_registrar();
    if (opt.auth_enabled)
    {
      destroy_authentication();
    }
    delete hss_connection;
    delete xdm_connection;
    delete enum_service;
    delete bgcf_service;
    delete chronos_connection;
    delete scscf_acr_factory;
    delete bgcf_acr_factory;
  }
  if (opt.pcscf_enabled)
  {
    if (websockets_enabled)
    {
      destroy_websockets();
    }
    destroy_stateful_proxy();
    delete pcscf_acr_factory;
  }
  if (opt.icscf_enabled)
  {
    delete scscf_selector;
    delete icscf_acr_factory;
  }

  destroy_options();
  destroy_stack();

  delete quiescing_mgr;
  delete load_monitor;
  delete local_reg_store;
  delete remote_reg_store;
  delete av_store;
  delete local_data_store;
  delete remote_data_store;
  delete ralf_connection;

  delete sip_resolver;
  delete dns_resolver;

  delete analytics_logger;
  delete analytics_logger_logger;

  // Unregister the handlers that use semaphores (so we can safely destroy
  // them).
  signal(QUIESCE_SIGNAL, SIG_DFL);
  signal(UNQUIESCE_SIGNAL, SIG_DFL);
  signal(SIGTERM, SIG_DFL);

  // Cancel the (un)quiesce thread (so that we can safely destroy the semaphore
  // it uses).
  pthread_cancel(quiesce_unquiesce_thread);
  pthread_join(quiesce_unquiesce_thread, NULL);

  sem_destroy(&quiescing_sem);
  sem_destroy(&term_sem);

  return 0;
}


<|MERGE_RESOLUTION|>--- conflicted
+++ resolved
@@ -1500,11 +1500,8 @@
       // Create a local I-CSCF URI by replacing the S-CSCF port number in the
       // S-CSCF URI with the I-CSCF port number.
       icscf_uri = scscf_uri;
-<<<<<<< HEAD
-      size_t pos = icscf_uri.find_first_of(std::to_string(opt.scscf_port));
-=======
       size_t pos = icscf_uri.find(std::to_string(opt.scscf_port));
->>>>>>> 5f89bff4
+
       if (pos != std::string::npos)
       {
         icscf_uri.replace(pos,
