/**
 * @file main.cpp
 *
 * Project Clearwater - IMS in the Cloud
 * Copyright (C) 2013  Metaswitch Networks Ltd
 *
 * This program is free software: you can redistribute it and/or modify it
 * under the terms of the GNU General Public License as published by the
 * Free Software Foundation, either version 3 of the License, or (at your
 * option) any later version, along with the "Special Exception" for use of
 * the program along with SSL, set forth below. This program is distributed
 * in the hope that it will be useful, but WITHOUT ANY WARRANTY;
 * without even the implied warranty of MERCHANTABILITY or FITNESS FOR
 * A PARTICULAR PURPOSE.  See the GNU General Public License for more
 * details. You should have received a copy of the GNU General Public
 * License along with this program.  If not, see
 * <http://www.gnu.org/licenses/>.
 *
 * The author can be reached by email at clearwater@metaswitch.com or by
 * post at Metaswitch Networks Ltd, 100 Church St, Enfield EN2 6BQ, UK
 *
 * Special Exception
 * Metaswitch Networks Ltd  grants you permission to copy, modify,
 * propagate, and distribute a work formed by combining OpenSSL with The
 * Software, or a work derivative of such a combination, even if such
 * copying, modification, propagation, or distribution would otherwise
 * violate the terms of the GPL. You must comply with the GPL in all
 * respects for all of the code used other than OpenSSL.
 * "OpenSSL" means OpenSSL toolkit software distributed by the OpenSSL
 * Project and licensed under the OpenSSL Licenses, or a work based on such
 * software and licensed under the OpenSSL Licenses.
 * "OpenSSL Licenses" means the OpenSSL License and Original SSLeay License
 * under which the OpenSSL Project distributes the OpenSSL toolkit software,
 * as those licenses appear in the file LICENSE-OPENSSL.
 */

extern "C" {
#include <pjsip.h>
#include <pjlib-util.h>
#include <pjlib.h>
}

#include <unistd.h>
#include <sys/types.h>
#include <sys/stat.h>
#include <fcntl.h>
#include <signal.h>
#include <errno.h>
#include <semaphore.h>

// Common STL includes.
#include <cassert>
#include <vector>
#include <map>
#include <set>
#include <list>
#include <queue>
#include <string>


#include "logger.h"
#include "utils.h"
#include "analyticslogger.h"
#include "regdata.h"
#include "stack.h"
#include "hssconnection.h"
#include "xdmconnection.h"
#include "stateful_proxy.h"
#include "websockets.h"
#include "callservices.h"
#include "registrar.h"
#include "authentication.h"
#include "options.h"
#include "memcachedstorefactory.h"
#include "localstorefactory.h"
#include "enumservice.h"
#include "bgcfservice.h"
#include "pjutils.h"
#include "log.h"
#include "zmq_lvc.h"
#include "quiescing_manager.h"
#include "load_monitor.h"

struct options
{
  std::string            system_name;
  int                    trusted_port;
  int                    untrusted_port;
  int                    webrtc_port;
  std::string            local_host;
  std::string            public_host;
  std::string            home_domain;
  std::string            sprout_domain;
  std::string            bono_domain;
  std::string            alias_hosts;
  pj_bool_t              access_proxy;
  std::string            upstream_proxy;
  int                    upstream_proxy_port;
  int                    upstream_proxy_connections;
  int                    upstream_proxy_recycle;
  pj_bool_t              ibcf;
  std::string            trusted_hosts;
  pj_bool_t              auth_enabled;
  std::string            auth_realm;
  std::string            auth_config;
  std::string            sas_server;
  std::string            hss_server;
  std::string            xdm_server;
  std::string            store_servers;
  std::string            remote_store_servers;
  std::string            enum_server;
  std::string            enum_suffix;
  std::string            enum_file;
  pj_bool_t              analytics_enabled;
  std::string            analytics_directory;
  int                    reg_max_expires;
  int                    pjsip_threads;
  int                    worker_threads;
  pj_bool_t              log_to_file;
  std::string            log_directory;
  int                    log_level;
  pj_bool_t              interactive;
  pj_bool_t              daemon;
};


static sem_t term_sem;

static pj_bool_t quiescing = PJ_FALSE;
static sem_t quiescing_sem;
QuiescingManager *quiescing_mgr;

const static int QUIESCE_SIGNAL = SIGQUIT;
const static int UNQUIESCE_SIGNAL = SIGUSR1;

const static int TARGET_LATENCY = 1000000;
const static int MAX_TOKENS = 20;
const static float INITIAL_TOKEN_RATE = 100.0;
const static float MIN_TOKEN_RATE = 10.0;

static void usage(void)
{
  puts("Options:\n"
       "\n"
       " -s, --system <name>        System name for SAS logging (defaults to local host name)\n"
       " -t, --trusted-port N       Set local trusted listener port to N\n"
       " -u, --untrusted-port N     Set local untrusted listener port to N\n"
       "                            If not specified SIP outbound support will be disabled\n"
       " -w, --webrtc-port N        Set local WebRTC listener port to N\n"
       "                            If not specified WebRTC support will be disabled\n"
       " -l, --localhost <name>     Override the local host name\n"
       " -p, --public-host <name>   Override the public host name\n"
       " -D, --domain <name>        Override the home domain name\n"
       " -c, --sprout-domain <name> Override the sprout cluster domain name\n"
       " -b, --bono-domain <name>   Override the bono cluster domain name\n"
       " -n, --alias <names>        Optional list of alias host names\n"
       " -r, --routing-proxy <name>[:<port>[:<connections>[:<recycle time>]]]\n"
       "                            Operate as an access proxy using the specified node\n"
       "                            as the upstream routing proxy.  Optionally specifies the port,\n"
       "                            the number of parallel connections to create, and how\n"
       "                            often to recycle these connections (by default a\n"
       "                            single connection to the trusted port is used and never\n"
       "                            recycled).\n"
       " -I, --ibcf <IP addresses>  Operate as an IBCF accepting SIP flows from\n"
       "                            the pre-configured list of IP addresses\n"
       " -R, --realm <realm>        Use specified realm for authentication\n"
       "                            (if not specified, local host name is used)\n"
       " -M, --memstore <config_file>"
       "                            Enables local memcached store for registration state and\n"
       "                            specifies configuration file\n"
       "                            (otherwise uses local store)\n"
       " -m, --remote-memstore <config file>\n"
       "                            Enabled remote memcached store for geo-redundant storage\n"
       "                            of registration state, and specifies configuration file\n"
       "                            (otherwise uses no remote memcached store)\n"
       " -S, --sas <ipv4>           Use specified host as software assurance\n"
       "                            server.  Otherwise uses localhost\n"
       " -H, --hss <server>         Name/IP address of HSS server\n"
       " -X, --xdms <server>        Name/IP address of XDM server\n"
       " -E, --enum <server>        Name/IP address of ENUM server (can't be enabled at same\n"
       "                            time as -f)\n"
       " -x, --enum-suffix <suffix> Suffix appended to ENUM domains (default: .e164.arpa)\n"
       " -f, --enum-file <file>     JSON ENUM config file (can't be enabled at same time as\n"
       "                            -E)\n"
       " -e, --reg-max-expires <expiry>\n"
       "                            The maximum allowed registration period (in seconds)\n"
       " -P, --pjsip_threads N      Number of PJSIP threads (default: 1)\n"
       " -W, --worker_threads N     Number of worker threads (default: 1)\n"
       " -a, --analytics <directory>\n"
       "                            Generate analytics logs in specified directory\n"
       " -A, --authentication       Enable authentication\n"
       " -F, --log-file <directory>\n"
       "                            Log to file in specified directory\n"
       " -L, --log-level N          Set log level to N (default: 4)\n"
       " -d, --daemon               Run as daemon\n"
       " -i, --interactive          Run in foreground with interactive menu\n"
       " -h, --help                 Show this help screen\n"
    );
}


// Parse a string representing a port, retunring whether it parsed successfully.
bool parse_port(char* port_str, int& port)
{
  int _port = atoi(port_str);

  if ((_port > 0) && (_port <= 0xFFFF))
  {
    port = _port;
    return true;
  }
  else
  {
    port = 0;
    return false;
  }
}


static pj_status_t init_options(int argc, char *argv[], struct options *options)
{
  struct pj_getopt_option long_opt[] = {
    { "system",            required_argument, 0, 's'},
    { "trusted-port",      required_argument, 0, 't'},
    { "untrusted-port",    required_argument, 0, 'u'},
    { "webrtc-port",       required_argument, 0, 'w'},
    { "localhost",         required_argument, 0, 'l'},
    { "public-host",       required_argument, 0, 'p'},
    { "domain",            required_argument, 0, 'D'},
    { "sprout-domain",     required_argument, 0, 'c'},
    { "bono-domain",       required_argument, 0, 'b'},
    { "alias",             required_argument, 0, 'n'},
    { "routing-proxy",     required_argument, 0, 'r'},
    { "ibcf",              required_argument, 0, 'I'},
    { "auth",              required_argument, 0, 'A'},
    { "realm",             required_argument, 0, 'R'},
    { "memstore",          required_argument, 0, 'M'},
    { "remote-memstore",   required_argument, 0, 'm'},
    { "sas",               required_argument, 0, 'S'},
    { "hss",               required_argument, 0, 'H'},
    { "xdms",              required_argument, 0, 'X'},
    { "enum",              required_argument, 0, 'E'},
    { "enum-suffix",       required_argument, 0, 'x'},
    { "enum-file",         required_argument, 0, 'f'},
    { "reg-max-expires",   required_argument, 0, 'e'},
    { "pjsip-threads",     required_argument, 0, 'P'},
    { "worker-threads",    required_argument, 0, 'W'},
    { "analytics",         required_argument, 0, 'a'},
    { "authentication",    no_argument,       0, 'A'},
    { "log-file",          required_argument, 0, 'F'},
    { "log-level",         required_argument, 0, 'L'},
    { "daemon",            no_argument,       0, 'd'},
    { "interactive",       no_argument,       0, 'i'},
    { "help",              no_argument,       0, 'h'},
    { NULL,                0, 0, 0}
  };
  int c;
  int opt_ind;
  int reg_max_expires;

  pj_optind = 0;
  while((c=pj_getopt_long(argc, argv, "s:t:u:l:D:c:b:n:e:I:A:R:M:S:H:X:E:x:f:r:p:w:a:F:L:dih", long_opt, &opt_ind))!=-1) {
    switch (c) {
    case 's':
      options->system_name = std::string(pj_optarg);
      fprintf(stdout, "System name is set to %s\n", pj_optarg);
      break;

    case 't':
      if (parse_port(pj_optarg, options->trusted_port))
      {
        fprintf(stdout, "Trusted Port is set to %d\n", options->trusted_port);
      }
      else
      {
        fprintf(stdout, "Trusted Port %s is invalid\n", pj_optarg);
        return -1;
      }
      break;

    case 'u':
      if (parse_port(pj_optarg, options->untrusted_port))
      {
        fprintf(stdout, "Untrusted Port is set to %d\n", options->untrusted_port);
      }
      else
      {
        fprintf(stdout, "Untrusted Port %s is invalid\n", pj_optarg);
        return -1;
      }
      break;

    case 'w':
      if (parse_port(pj_optarg, options->webrtc_port))
      {
        fprintf(stdout, "WebRTC Port is set to %d\n", options->webrtc_port);
      }
      else
      {
        fprintf(stdout, "WebRTC Port %s is invalid\n", pj_optarg);
        return -1;
      }
      break;

    case 'l':
      options->local_host = std::string(pj_optarg);
      fprintf(stdout, "Override local host name set to %s\n", pj_optarg);
      break;

    case 'p':
      options->public_host = std::string(pj_optarg);
      fprintf(stdout, "Override public host name set to %s\n", pj_optarg);
      break;

    case 'D':
      options->home_domain = std::string(pj_optarg);
      fprintf(stdout, "Override home domain set to %s\n", pj_optarg);
      break;

    case 'c':
      options->sprout_domain = std::string(pj_optarg);
      fprintf(stdout, "Override sprout cluster domain set to %s\n", pj_optarg);
      break;

    case 'b':
      options->bono_domain = std::string(pj_optarg);
      fprintf(stdout, "Override bono cluster domain set to %s\n", pj_optarg);
      break;

    case 'n':
      options->alias_hosts = std::string(pj_optarg);
      fprintf(stdout, "Alias host names = %s\n", pj_optarg);
      break;

    case 'r':
      {
        std::vector<std::string> upstream_proxy_options;
        Utils::split_string(std::string(pj_optarg), ':', upstream_proxy_options, 0, false);
        options->upstream_proxy = upstream_proxy_options[0];
        options->upstream_proxy_port = 0;
        options->upstream_proxy_connections = 1;
        options->upstream_proxy_recycle = 0;
        if (upstream_proxy_options.size() > 1)
        {
          options->upstream_proxy_port = atoi(upstream_proxy_options[1].c_str());
          if (upstream_proxy_options.size() > 2)
          {
            options->upstream_proxy_connections = atoi(upstream_proxy_options[2].c_str());
            if (upstream_proxy_options.size() > 3)
            {
              options->upstream_proxy_recycle = atoi(upstream_proxy_options[3].c_str());
            }
          }
        }
        fprintf(stdout, "Upstream proxy is set to %s", options->upstream_proxy.c_str());
        if (options->upstream_proxy_port != 0)
        {
          fprintf(stdout, ":%d", options->upstream_proxy_port);
        }
        fprintf(stdout, "\n");
        fprintf(stdout, "  connections = %d\n", options->upstream_proxy_connections);
        fprintf(stdout, "  recycle time = %d seconds\n", options->upstream_proxy_recycle);

        // If a routing proxy is specified this node must be an access proxy.
        options->access_proxy = PJ_TRUE;
      }
      break;

    case 'I':
      options->ibcf = PJ_TRUE;
      options->trusted_hosts = std::string(pj_optarg);
      fprintf(stdout, "IBCF mode enabled, trusted hosts = %s\n", pj_optarg);
      break;

    case 'R':
      options->auth_realm = std::string(pj_optarg);
      fprintf(stdout, "Authentication realm %s\n", pj_optarg);
      break;

    case 'M':
      options->store_servers = std::string(pj_optarg);
      fprintf(stdout, "Using memcached store with configuration file %s\n", pj_optarg);
      break;

    case 'm':
      options->remote_store_servers = std::string(pj_optarg);
      fprintf(stdout, "Using remote memcached store with configuration file %s\n", pj_optarg);
      break;

    case 'S':
      options->sas_server = std::string(pj_optarg);
      fprintf(stdout, "SAS set to %s\n", pj_optarg);
      break;

    case 'H':
      options->hss_server = std::string(pj_optarg);
      fprintf(stdout, "HSS server set to %s\n", pj_optarg);
      break;

    case 'X':
      options->xdm_server = std::string(pj_optarg);
      fprintf(stdout, "XDM server set to %s\n", pj_optarg);
      break;

    case 'E':
      options->enum_server = std::string(pj_optarg);
      fprintf(stdout, "ENUM server set to %s\n", pj_optarg);
      break;

    case 'x':
      options->enum_suffix = std::string(pj_optarg);
      fprintf(stdout, "ENUM suffix set to %s\n", pj_optarg);
      break;

    case 'f':
      options->enum_file = std::string(pj_optarg);
      fprintf(stdout, "ENUM file set to %s\n", pj_optarg);
      break;

    case 'e':
      reg_max_expires = atoi(pj_optarg);

      if (reg_max_expires > 0)
      {
        options->reg_max_expires = reg_max_expires;
        fprintf(stdout, "Maximum registration period set to %d seconds\n",
                options->reg_max_expires);
      }
      else
      {
        // The parameter could be invalid either because it's -ve, or it's not
        // an integer (in which case atoi returns 0). Log, but don't store it.
        LOG_WARNING("Invalid value for reg_max_expires: '%s'. "
                    "The default value of %d will be used.",
                    pj_optarg, options->reg_max_expires);
      }
      break;

    case 'P':
      options->pjsip_threads = atoi(pj_optarg);
      fprintf(stdout, "Use %d PJSIP threads\n", options->pjsip_threads);
      break;

    case 'W':
      options->worker_threads = atoi(pj_optarg);
      fprintf(stdout, "Use %d worker threads\n", options->worker_threads);
      break;

    case 'a':
      options->analytics_enabled = PJ_TRUE;
      options->analytics_directory = std::string(pj_optarg);
      fprintf(stdout, "Analytics directory set to %s\n", pj_optarg);
      break;

    case 'A':
      options->auth_enabled = PJ_TRUE;
      fprintf(stdout, "Authentication enabled\n");
      break;

    case 'L':
      options->log_level = atoi(pj_optarg);
      fprintf(stdout, "Log level set to %s\n", pj_optarg);
      break;

    case 'F':
      options->log_to_file = PJ_TRUE;
      options->log_directory = std::string(pj_optarg);
      fprintf(stdout, "Log directory set to %s\n", pj_optarg);
      break;

    case 'd':
      options->daemon = PJ_TRUE;
      break;

    case 'i':
      options->interactive = PJ_TRUE;
      break;

    case 'h':
      usage();
      return -1;

    default:
      fprintf(stdout, "Unknown option. Run with --help for help.\n");
      return -1;
    }
  }

  // If the upstream proxy port is not set, default it to the trusted port.
  // We couldn't do this earlier because the trusted port might be set after
  // the upstream proxy.
  if (options->upstream_proxy_port == 0)
  {
    options->upstream_proxy_port = options->trusted_port;
  }

  return PJ_SUCCESS;
}


int daemonize()
{
  LOG_STATUS("Switching to daemon mode");

  pid_t pid = fork();
  if (pid == -1)
  {
    // Fork failed, return error.
    return errno;
  }
  else if (pid > 0)
  {
    // Parent process, fork successful, so exit.
    exit(0);
  }

  // Must now be running in the context of the child process.

  // Redirect standard files to /dev/null
  if (freopen("/dev/null", "r", stdin) == NULL)
    return errno;
  if (freopen("/dev/null", "w", stdout) == NULL)
    return errno;
  if (freopen("/dev/null", "w", stderr) == NULL)
    return errno;

  if (setsid() == -1)
  {
    // Create a new session to divorce the child from the tty of the parent.
    return errno;
  }

  signal(SIGHUP, SIG_IGN);

  umask(0);

  return 0;
}


// Signal handler that simply dumps the stack and then crashes out.
void exception_handler(int sig)
{
  // Reset the signal handlers so that another exception will cause a crash.
  signal(SIGABRT, SIG_DFL);
  signal(SIGSEGV, SIG_DFL);

  // Log the signal, along with a backtrace.
  LOG_BACKTRACE("Signal %d caught", sig);

  // Dump a core.
  abort();
}


// Signal handler that receives requests to (un)quiesce.
void quiesce_unquiesce_handler(int sig)
{
  // Set the flag indicating whether we're quiescing or not.
  if (sig == QUIESCE_SIGNAL)
  {
    LOG_STATUS("Quiesce signal received");
    quiescing = PJ_TRUE;
  }
  else
  {
    LOG_STATUS("Unquiesce signal received");
    quiescing = PJ_FALSE;
  }

  // Wake up the thread that acts on the notification (don't act on it in this
  // thread since we're in a signal handler).
  sem_post(&quiescing_sem);
}


// Signal handler that triggers sprout termination.
void terminate_handler(int sig)
{
  sem_post(&term_sem);
}


void *quiesce_unquiesce_thread_func(void *dummy)
{
   // First register the thread with PJSIP.
  pj_thread_desc desc;
  pj_thread_t *thread;
  pj_status_t status;

  status = pj_thread_register("Quiesce/unquiesce thread", desc, &thread);

  if (status != PJ_SUCCESS) {
    LOG_ERROR("Error creating quiesce/unquiesce thread (status = %d). "
              "This function will not be available",
              status);
    return NULL;
  }

  pj_bool_t curr_quiescing = PJ_FALSE;
  pj_bool_t new_quiescing = quiescing;

  while (PJ_TRUE)
  {
    // Only act if the quiescing state has changed.
    if (curr_quiescing != new_quiescing)
    {
      curr_quiescing = new_quiescing;

      if (new_quiescing) {
        quiescing_mgr->quiesce();
      } else {
        quiescing_mgr->unquiesce();
      }
    }

    // Wait for the quiescing flag to be written to and read in the new value.
    // Read into a local variable to avoid issues if the flag changes under our
    // feet.
    //
    // Note that sem_wait is a cancel point, so calling pthread_cancel on this
    // thread while it is waiting on the semaphore will cause it to cancel.
    sem_wait(&quiescing_sem);
    new_quiescing = quiescing;
  }

  return NULL;
}

class QuiesceCompleteHandler : public QuiesceCompletionInterface
{
public:
  void quiesce_complete()
  {
    sem_post(&term_sem);
  }
};


/*
 * main()
 */
int main(int argc, char *argv[])
{
  pj_status_t status;
  struct options opt;

  HSSConnection* hss_connection = NULL;
  XDMConnection* xdm_connection = NULL;
  CallServices* call_services = NULL;
  IfcHandler* ifc_handler = NULL;
  AnalyticsLogger* analytics_logger = NULL;
  EnumService* enum_service = NULL;
  BgcfService* bgcf_service = NULL;
  pthread_t quiesce_unquiesce_thread;
  LoadMonitor* load_monitor = NULL;

  // Set up our exception signal handler for asserts and segfaults.
  signal(SIGABRT, exception_handler);
  signal(SIGSEGV, exception_handler);

  // Initialize the semaphore that unblocks the quiesce thread, and the thread
  // itself.
  sem_init(&quiescing_sem, 0, 0);
  pthread_create(&quiesce_unquiesce_thread,
                 NULL,
                 quiesce_unquiesce_thread_func,
                 NULL);

  // Set up our signal handler for (un)quiesce signals.
  signal(QUIESCE_SIGNAL, quiesce_unquiesce_handler);
  signal(UNQUIESCE_SIGNAL, quiesce_unquiesce_handler);

  sem_init(&term_sem, 0, 0);
  signal(SIGTERM, terminate_handler);

  // Create a new quiescing manager instance and register our completion handler
  // with it.
  quiescing_mgr = new QuiescingManager();
  quiescing_mgr->register_completion_handler(new QuiesceCompleteHandler());

  opt.access_proxy = PJ_FALSE;
  opt.upstream_proxy_port = 0;
  opt.ibcf = PJ_FALSE;
  opt.trusted_port = 0;
  opt.untrusted_port = 0;
  opt.webrtc_port = 0;
  opt.auth_enabled = PJ_FALSE;
  opt.sas_server = "127.0.0.1";
  opt.enum_suffix = ".e164.arpa";
  opt.reg_max_expires = 300;
  opt.pjsip_threads = 1;
  opt.worker_threads = 1;
  opt.analytics_enabled = PJ_FALSE;
  opt.log_to_file = PJ_FALSE;
  opt.log_level = 0;
  opt.daemon = PJ_FALSE;
  opt.interactive = PJ_FALSE;

  status = init_options(argc, argv, &opt);
  if (status != PJ_SUCCESS)
  {
    return 1;
  }

  Log::setLoggingLevel(opt.log_level);
  LOG_STATUS("Log level set to %d", opt.log_level);

  if (opt.daemon && opt.interactive)
  {
    LOG_ERROR("Cannot specify both --daemon and --interactive");
    return 1;
  }

  if (opt.trusted_port == 0)
  {
    LOG_ERROR("Must specify a trusted port");
    return 1;
  }

  if (opt.auth_enabled)
  {
    if (opt.hss_server == "")
    {
      LOG_ERROR("Authentication enable, but no HSS server specified");
      return 1;
    }
  }

  if ((opt.xdm_server != "") && (opt.hss_server == ""))
  {
    LOG_ERROR("XDM server configured for services, but no HSS server specified");
    return 1;
  }

  if ((opt.store_servers != "") &&
      (opt.auth_enabled) &&
      (opt.worker_threads == 1))
  {
    LOG_WARNING("Use multiple threads for good performance when using memstore and/or authentication");
  }

  if (opt.daemon)
  {
    int errnum = daemonize();
    if (errnum != 0)
    {
      LOG_ERROR("Failed to convert to daemon, %d (%s)", errnum, strerror(errnum));
      exit(0);
    }
  }

  if (opt.access_proxy && (opt.reg_max_expires != 0))
  {
    LOG_WARNING("A registration expiry period should not be specified for an access proxy");
  }

  if ((!opt.enum_server.empty()) &&
      (!opt.enum_file.empty()))
  {
    LOG_WARNING("Both ENUM server and ENUM file lookup enabled - ignoring ENUM file");
  }

  // Ensure our random numbers are unpredictable.
  unsigned int seed;
  pj_time_val now;
  pj_gettimeofday(&now);
  seed = (unsigned int)now.sec ^ (unsigned int)now.msec ^ getpid();
  srand(seed);

  init_pjsip_logging(opt.log_level, opt.log_to_file, opt.log_directory);

  if ((opt.log_to_file) && (opt.log_directory != ""))
  {
    // Work out the program name from argv[0], stripping anything before the final slash.
    char* prog_name = argv[0];
    char* slash_ptr = rindex(argv[0], '/');
    if (slash_ptr != NULL) {
      prog_name = slash_ptr + 1;
    }
    Log::setLogger(new Logger(opt.log_directory, prog_name));
  }

  if (opt.analytics_enabled)
  {
    analytics_logger = new AnalyticsLogger(opt.analytics_directory);
  }

  // Start the load monitor
  load_monitor = new LoadMonitor(TARGET_LATENCY, MAX_TOKENS, INITIAL_TOKEN_RATE, MIN_TOKEN_RATE);

  // Initialize the PJSIP stack and associated subsystems.
  status = init_stack(opt.access_proxy,
                      opt.system_name,
                      opt.sas_server,
                      opt.trusted_port,
                      opt.untrusted_port,
                      opt.local_host,
                      opt.public_host,
                      opt.home_domain,
                      opt.sprout_domain,
                      opt.bono_domain,
                      opt.alias_hosts,
                      opt.pjsip_threads,
                      opt.worker_threads,
                      quiescing_mgr,
                      load_monitor);

  if (status != PJ_SUCCESS)
  {
    LOG_ERROR("Error initializing stack %s", PJUtils::pj_status_to_string(status).c_str());
    return 1;
  }

  RegData::Store* registrar_store = NULL;
  if (opt.store_servers != "")
  {
    // Use memcached store.
    LOG_STATUS("Using memcached compatible store with ASCII protocol");
    registrar_store = RegData::create_memcached_store(false, opt.store_servers);
  }
  else
  {
    // Use local store.
    LOG_STATUS("Using local store");
    registrar_store = RegData::create_local_store();
  }

  if (registrar_store == NULL)
  {
    LOG_ERROR("Failed to connect to data store");
    exit(0);
  }

  RegData::Store* remote_reg_store = NULL;
  if (opt.remote_store_servers != "")
  {
    // Use remote memcached store too.
    LOG_STATUS("Using remote memcached compatible store with ASCII protocol");
    remote_reg_store = RegData::create_memcached_store(false, opt.remote_store_servers);
  }

  if (opt.hss_server != "")
  {
    // Create a connection to the HSS.
    LOG_STATUS("Creating connection to HSS %s", opt.hss_server.c_str());
    hss_connection = new HSSConnection(opt.hss_server, load_monitor);
  }

  if (opt.xdm_server != "")
  {
    // Create a connection to the XDMS.
    LOG_STATUS("Creating connection to XDMS %s", opt.xdm_server.c_str());
    xdm_connection = new XDMConnection(opt.xdm_server, load_monitor);
  }

  if (xdm_connection != NULL)
  {
    LOG_STATUS("Creating call services handler");
    call_services = new CallServices(xdm_connection);
  }

  if (hss_connection != NULL)
  {
    LOG_STATUS("Initializing iFC handler");
    ifc_handler = new IfcHandler();
  }

  // Initialise the OPTIONS handling module.
  status = init_options();

<<<<<<< HEAD
  if (!opt.access_proxy)
=======
  if (opt.auth_enabled)
>>>>>>> d7683aef
  {
    status = init_authentication(opt.auth_realm, hss_connection, analytics_logger);
  }

  if (!opt.edge_proxy)
  {
    // Create Enum and BGCF services required for SIP router.
    if (!opt.enum_server.empty())
    {
      enum_service = new DNSEnumService(opt.enum_server, opt.enum_suffix);
    }
    else if (!opt.enum_file.empty())
    {
      enum_service = new JSONEnumService(opt.enum_file);
    }
    bgcf_service = new BgcfService();
  }

  status = init_stateful_proxy(registrar_store,
                               remote_reg_store,
                               call_services,
                               ifc_handler,
                               opt.access_proxy,
                               opt.upstream_proxy,
                               opt.upstream_proxy_port,
                               opt.upstream_proxy_connections,
                               opt.upstream_proxy_recycle,
                               opt.ibcf,
                               opt.trusted_hosts,
                               analytics_logger,
                               enum_service,
                               bgcf_service,
                               hss_connection,
                               quiescing_mgr);
  if (status != PJ_SUCCESS)
  {
    LOG_ERROR("Error initializing stateful proxy, %s",
              PJUtils::pj_status_to_string(status).c_str());
    return 1;
  }

  // A access proxy doesn't handle registrations, it passes them through.
  pj_bool_t registrar_enabled = !opt.access_proxy;
  if (registrar_enabled)
  {
    status = init_registrar(registrar_store,
                            remote_reg_store,
                            hss_connection,
                            analytics_logger,
                            ifc_handler,
                            opt.reg_max_expires);
    if (status != PJ_SUCCESS)
    {
      LOG_ERROR("Error initializing registrar, %s",
                PJUtils::pj_status_to_string(status).c_str());

      return 1;
    }
  }

  pj_bool_t websockets_enabled = (opt.webrtc_port != 0);
  if (websockets_enabled)
  {
    status = init_websockets((unsigned short)opt.webrtc_port);
    if (status != PJ_SUCCESS)
    {
      LOG_ERROR("Error initializing websockets, %s",
                PJUtils::pj_status_to_string(status).c_str());

      return 1;
    }
  }

  status = start_stack();
  if (status != PJ_SUCCESS)
  {
    LOG_ERROR("Error starting SIP stack, %s", PJUtils::pj_status_to_string(status).c_str());
    return 1;
  }

  // Wait here until the quite semaphore is signaled.
  sem_wait(&term_sem);

  stop_stack();
  // We must unregister stack modules here because this terminates the
  // transaction layer, which can otherwise generate work for other modules
  // after they have unregistered.
  unregister_stack_modules();
  if (registrar_enabled)
  {
    destroy_registrar();
  }
  if (websockets_enabled)
  {
    destroy_websockets();
  }
  destroy_stateful_proxy();
  if (opt.auth_enabled)
  {
    destroy_authentication();
  }
  destroy_options();
  destroy_stack();

  delete ifc_handler;
  delete call_services;
  delete hss_connection;
  delete xdm_connection;
  delete enum_service;
  delete bgcf_service;
  delete quiescing_mgr;
  delete load_monitor;

  if (opt.store_servers != "")
  {
    RegData::destroy_memcached_store(registrar_store);
  }
  else
  {
    RegData::destroy_local_store(registrar_store);
  }

  if (remote_reg_store != NULL)
  {
    RegData::destroy_memcached_store(remote_reg_store);
  }

  // Unregister the handlers that use semaphores (so we can safely destroy
  // them).
  signal(QUIESCE_SIGNAL, SIG_DFL);
  signal(UNQUIESCE_SIGNAL, SIG_DFL);
  signal(SIGTERM, SIG_DFL);

  // Cancel the (un)quiesce thread (so that we can safely destroy the semaphore
  // it uses).
  pthread_cancel(quiesce_unquiesce_thread);
  pthread_join(quiesce_unquiesce_thread, NULL);

  sem_destroy(&quiescing_sem);
  sem_destroy(&term_sem);

  return 0;
}


<|MERGE_RESOLUTION|>--- conflicted
+++ resolved
@@ -869,11 +869,7 @@
   // Initialise the OPTIONS handling module.
   status = init_options();
 
-<<<<<<< HEAD
-  if (!opt.access_proxy)
-=======
   if (opt.auth_enabled)
->>>>>>> d7683aef
   {
     status = init_authentication(opt.auth_realm, hss_connection, analytics_logger);
   }
