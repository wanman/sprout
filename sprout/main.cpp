/**
 * @file main.cpp
 *
 * Project Clearwater - IMS in the Cloud
 * Copyright (C) 2013  Metaswitch Networks Ltd
 *
 * This program is free software: you can redistribute it and/or modify it
 * under the terms of the GNU General Public License as published by the
 * Free Software Foundation, either version 3 of the License, or (at your
 * option) any later version, along with the "Special Exception" for use of
 * the program along with SSL, set forth below. This program is distributed
 * in the hope that it will be useful, but WITHOUT ANY WARRANTY;
 * without even the implied warranty of MERCHANTABILITY or FITNESS FOR
 * A PARTICULAR PURPOSE.  See the GNU General Public License for more
 * details. You should have received a copy of the GNU General Public
 * License along with this program.  If not, see
 * <http://www.gnu.org/licenses/>.
 *
 * The author can be reached by email at clearwater@metaswitch.com or by
 * post at Metaswitch Networks Ltd, 100 Church St, Enfield EN2 6BQ, UK
 *
 * Special Exception
 * Metaswitch Networks Ltd  grants you permission to copy, modify,
 * propagate, and distribute a work formed by combining OpenSSL with The
 * Software, or a work derivative of such a combination, even if such
 * copying, modification, propagation, or distribution would otherwise
 * violate the terms of the GPL. You must comply with the GPL in all
 * respects for all of the code used other than OpenSSL.
 * "OpenSSL" means OpenSSL toolkit software distributed by the OpenSSL
 * Project and licensed under the OpenSSL Licenses, or a work based on such
 * software and licensed under the OpenSSL Licenses.
 * "OpenSSL Licenses" means the OpenSSL License and Original SSLeay License
 * under which the OpenSSL Project distributes the OpenSSL toolkit software,
 * as those licenses appear in the file LICENSE-OPENSSL.
 */

extern "C" {
#include <pjsip.h>
#include <pjlib-util.h>
#include <pjlib.h>
}

#include <unistd.h>
#include <sys/types.h>
#include <sys/stat.h>
#include <fcntl.h>
#include <signal.h>
#include <errno.h>
#include <semaphore.h>


// Common STL includes.
#include <cassert>
#include <vector>
#include <map>
#include <set>
#include <list>
#include <queue>
#include <string>
#include <boost/filesystem.hpp>

#include "ipv6utils.h"
#include "logger.h"
#include "utils.h"
#include "cfgoptions.h"
#include "sasevent.h"
#include "analyticslogger.h"
#include "regstore.h"
#include "stack.h"
#include "bono.h"
#include "hssconnection.h"
#include "xdmconnection.h"
#include "bono.h"
#include "websockets.h"
#include "memcachedstore.h"
#include "mmtel.h"
#include "subscription.h"
#include "registrar.h"
#include "authentication.h"
#include "options.h"
#include "dnsresolver.h"
#include "enumservice.h"
#include "bgcfservice.h"
#include "pjutils.h"
#include "log.h"
#include "quiescing_manager.h"
#include "load_monitor.h"
#include "localstore.h"
#include "scscfselector.h"
#include "chronosconnection.h"
#include "handlers.h"
#include "httpstack.h"
#include "sproutlet.h"
#include "sproutletproxy.h"
#include "pluginloader.h"
#include "sprout_pd_definitions.h"
#include "alarm.h"
#include "communicationmonitor.h"
#include "common_sip_processing.h"
#include "thread_dispatcher.h"
#include "exception_handler.h"
#include "scscfsproutlet.h"
#include "snmp_continuous_accumulator_table.h"
#include "snmp_event_accumulator_table.h"
#include "snmp_scalar.h"
#include "snmp_counter_table.h"
#include "snmp_success_fail_count_table.h"
#include "snmp_agent.h"
#include "sprout_alarmdefinition.h"

enum OptionTypes
{
  OPT_DEFAULT_SESSION_EXPIRES=256+1,
  OPT_ADDITIONAL_HOME_DOMAINS,
  OPT_EMERGENCY_REG_ACCEPTED,
  OPT_SUB_MAX_EXPIRES,
  OPT_MAX_CALL_LIST_LENGTH,
  OPT_MEMENTO_THREADS,
  OPT_CALL_LIST_TTL,
  OPT_ALARMS_ENABLED,
  OPT_DNS_SERVER,
  OPT_TARGET_LATENCY_US,
  OPT_MEMCACHED_WRITE_FORMAT,
  OPT_OVERRIDE_NPDI,
  OPT_MAX_TOKENS,
  OPT_INIT_TOKEN_RATE,
  OPT_MIN_TOKEN_RATE,
  OPT_CASS_TARGET_LATENCY_US,
  OPT_EXCEPTION_MAX_TTL,
  OPT_MAX_SESSION_EXPIRES,
  OPT_SIP_BLACKLIST_DURATION,
  OPT_HTTP_BLACKLIST_DURATION,
  OPT_SIP_TCP_CONNECT_TIMEOUT,
  OPT_SIP_TCP_SEND_TIMEOUT,
  OPT_SESSION_CONTINUED_TIMEOUT_MS,
  OPT_SESSION_TERMINATED_TIMEOUT_MS,
  OPT_STATELESS_PROXIES,
  OPT_NON_REGISTERING_PBXES,
  OPT_NON_REGISTER_AUTHENTICATION
};


const static struct pj_getopt_option long_opt[] =
{
  { "pcscf",                        required_argument, 0, 'p'},
  { "scscf",                        required_argument, 0, 's'},
  { "icscf",                        required_argument, 0, 'i'},
  { "webrtc-port",                  required_argument, 0, 'w'},
  { "localhost",                    required_argument, 0, 'l'},
  { "domain",                       required_argument, 0, 'D'},
  { "additional-domains",           required_argument, 0, OPT_ADDITIONAL_HOME_DOMAINS},
  { "scscf-uri",                    required_argument, 0, 'c'},
  { "alias",                        required_argument, 0, 'n'},
  { "routing-proxy",                required_argument, 0, 'r'},
  { "ibcf",                         required_argument, 0, 'I'},
  { "external-icscf",               required_argument, 0, 'j'},
  { "realm",                        required_argument, 0, 'R'},
  { "memstore",                     required_argument, 0, 'M'},
  { "remote-memstore",              required_argument, 0, 'm'},
  { "sas",                          required_argument, 0, 'S'},
  { "hss",                          required_argument, 0, 'H'},
  { "record-routing-model",         required_argument, 0, 'C'},
  { "default-session-expires",      required_argument, 0, OPT_DEFAULT_SESSION_EXPIRES},
  { "max-session-expires",          required_argument, 0, OPT_MAX_SESSION_EXPIRES},
  { "target-latency-us",            required_argument, 0, OPT_TARGET_LATENCY_US},
  { "xdms",                         required_argument, 0, 'X'},
  { "chronos",                      required_argument, 0, 'K'},
  { "ralf",                         required_argument, 0, 'G'},
  { "dns-server",                   required_argument, 0, OPT_DNS_SERVER },
  { "enum",                         required_argument, 0, 'E'},
  { "enum-suffix",                  required_argument, 0, 'x'},
  { "enum-file",                    required_argument, 0, 'f'},
  { "enforce-user-phone",           no_argument,       0, 'u'},
  { "enforce-global-only-lookups",  no_argument,       0, 'g'},
  { "reg-max-expires",              required_argument, 0, 'e'},
  { "sub-max-expires",              required_argument, 0, OPT_SUB_MAX_EXPIRES},
  { "pjsip-threads",                required_argument, 0, 'P'},
  { "worker-threads",               required_argument, 0, 'W'},
  { "analytics",                    required_argument, 0, 'a'},
  { "authentication",               no_argument,       0, 'A'},
  { "log-file",                     required_argument, 0, 'F'},
  { "http-address",                 required_argument, 0, 'T'},
  { "http-port",                    required_argument, 0, 'o'},
  { "http-threads",                 required_argument, 0, 'q'},
  { "billing-cdf",                  required_argument, 0, 'B'},
  { "allow-emergency-registration", no_argument,       0, OPT_EMERGENCY_REG_ACCEPTED},
  { "max-call-list-length",         required_argument, 0, OPT_MAX_CALL_LIST_LENGTH},
  { "memento-threads",              required_argument, 0, OPT_MEMENTO_THREADS},
  { "call-list-ttl",                required_argument, 0, OPT_CALL_LIST_TTL},
  { "alarms-enabled",               no_argument,       0, OPT_ALARMS_ENABLED},
  { "log-level",                    required_argument, 0, 'L'},
  { "daemon",                       no_argument,       0, 'd'},
  { "interactive",                  no_argument,       0, 't'},
  { "help",                         no_argument,       0, 'h'},
  { "memcached-write-format",       required_argument, 0, OPT_MEMCACHED_WRITE_FORMAT},
  { "override-npdi",                no_argument,       0, OPT_OVERRIDE_NPDI},
  { "max-tokens",                   required_argument, 0, OPT_MAX_TOKENS},
  { "init-token-rate",              required_argument, 0, OPT_INIT_TOKEN_RATE},
  { "min-token-rate",               required_argument, 0, OPT_MIN_TOKEN_RATE},
  { "cass-target-latency-us",       required_argument, 0, OPT_CASS_TARGET_LATENCY_US},
  { "exception-max-ttl",            required_argument, 0, OPT_EXCEPTION_MAX_TTL},
  { "sip-blacklist-duration",       required_argument, 0, OPT_SIP_BLACKLIST_DURATION},
  { "http-blacklist-duration",      required_argument, 0, OPT_HTTP_BLACKLIST_DURATION},
  { "sip-tcp-connect-timeout",      required_argument, 0, OPT_SIP_TCP_CONNECT_TIMEOUT},
  { "sip-tcp-send-timeout",         required_argument, 0, OPT_SIP_TCP_SEND_TIMEOUT},
  { "session-continued-timeout",    required_argument, 0, OPT_SESSION_CONTINUED_TIMEOUT_MS},
  { "session-terminated-timeout",   required_argument, 0, OPT_SESSION_TERMINATED_TIMEOUT_MS},
  { "stateless-proxies",            required_argument, 0, OPT_STATELESS_PROXIES},
  { "non-registering-pbxes",        required_argument, 0, OPT_NON_REGISTERING_PBXES},
  { "non-register-authentication",  required_argument, 0, OPT_NON_REGISTER_AUTHENTICATION},
  { NULL,                           0,                 0, 0}
};

static std::string pj_options_description = "p:s:i:l:D:c:C:n:e:I:A:R:M:S:H:T:o:q:X:E:x:f:u:g:r:P:w:a:F:L:K:G:B:dth";

static sem_t term_sem;

static pj_bool_t quiescing = PJ_FALSE;
static sem_t quiescing_sem;
QuiescingManager* quiescing_mgr;

const static int QUIESCE_SIGNAL = SIGQUIT;
const static int UNQUIESCE_SIGNAL = SIGUSR1;

static void usage(void)
{
  puts("Options:\n"
       "\n"
       " -p, --pcscf <untrusted port>,<trusted port>\n"
       "                            Enable P-CSCF function with the specified ports\n"
       " -i, --icscf <port>         Enable I-CSCF function on the specified port\n"
       " -s, --scscf <port>         Enable S-CSCF function on the specified port\n"
       " -w, --webrtc-port N        Set local WebRTC listener port to N\n"
       "                            If not specified WebRTC support will be disabled\n"
       " -l, --localhost [<hostname>|<private hostname>,<public hostname>]\n"
       "                            Override the local host name with the specified\n"
       "                            hostname(s) or IP address(es).  If one name/address\n"
       "                            is specified it is used as both private and public names.\n"
       " -D, --domain <name>        The home domain name\n"
       "     --additional-domains <names>\n"
       "                            Comma-separated list of additional home domain names\n"
       " -c, --scscf-uri <name>     The Sprout S-CSCF cluster domain URI.  This URI\n"
       "                            must route requests to the S-CSCF port on the Sprout\n"
       "                            cluster, either by specifying the port explicitly or\n"
       "                            using DNS SRV records to specify the port.\n"
       " -n, --alias <names>        Optional list of alias host names\n"
       " -r, --routing-proxy <name>[,<port>[,<connections>[,<recycle time>]]]\n"
       "                            Operate as an access proxy using the specified node\n"
       "                            as the upstream routing proxy.  Optionally specifies the port,\n"
       "                            the number of parallel connections to create, and how\n"
       "                            often to recycle these connections (by default a\n"
       "                            single connection to the trusted port is used and never\n"
       "                            recycled).\n"
       " -I, --ibcf <IP addresses>  Operate as an IBCF accepting SIP flows from\n"
       "                            the pre-configured list of IP addresses\n"
       " -j, --external-icscf <I-CSCF URI>\n"
       "                            Route calls to specified external I-CSCF\n"
       " -R, --realm <realm>        Use specified realm for authentication\n"
       "                            (if not specified, local host name is used)\n"
       " -M, --memstore <config_file>\n"
       "                            Enables local memcached store for registration state and\n"
       "                            specifies configuration file\n"
       "                            (otherwise uses local store)\n"
       " -m, --remote-memstore <config file>\n"
       "                            Enabled remote memcached store for geo-redundant storage\n"
       "                            of registration state, and specifies configuration file\n"
       "                            (otherwise uses no remote memcached store)\n"
       " -S, --sas <ipv4>,<system name>\n"
       "                            Use specified host as Service Assurance Server and specified\n"
       "                            system name to identify this system to SAS.  If this option isn't\n"
       "                            specified SAS is disabled\n"
       " -H, --hss <server>         Name/IP address of the Homestead cluster\n"
       " -K, --chronos              Name/IP address of the local chronos service\n"
       " -C, --record-routing-model <model>\n"
       "                            If 'pcscf', Sprout Record-Routes itself only on initiation of\n"
       "                            originating processing and completion of terminating\n"
       "                            processing. If 'pcscf,icscf', it also Record-Routes on completion\n"
       "                            of originating processing and initiation of terminating\n"
       "                            processing (i.e. when it receives or sends to an I-CSCF).\n"
       "                            If 'pcscf,icscf,as', it also Record-Routes between every AS.\n"
       " -G, --ralf <server>        Name/IP address of Ralf (Rf) billing server.\n"
       " -X, --xdms <server>        Name/IP address of XDM server\n"
       "     --dns-server <server>[,<server2>,<server3>]\n"
       "                            IP addresses of the DNS servers to use (defaults to 127.0.0.1)\n"
       " -E, --enum <server>[,<server2>,<server3>]\n"
       "                            IP addresses of ENUM server (can't be enabled at same\n"
       "                            time as -f)\n"
       " -x, --enum-suffix <suffix> Suffix appended to ENUM domains (default: .e164.arpa)\n"
       " -f, --enum-file <file>     JSON ENUM config file (can't be enabled at same time as\n"
       "                            -E)\n"
       " -u, --enforce-user-phone   Controls whether ENUM lookups are only done on SIP URIs if they\n"
       "                            contain the SIP URI parameter user=phone (defaults to false)\n"
       " -g, --enforce-global-only-lookups\n"
       "                            Controls whether ENUM lookups are only done when the URI\n"
       "                            contains a global number (defaults to false)\n"
       " -e, --reg-max-expires <expiry>\n"
       "                            The maximum allowed registration period (in seconds)\n"
       "     --sub-max-expires <expiry>\n"
       "                            The maximum allowed subscription period (in seconds)\n"
       "     --default-session-expires <expiry>\n"
       "                            The session expiry period to request (in seconds)\n"
       "     --max-session-expires <expiry>\n"
       "                            The maximum allowed session expiry period (in seconds)\n"
       "     --target-latency-us <usecs>\n"
       "                            Target latency above which throttling applies (default: 100000)\n"
       "     --cass-target-latency-us <usecs>\n"
       "                            Target latency above which throttling applies for the Cassandra store\n"
       "                            that's part of the Memento application server (default: 1000000)\n"
       "     --max-tokens N         Maximum number of tokens allowed in the token bucket (used by\n"
       "                            the throttling code (default: 20))\n"
       "     --init-token-rate N    Initial token refill rate of tokens in the token bucket (used by\n"
       "                            the throttling code (default: 100.0))\n"
       "     --min-token-rate N     Minimum token refill rate of tokens in the token bucket (used by\n"
       "                            the throttling code (default: 10.0))\n"
       " -T  --http-address <server>\n"
       "                            Specify the HTTP bind address\n"
       " -o  --http-port <port>     Specify the HTTP bind port\n"
       " -q  --http-threads N       Number of HTTP threads (default: 1)\n"
       " -P, --pjsip-threads N      Number of PJSIP threads (default: 1)\n"
       " -B, --billing-cdf <server> Billing CDF server\n"
       " -W, --worker-threads N     Number of worker threads (default: 1)\n"
       " -a, --analytics <directory>\n"
       "                            Generate analytics logs in specified directory\n"
       " -A, --authentication       Enable authentication\n"
       "     --allow-emergency-registration\n"
       "                            Allow the P-CSCF to acccept emergency registrations.\n"
       "                            Only valid if -p/pcscf is specified.\n"
       "                            WARNING: If this is enabled, all emergency registrations are accepted,\n"
       "                            but they are not policed.\n"
       "                            This parameter is only intended to be enabled during testing.\n"
       "     --max-call-list-length N\n"
       "                            Maximum number of complete call list entries to store. If this is 0,\n"
       "                            then there is no limit (default: 0)\n"
       "     --memento-threads N    Number of Memento threads (default: 25)\n"
       "     --call-list-ttl N      Time to store call lists entries (default: 604800)\n"
       "     --alarms-enabled       Whether SNMP alarms are enabled (default: false)\n"
       "     --memcached-write-format\n"
       "                            The data format to use when writing registration and subscription data\n"
       "                            to memcached. Valid values are 'binary' and 'json' (default is 'json')\n"
       "     --override-npdi        Whether the deployment should check for number portability data on \n"
       "                            requests that already have the 'npdi' indicator (default: false)\n"
       "     --exception-max-ttl <secs>\n"
       "                            The maximum time before the process exits if it hits an exception.\n"
       "                            The actual time is randomised.\n"
       "     --sip-blacklist-duration <secs>\n"
       "                            The amount of time to blacklist a SIP peer when it is unresponsive.\n"
       "     --http-blacklist-duration <secs>\n"
       "                            The amount of time to blacklist an HTTP peer when it is unresponsive.\n"
       "     --sip-tcp-connect-timeout <milliseconds>\n"
       "                            The amount of time to wait for a SIP TCP connection to establish.\n"
       "     --sip-tcp-send-timeout <milliseconds>\n"
       "                            The amount of time to wait for data sent on a SIP TCP connection to be\n"
       "                            acknowledged by the peer.\n"
       "     --session-continued-timeout <milliseconds>\n"
       "                            If an Application Server with default handling of 'continue session'\n"
       "                            is unresponsive, this is the time that sprout will wait (in ms)\n"
       "                            before bypassing the AS and moving onto the next AS in the chain.\n"
       "     --session-terminated-timeout <milliseconds>\n"
       "                            If an Application Server with default handling of 'terminate session'\n"
       "                            is unresponsive, this is the time that sprout will wait (in ms)\n"
       "                            before terminating the session.\n"
       "     --stateless-proxies <comma-separated-list>\n"
       "                            A comma separated list of domain names that are treated as SIP\n"
       "                            stateless proxies. This field should reflect how the servers are\n"
       "                            identified in SIP (for example if a cluster of nodes is identified by\n"
       "                            the name 'cluster.example.com', this value should be used instead of\n"
       "                            the hostnames or IP addresses of individual servers\n"
       "     --non-registering-pbxes <comma-separated-list>\n"
       "                            A comma separated list of IP addresses that are treated as\n"
       "                            non-registering PBXes (i.e. INVITEs should be allowed by the \n"
       "                            P-CSCF, but challenged by the core)\n"
       "     --non-register-authentication <option>\n"
       "                            Controls when sprout will challenge the sender of a non-REGISTER\n"
       "                            message to provide authentication. Takes one of the following values:\n"
       "                            - 'never' means that sprout never challenges non-REGISTER requests.\n"
       "                            - 'if_proxy_authorization_present' means sprout will only challenge\n"
       "                              requests that already have a Proxy-Authorization header.\n"
       " -F, --log-file <directory>\n"
       "                            Log to file in specified directory\n"
       " -L, --log-level N          Set log level to N (default: 4)\n"
       " -d, --daemon               Run as daemon\n"
       " -t, --interactive          Run in foreground with interactive menu\n"
       " -h, --help                 Show this help screen\n"
      );
}


/// Parse a string representing a port.
/// @returns The port number as an int, or zero if the port is invalid.
int parse_port(const std::string& port_str)
{
  int port = atoi(port_str.c_str());

  if ((port < 0) || (port > 0xFFFF))
  {
    port = 0;
  }

  return port;
}


static pj_status_t init_logging_options(int argc, char* argv[], struct options* options)
{
  int c;
  int opt_ind;

  pj_optind = 0;
  while ((c = pj_getopt_long(argc, argv, pj_options_description.c_str(), long_opt, &opt_ind)) != -1)
  {
    switch (c)
    {
    case 'L':
      options->log_level = atoi(pj_optarg);
      fprintf(stdout, "Log level set to %s\n", pj_optarg);
      break;

    case 'F':
      options->log_to_file = PJ_TRUE;
      options->log_directory = std::string(pj_optarg);
      fprintf(stdout, "Log directory set to %s\n", pj_optarg);
      break;

    case 'd':
      options->daemon = PJ_TRUE;
      break;

    case 't':
      options->interactive = PJ_TRUE;
      break;

    default:
      // Ignore other options at this point
      break;
    }
  }

  return PJ_SUCCESS;
}

static pj_status_t init_options(int argc, char* argv[], struct options* options)
{
  int c;
  int opt_ind;
  int reg_max_expires;
  int sub_max_expires;

  pj_optind = 0;
  while ((c = pj_getopt_long(argc, argv, pj_options_description.c_str(), long_opt, &opt_ind)) != -1)
  {
    switch (c)
    {
    case 'p':
      {
        std::vector<std::string> pcscf_options;
        Utils::split_string(std::string(pj_optarg), ',', pcscf_options, 0, false);
        if (pcscf_options.size() == 2)
        {
          options->pcscf_untrusted_port = parse_port(pcscf_options[0]);
          options->pcscf_trusted_port = parse_port(pcscf_options[1]);
        }

        if ((options->pcscf_untrusted_port != 0) &&
            (options->pcscf_trusted_port != 0))
        {
          TRC_INFO("P-CSCF enabled on ports %d (untrusted) and %d (trusted)",
                   options->pcscf_untrusted_port, options->pcscf_trusted_port);
          options->pcscf_enabled = true;
        }
        else
        {
          TRC_ERROR("P-CSCF ports %s invalid", pj_optarg);
          return -1;
        }
      }
      break;

    case 's':
      options->scscf_port = parse_port(std::string(pj_optarg));
      if (options->scscf_port != 0)
      {
        TRC_INFO("S-CSCF enabled on port %d", options->scscf_port);
        options->scscf_enabled = true;
      }
      else
      {
        CL_SPROUT_INVALID_S_CSCF_PORT.log(pj_optarg);
        TRC_ERROR("S-CSCF port %s is invalid\n", pj_optarg);
        return -1;
      }
      break;

    case 'i':
      options->icscf_port = parse_port(std::string(pj_optarg));
      if (options->icscf_port != 0)
      {
        TRC_INFO("I-CSCF enabled on port %d", options->icscf_port);
        options->icscf_enabled = true;
      }
      else
      {
        CL_SPROUT_INVALID_I_CSCF_PORT.log(pj_optarg);
        TRC_ERROR("I-CSCF port %s is invalid", pj_optarg);
        return -1;
      }
      break;

    case 'w':
      options->webrtc_port = parse_port(std::string(pj_optarg));
      if (options->webrtc_port != 0)
      {
        TRC_INFO("WebRTC port is set to %d", options->webrtc_port);
      }
      else
      {
        TRC_ERROR("WebRTC port %s is invalid", pj_optarg);
        return -1;
      }
      break;

    case 'C':
      if (strcmp(pj_optarg, "pcscf") == 0)
      {
        options->record_routing_model = 1;
      }
      else if (strcmp(pj_optarg, "pcscf,icscf") == 0)
      {
        options->record_routing_model = 2;
      }
      else if (strcmp(pj_optarg, "pcscf,icscf,as") == 0)
      {
        options->record_routing_model = 3;
      }
      else
      {
        TRC_ERROR("--record-routing-model must be one of 'pcscf', 'pcscf,icscf', or 'pcscf,icscf,as'");
        return -1;
      }
      TRC_INFO("Record-Routing model is set to %d", options->record_routing_model);
      break;

    case 'l':
      {
        std::vector<std::string> localhost_options;
        Utils::split_string(std::string(pj_optarg), ',', localhost_options, 0, false);
        if (localhost_options.size() == 1)
        {
          options->local_host = localhost_options[0];
          options->public_host = localhost_options[0];
          TRC_INFO("Override private and public local host names %s",
                   options->local_host.c_str());
        }
        else if (localhost_options.size() == 2)
        {
          options->local_host = localhost_options[0];
          options->public_host = localhost_options[1];
          TRC_INFO("Override private local host name to %s",
                  options->local_host.c_str());
          TRC_INFO("Override public local host name to %s",
                  options->public_host.c_str());
        }
        else
        {
          TRC_WARNING("Invalid --local-host option, ignored");
        }
      }
      break;

    case 'D':
      options->home_domain = std::string(pj_optarg);
      TRC_INFO("Home domain set to %s", pj_optarg);
      break;

    case OPT_ADDITIONAL_HOME_DOMAINS:
      options->additional_home_domains = std::string(pj_optarg);
      TRC_INFO("Additional home domains set to %s", pj_optarg);
      break;

    case 'c':
      options->scscf_uri = std::string(pj_optarg);
      TRC_INFO("Sprout cluster URI set to %s", pj_optarg);
      break;

    case 'n':
      options->alias_hosts = std::string(pj_optarg);
      TRC_INFO("Alias host names = %s", pj_optarg);
      break;

    case 'r':
      {
        std::vector<std::string> upstream_proxy_options;
        Utils::split_string(std::string(pj_optarg), ',', upstream_proxy_options, 0, false);
        options->upstream_proxy = upstream_proxy_options[0];
        options->upstream_proxy_port = 0;
        options->upstream_proxy_connections = 1;
        options->upstream_proxy_recycle = 0;
        if (upstream_proxy_options.size() > 1)
        {
          options->upstream_proxy_port = atoi(upstream_proxy_options[1].c_str());
          if (upstream_proxy_options.size() > 2)
          {
            options->upstream_proxy_connections = atoi(upstream_proxy_options[2].c_str());
            if (upstream_proxy_options.size() > 3)
            {
              options->upstream_proxy_recycle = atoi(upstream_proxy_options[3].c_str());
            }
          }
        }
        TRC_INFO("Upstream proxy is set to %s:%d", options->upstream_proxy.c_str(), options->upstream_proxy_port);
        TRC_INFO("  connections = %d", options->upstream_proxy_connections);
        TRC_INFO("  recycle time = %d seconds", options->upstream_proxy_recycle);
      }
      break;

    case 'I':
      options->ibcf = PJ_TRUE;
      options->trusted_hosts = std::string(pj_optarg);
      TRC_INFO("IBCF mode enabled, trusted hosts = %s", pj_optarg);
      break;

    case 'j':
      options->external_icscf_uri = std::string(pj_optarg);
      TRC_INFO("External I-CSCF URI = %s", pj_optarg);
      break;

    case 'R':
      options->auth_realm = std::string(pj_optarg);
      TRC_INFO("Authentication realm %s", pj_optarg);
      break;

    case 'M':
      options->store_servers = std::string(pj_optarg);
      TRC_INFO("Using memcached store with configuration file %s", pj_optarg);
      break;

    case 'm':
      options->remote_store_servers = std::string(pj_optarg);
      TRC_INFO("Using remote memcached store with configuration file %s", pj_optarg);
      break;

    case 'S':
      {
        std::vector<std::string> sas_options;
        Utils::split_string(std::string(pj_optarg), ',', sas_options, 0, false);
        if (sas_options.size() == 2)
        {
          options->sas_server = sas_options[0];
          options->sas_system_name = sas_options[1];
          TRC_INFO("SAS set to %s", options->sas_server.c_str());
          TRC_INFO("System name is set to %s", options->sas_system_name.c_str());
        }
        else
        {
          CL_SPROUT_INVALID_SAS_OPTION.log();
          TRC_WARNING("Invalid --sas option, SAS disabled");
        }
      }
      break;

    case 'H':
      options->hss_server = std::string(pj_optarg);
      TRC_INFO("HSS server set to %s", pj_optarg);
      break;

    case 'X':
      options->xdm_server = std::string(pj_optarg);
      TRC_INFO("XDM server set to %s", pj_optarg);
      break;

    case 'K':
      options->chronos_service = std::string(pj_optarg);
      TRC_INFO("Chronos service set to %s", pj_optarg);
      break;

    case 'G':
      options->ralf_server = std::string(pj_optarg);
      fprintf(stdout, "Ralf server set to %s\n", pj_optarg);
      break;

    case 'E':
      options->enum_servers.clear();
      Utils::split_string(std::string(pj_optarg), ',', options->enum_servers, 0, false);
      TRC_INFO("%d ENUM servers passed on the command line",
               options->enum_servers.size());
      break;

    case 'x':
      options->enum_suffix = std::string(pj_optarg);
      TRC_INFO("ENUM suffix set to %s", pj_optarg);
      break;

    case 'f':
      options->enum_file = std::string(pj_optarg);
      TRC_INFO("ENUM file set to %s", pj_optarg);
      break;

    case 'u':
      options->enforce_user_phone = true;
      TRC_INFO("ENUM lookups are only done on SIP URIs if they contain user=phone");
      break;

    case 'g':
      options->enforce_global_only_lookups = true;
      TRC_INFO("ENUM lookups are only done on URIs if they contain a global number");
      break;

    case 'e':
      reg_max_expires = atoi(pj_optarg);

      if (reg_max_expires > 0)
      {
        options->reg_max_expires = reg_max_expires;
        TRC_INFO("Maximum registration period set to %d seconds\n",
                 options->reg_max_expires);
      }
      else
      {
        // The parameter could be invalid either because it's -ve, or it's not
        // an integer (in which case atoi returns 0). Log, but don't store it.
        TRC_WARNING("Invalid value for reg_max_expires: '%s'. "
                    "The default value of %d will be used.",
                    pj_optarg, options->reg_max_expires);
      }
      break;

    case OPT_SUB_MAX_EXPIRES:
      sub_max_expires = atoi(pj_optarg);

      if (sub_max_expires > 0)
      {
        options->sub_max_expires = sub_max_expires;
        TRC_INFO("Maximum registration period set to %d seconds\n",
                 options->sub_max_expires);
      }
      else
      {
        // The parameter could be invalid either because it's -ve, or it's not
        // an integer (in which case atoi returns 0). Log, but don't store it.
        TRC_WARNING("Invalid value for sub_max_expires: '%s'. "
                    "The default value of %d will be used.",
                    pj_optarg, options->sub_max_expires);
      }
      break;

    case OPT_TARGET_LATENCY_US:
      options->target_latency_us = atoi(pj_optarg);
      if (options->target_latency_us <= 0)
      {
        TRC_ERROR("Invalid --target-latency-us option %s", pj_optarg);
        return -1;
      }
      break;

    case OPT_CASS_TARGET_LATENCY_US:
      options->cass_target_latency_us = atoi(pj_optarg);
      if (options->cass_target_latency_us <= 0)
      {
        TRC_ERROR("Invalid --cass-target-latency-us option %s", pj_optarg);
        return -1;
      }
      break;

    case OPT_MAX_TOKENS:
      options->max_tokens = atoi(pj_optarg);
      if (options->max_tokens <= 0)
      {
        TRC_ERROR("Invalid --max-tokens option %s", pj_optarg);
        return -1;
      }
      break;

    case OPT_INIT_TOKEN_RATE:
      options->init_token_rate = atoi(pj_optarg);
      if (options->init_token_rate <= 0)
      {
        TRC_ERROR("Invalid --init-token-rate option %s", pj_optarg);
        return -1;
      }
      break;

    case OPT_MIN_TOKEN_RATE:
      options->min_token_rate = atoi(pj_optarg);
      if (options->min_token_rate <= 0)
      {
        TRC_ERROR("Invalid --min-token-rate option %s", pj_optarg);
        return -1;
      }
      break;

    case OPT_MEMCACHED_WRITE_FORMAT:
      if (strcmp(pj_optarg, "binary") == 0)
      {
        TRC_INFO("Memcached write format set to 'binary'");
        options->memcached_write_format = MemcachedWriteFormat::BINARY;
      }
      else if (strcmp(pj_optarg, "json") == 0)
      {
        TRC_INFO("Memcached write format set to 'json'");
        options->memcached_write_format = MemcachedWriteFormat::JSON;
      }
      else
      {
        TRC_WARNING("Invalid value for memcached-write-format, using '%s'."
                    "Got '%s', valid vales are 'json' and 'binary'",
                    ((options->memcached_write_format == MemcachedWriteFormat::JSON) ?
                     "json" : "binary"),
                    pj_optarg);
      }
      break;

    case 'P':
      options->pjsip_threads = atoi(pj_optarg);
      TRC_INFO("Use %d PJSIP threads", options->pjsip_threads);
      break;

    case 'W':
      options->worker_threads = atoi(pj_optarg);
      TRC_INFO("Use %d worker threads", options->worker_threads);
      break;

    case 'a':
      options->analytics_enabled = PJ_TRUE;
      options->analytics_directory = std::string(pj_optarg);
      TRC_INFO("Analytics directory set to %s", pj_optarg);
      break;

    case 'A':
      options->auth_enabled = PJ_TRUE;
      TRC_INFO("Authentication enabled");
      break;

    case 'T':
      options->http_address = std::string(pj_optarg);
      TRC_INFO("HTTP address set to %s", pj_optarg);
      break;

    case 'o':
      options->http_port = parse_port(std::string(pj_optarg));
      if (options->http_port != 0)
      {
        TRC_INFO("HTTP port set to %d", options->http_port);
      }
      else
      {
        TRC_ERROR("HTTP port %s is invalid", pj_optarg);
        return -1;
      }
      break;

    case 'q':
      options->http_threads = atoi(pj_optarg);
      TRC_INFO("Use %d HTTP threads", options->http_threads);
      break;

    case 'B':
      options->billing_cdf = std::string(pj_optarg);
      TRC_INFO("Use %s as billing cdf server", options->billing_cdf.c_str());
      break;

    case 'L':
    case 'F':
    case 'd':
    case 't':
      // Ignore L, F, d and t - these are handled by init_logging_options
      break;

    case OPT_DEFAULT_SESSION_EXPIRES:
      options->default_session_expires = atoi(pj_optarg);
      TRC_INFO("Default session expiry set to %d",
               options->default_session_expires);
      break;

    case OPT_MAX_SESSION_EXPIRES:
      options->max_session_expires = atoi(pj_optarg);
      TRC_INFO("Max session expiry set to %d",
               options->max_session_expires);
      break;

    case OPT_EMERGENCY_REG_ACCEPTED:
      options->emerg_reg_accepted = PJ_TRUE;
      TRC_INFO("Emergency registrations accepted");
      break;

    case OPT_MAX_CALL_LIST_LENGTH:
      options->max_call_list_length = atoi(pj_optarg);
      TRC_INFO("Max call list length set to %d",
               options->max_call_list_length);
      break;

    case OPT_MEMENTO_THREADS:
      options->memento_threads = atoi(pj_optarg);
      TRC_INFO("Number of memento threads set to %d",
               options->memento_threads);
      break;

    case OPT_CALL_LIST_TTL:
      options->call_list_ttl = atoi(pj_optarg);
      TRC_INFO("Call list TTL set to %d",
               options->call_list_ttl);
      break;

    case OPT_ALARMS_ENABLED:
      options->alarms_enabled = PJ_TRUE;
      TRC_INFO("SNMP alarms are enabled");
      break;

    case OPT_DNS_SERVER:
      options->dns_servers.clear();
      Utils::split_string(std::string(pj_optarg), ',', options->dns_servers, 0, false);
      TRC_INFO("%d DNS servers passed on the command line",
               options->dns_servers.size());
    break;

    case OPT_OVERRIDE_NPDI:
      options->override_npdi = true;
      TRC_INFO("Number portability lookups will be done on URIs containing the 'npdi' indicator");
      break;

    case OPT_EXCEPTION_MAX_TTL:
      options->exception_max_ttl = atoi(pj_optarg);
      TRC_INFO("Max TTL after an exception set to %d",
               options->exception_max_ttl);
      break;

    case OPT_SIP_BLACKLIST_DURATION:
      options->sip_blacklist_duration = atoi(pj_optarg);
      TRC_INFO("SIP blacklist duration set to %d",
               options->sip_blacklist_duration);
      break;

    case OPT_HTTP_BLACKLIST_DURATION:
      options->http_blacklist_duration = atoi(pj_optarg);
      TRC_INFO("HTTP blacklist duration set to %d",
               options->http_blacklist_duration);
      break;

    case OPT_SIP_TCP_CONNECT_TIMEOUT:
      options->sip_tcp_connect_timeout = atoi(pj_optarg);
      TRC_INFO("SIP TCP connect timeout set to %d",
               options->sip_tcp_connect_timeout);
      break;

    case OPT_SIP_TCP_SEND_TIMEOUT:
      options->sip_tcp_send_timeout = atoi(pj_optarg);
      TRC_INFO("SIP TCP send timeout set to %d",
               options->sip_tcp_send_timeout);
      break;

    case OPT_SESSION_CONTINUED_TIMEOUT_MS:
      options->session_continued_timeout_ms = atoi(pj_optarg);
      TRC_INFO("Session continue timeout set to %dms",
               options->session_continued_timeout_ms);
      break;

    case OPT_SESSION_TERMINATED_TIMEOUT_MS:
      options->session_terminated_timeout_ms = atoi(pj_optarg);
      TRC_INFO("Session terminated timeout set to %dms",
               options->session_terminated_timeout_ms);
      break;

    case OPT_STATELESS_PROXIES:
      {
        std::vector<std::string> stateless_proxies;
        Utils::split_string(std::string(pj_optarg), ',', stateless_proxies, 0, false);
        options->stateless_proxies.insert(stateless_proxies.begin(),
                                          stateless_proxies.end());
        TRC_INFO("%d stateless proxies are configured",
                 options->stateless_proxies.size());
      }
      break;

    case OPT_NON_REGISTERING_PBXES:
      {
        options->pbxes = std::string(pj_optarg);
        TRC_INFO("Non-registering PBX IP addresses are %s",
                 options->pbxes.c_str());
      }
      break;

    case OPT_NON_REGISTER_AUTHENTICATION:
      {
        std::string this_arg = pj_optarg;

        if (this_arg == "never")
        {
          TRC_INFO("Non-REGISTER authentication set to 'never'");
          options->non_register_auth_mode = NonRegisterAuthentication::NEVER;
        }
        else if (this_arg == "if_proxy_authorization_present")
        {
          TRC_INFO("Non-REGISTER authentication set to 'if_proxy_authorization_present'");
          options->non_register_auth_mode =
            NonRegisterAuthentication::IF_PROXY_AUTHORIZATION_PRESENT;
        }
        else
        {
          TRC_ERROR("Invalid value for non-REGISTER authentication: %s", pj_optarg);
          return -1;
        }
      }
      break;

    case 'h':
      usage();
      return -1;

    default:
      TRC_ERROR("Unknown option. Run with --help for help.");
      return -1;
    }
  }

  return PJ_SUCCESS;
}


int daemonize()
{
  TRC_STATUS("Switching to daemon mode");

  pid_t pid = fork();
  if (pid == -1)
  {
    // Fork failed, return error.
    return errno;
  }
  else if (pid > 0)
  {
    // Parent process, fork successful, so exit.
    exit(0);
  }

  // Must now be running in the context of the child process.

  // Redirect standard files to /dev/null
  if (freopen("/dev/null", "r", stdin) == NULL)
  {
    return errno;
  }
  if (freopen("/dev/null", "w", stdout) == NULL)
  {
    return errno;
  }
  if (freopen("/dev/null", "w", stderr) == NULL)
  {
    return errno;
  }

  if (setsid() == -1)
  {
    // Create a new session to divorce the child from the tty of the parent.
    return errno;
  }

  signal(SIGHUP, SIG_IGN);

  umask(0);

  return 0;
}


// Signal handler that simply dumps the stack and then crashes out.
void signal_handler(int sig)
{
  // Reset the signal handlers so that another exception will cause a crash.
  signal(SIGABRT, SIG_DFL);
  signal(SIGSEGV, signal_handler);

  // Log the signal, along with a backtrace.
  TRC_BACKTRACE("Signal %d caught", sig);

  // Ensure the log files are complete - the core file created by abort() below
  // will trigger the log files to be copied to the diags bundle
  TRC_COMMIT();

  // Check if there's a stored jmp_buf on the thread and handle if there is
  exception_handler->handle_exception();

  CL_SPROUT_CRASH.log(strsignal(sig));
  closelog();

  // Dump a core.
  abort();
}


// Signal handler that receives requests to (un)quiesce.
void quiesce_unquiesce_handler(int sig)
{
  // Set the flag indicating whether we're quiescing or not.
  if (sig == QUIESCE_SIGNAL)
  {
    TRC_STATUS("Quiesce signal received");
    quiescing = PJ_TRUE;
  }
  else
  {
    TRC_STATUS("Unquiesce signal received");
    quiescing = PJ_FALSE;
  }

  // Wake up the thread that acts on the notification (don't act on it in this
  // thread since we're in a signal handler).
  sem_post(&quiescing_sem);
}


// Signal handler that triggers sprout termination.
void terminate_handler(int sig)
{
  sem_post(&term_sem);
}


void* quiesce_unquiesce_thread_func(void* dummy)
{
  // First register the thread with PJSIP.
  pj_thread_desc desc;
  pj_thread_t* thread;
  pj_status_t status;
  pj_bzero(desc, sizeof(pj_thread_desc));

  status = pj_thread_register("Quiesce/unquiesce thread", desc, &thread);

  if (status != PJ_SUCCESS)
  {
    TRC_ERROR("Error creating quiesce/unquiesce thread (status = %d). "
              "This function will not be available",
              status);
    return NULL;
  }

  pj_bool_t curr_quiescing = PJ_FALSE;
  pj_bool_t new_quiescing = quiescing;

  while (PJ_TRUE)
  {
    // Only act if the quiescing state has changed.
    if (curr_quiescing != new_quiescing)
    {
      curr_quiescing = new_quiescing;

      if (new_quiescing)
      {
        quiescing_mgr->quiesce();
      }
      else
      {
        quiescing_mgr->unquiesce();
      }
    }

    // Wait for the quiescing flag to be written to and read in the new value.
    // Read into a local variable to avoid issues if the flag changes under our
    // feet.
    //
    // Note that sem_wait is a cancel point, so calling pthread_cancel on this
    // thread while it is waiting on the semaphore will cause it to cancel.
    sem_wait(&quiescing_sem);
    new_quiescing = quiescing;
    TRC_STATUS("Value of new_quiescing is %s", (new_quiescing == PJ_FALSE) ? "false" : "true");
  }

  return NULL;
}

class QuiesceCompleteHandler : public QuiesceCompletionInterface
{
public:
  void quiesce_complete()
  {
    sem_post(&term_sem);
  }
};


/// Registers HTTP threads with PJSIP so we can use PJSIP APIs on these threads
void reg_httpthread_with_pjsip(evhtp_t * htp, evthr_t * httpthread, void * arg)
{
  if (!pj_thread_is_registered())
  {
    // The thread descriptor must stay in scope for the lifetime of the thread
    // so we must allocate it from heap.  However, this will leak because
    // there is no way of freeing it when the thread terminates (HttpStack
    // does not support a thread termination callback and pthread_cleanup_push
    // won't work in this case).  This is okay for now because HttpStack
    // just creates a pool of threads at start of day.
    pj_thread_desc* td = (pj_thread_desc*)malloc(sizeof(pj_thread_desc));
    pj_bzero(*td, sizeof(pj_thread_desc));
    pj_thread_t *thread = 0;

    pj_status_t thread_reg_status = pj_thread_register("SproutHTTPThread",
                                                       *td,
                                                       &thread);

    if (thread_reg_status != PJ_SUCCESS)
    {
      TRC_ERROR("Failed to register thread with pjsip");
    }
  }
}


void create_regstore_plugins(RegStore::SerializerDeserializer*& serializer,
                             std::vector<RegStore::SerializerDeserializer*>& deserializers,
                             MemcachedWriteFormat write_format)
{
  deserializers.clear();
  deserializers.push_back(new RegStore::JsonSerializerDeserializer());
  deserializers.push_back(new RegStore::BinarySerializerDeserializer());

  if (write_format == MemcachedWriteFormat::JSON)
  {
    serializer = new RegStore::JsonSerializerDeserializer();
  }
  else
  {
    serializer = new RegStore::BinarySerializerDeserializer();
  }
}


// Objects that must be shared with dynamically linked sproutlets must be
// globally scoped.
LoadMonitor* load_monitor = NULL;
HSSConnection* hss_connection = NULL;
RegStore* local_reg_store = NULL;
RegStore* remote_reg_store = NULL;
HttpConnection* ralf_connection = NULL;
HttpResolver* http_resolver = NULL;
ACRFactory* scscf_acr_factory = NULL;
EnumService* enum_service = NULL;
ExceptionHandler* exception_handler = NULL;

/*
 * main()
 */
int main(int argc, char* argv[])
{
  pj_status_t status;
  struct options opt;

  Logger* analytics_logger_logger = NULL;
  AnalyticsLogger* analytics_logger = NULL;
  pthread_t quiesce_unquiesce_thread;
  DnsCachedResolver* dns_resolver = NULL;
  SIPResolver* sip_resolver = NULL;
  Store* local_data_store = NULL;
  Store* remote_data_store = NULL;
  AvStore* av_store = NULL;
  ChronosConnection* chronos_connection = NULL;
  ACRFactory* pcscf_acr_factory = NULL;
  pj_bool_t websockets_enabled = PJ_FALSE;
  AccessLogger* access_logger = NULL;
  SproutletProxy* sproutlet_proxy = NULL;
  std::list<Sproutlet*> sproutlets;
  CommunicationMonitor* chronos_comm_monitor = NULL;
  CommunicationMonitor* enum_comm_monitor = NULL;
  CommunicationMonitor* hss_comm_monitor = NULL;
  CommunicationMonitor* memcached_comm_monitor = NULL;
  CommunicationMonitor* memcached_remote_comm_monitor = NULL;
  CommunicationMonitor* ralf_comm_monitor = NULL;
  Alarm* vbucket_alarm = NULL;
  Alarm* remote_vbucket_alarm = NULL;

  // Set up our exception signal handler for asserts and segfaults.
  signal(SIGABRT, signal_handler);
  signal(SIGSEGV, signal_handler);

  sem_init(&term_sem, 0, 0);
  signal(SIGTERM, terminate_handler);

  opt.pcscf_enabled = false;
  opt.pcscf_trusted_port = 0;
  opt.pcscf_untrusted_port = 0;
  opt.upstream_proxy_port = 0;
  opt.webrtc_port = 0;
  opt.ibcf = PJ_FALSE;
  opt.scscf_enabled = false;
  opt.scscf_port = 0;
  opt.external_icscf_uri = "";
  opt.auth_enabled = PJ_FALSE;
  opt.enum_suffix = ".e164.arpa";
  opt.enforce_user_phone = false;
  opt.enforce_global_only_lookups = false;
  opt.reg_max_expires = 300;
  opt.sub_max_expires = 300;
  opt.icscf_enabled = false;
  opt.icscf_port = 0;
  opt.sas_server = "0.0.0.0";
  opt.chronos_service = "localhost:7253";
  opt.pjsip_threads = 1;
  opt.record_routing_model = 1;
  opt.default_session_expires = 10 * 60;
  opt.max_session_expires = 10 * 60;
  opt.worker_threads = 1;
  opt.analytics_enabled = PJ_FALSE;
  opt.http_address = "127.0.0.1";
  opt.http_port = 9888;
  opt.http_threads = 1;
  opt.dns_servers.push_back("127.0.0.1");
  opt.billing_cdf = "";
  opt.emerg_reg_accepted = PJ_FALSE;
  opt.max_call_list_length = 0;
  opt.memento_threads = 25;
  opt.call_list_ttl = 604800;
  opt.alarms_enabled = PJ_FALSE;
  opt.target_latency_us = 100000;
  opt.cass_target_latency_us = 1000000;
  opt.max_tokens = 20;
  opt.init_token_rate = 100.0;
  opt.min_token_rate = 10.0;
  opt.log_to_file = PJ_FALSE;
  opt.log_level = 0;
  opt.daemon = PJ_FALSE;
  opt.interactive = PJ_FALSE;
  opt.memcached_write_format = MemcachedWriteFormat::JSON;
  opt.override_npdi = PJ_FALSE;
  opt.exception_max_ttl = 600;
  opt.sip_blacklist_duration = SIPResolver::DEFAULT_BLACKLIST_DURATION;
  opt.http_blacklist_duration = HttpResolver::DEFAULT_BLACKLIST_DURATION;
  opt.sip_tcp_connect_timeout = 2000;
  opt.sip_tcp_send_timeout = 2000;
  opt.session_continued_timeout_ms = SCSCFSproutlet::DEFAULT_SESSION_CONTINUED_TIMEOUT;
  opt.session_terminated_timeout_ms = SCSCFSproutlet::DEFAULT_SESSION_TERMINATED_TIMEOUT;
  opt.stateless_proxies.clear();
  opt.non_register_auth_mode = NonRegisterAuthentication::NEVER;

  boost::filesystem::path p = argv[0];
  // Copy the filename to a string so that we can be sure of its lifespan -
  // the value passed to openlog must be valid for the duration of the program.
  std::string filename = p.filename().c_str();
  openlog(filename.c_str(), PDLOG_PID, PDLOG_LOCAL6);
  CL_SPROUT_STARTED.log();

  status = init_logging_options(argc, argv, &opt);

  if (status != PJ_SUCCESS)
  {
    closelog();
    return 1;
  }

  if (opt.daemon && opt.interactive)
  {
    closelog();
    TRC_ERROR("Cannot specify both --daemon and --interactive");
    return 1;
  }

  if (opt.daemon)
  {
    int errnum = daemonize();
    if (errnum != 0)
    {
      closelog();
      TRC_ERROR("Failed to convert to daemon, %d (%s)", errnum, strerror(errnum));
      exit(0);
    }
  }

  Log::setLoggingLevel(opt.log_level);
  init_pjsip_logging(opt.log_level, opt.log_to_file, opt.log_directory);

  if ((opt.log_to_file) && (opt.log_directory != ""))
  {
    // Work out the program name from argv[0], stripping anything before the final slash.
    char* prog_name = argv[0];
    char* slash_ptr = rindex(argv[0], '/');
    if (slash_ptr != NULL)
    {
      prog_name = slash_ptr + 1;
    }
    Log::setLogger(new Logger(opt.log_directory, prog_name));

    TRC_STATUS("Access logging enabled to %s", opt.log_directory.c_str());
    access_logger = new AccessLogger(opt.log_directory);
  }

  TRC_STATUS("Log level set to %d", opt.log_level);

  std::stringstream options_ss;
  for (int ii = 0; ii < argc; ii++)
  {
    options_ss << argv[ii];
    options_ss << " ";
  }
  std::string options = "Command-line options were: " + options_ss.str();

  TRC_INFO(options.c_str());

  status = init_options(argc, argv, &opt);
  if (status != PJ_SUCCESS)
  {
    closelog();
    return 1;
  }

  if (opt.analytics_enabled)
  {
    analytics_logger_logger = new Logger(opt.analytics_directory, std::string("log"));
    analytics_logger_logger->set_flags(Logger::ADD_TIMESTAMPS|Logger::FLUSH_ON_WRITE);
    analytics_logger = new AnalyticsLogger(analytics_logger_logger);
  }

  if ((!opt.pcscf_enabled) && (!opt.scscf_enabled) && (!opt.icscf_enabled))
  {
    CL_SPROUT_NO_SI_CSCF.log();
    closelog();
    TRC_ERROR("Must enable P-CSCF, S-CSCF or I-CSCF");
    return 1;
  }

  if ((opt.pcscf_enabled) && ((opt.scscf_enabled) || (opt.icscf_enabled)))
  {
    closelog();
    TRC_ERROR("Cannot enable both P-CSCF and S/I-CSCF");
    return 1;
  }

  if ((opt.pcscf_enabled) &&
      (opt.upstream_proxy == ""))
  {
    closelog();
    TRC_ERROR("Cannot enable P-CSCF without specifying --routing-proxy");
    return 1;
  }

  if ((opt.ibcf) && (!opt.pcscf_enabled))
  {
    closelog();
    TRC_ERROR("Cannot enable IBCF without also enabling P-CSCF");
    return 1;
  }

  if ((opt.webrtc_port != 0 ) && (!opt.pcscf_enabled))
  {
    closelog();
    TRC_ERROR("Cannot enable WebRTC without also enabling P-CSCF");
    return 1;
  }

  if ((opt.scscf_enabled) && (opt.scscf_uri == ""))
  {
    TRC_ERROR("S-CSCF enabled, but no S-CSCF URI specified");
    return 1;
  }

  if (((opt.scscf_enabled) || (opt.icscf_enabled)) &&
      (opt.hss_server == ""))
  {
    CL_SPROUT_SI_CSCF_NO_HOMESTEAD.log();
    closelog();
    TRC_ERROR("S/I-CSCF enabled with no Homestead server");
    return 1;
  }

  if ((opt.auth_enabled) && (opt.hss_server == ""))
  {
    CL_SPROUT_AUTH_NO_HOMESTEAD.log();
    closelog();
    TRC_ERROR("Authentication enabled, but no Homestead server specified");
    return 1;
  }

  if ((opt.xdm_server != "") && (opt.hss_server == ""))
  {
    CL_SPROUT_XDM_NO_HOMESTEAD.log();
    closelog();
    TRC_ERROR("XDM server configured for services, but no Homestead server specified");
    return 1;
  }

  if ((opt.pcscf_enabled) && (opt.hss_server != ""))
  {
    TRC_WARNING("Homestead server configured on P-CSCF, ignoring");
  }

  if ((opt.pcscf_enabled) && (opt.xdm_server != ""))
  {
    TRC_WARNING("XDM server configured on P-CSCF, ignoring");
  }

  if ((opt.store_servers != "") &&
      (opt.auth_enabled) &&
      (opt.worker_threads == 1))
  {
    TRC_WARNING("Use multiple threads for good performance when using memstore and/or authentication");
  }

  if ((opt.pcscf_enabled) && (opt.reg_max_expires != 0))
  {
    TRC_WARNING("A registration expiry period should not be specified for P-CSCF");
  }

  if ((!opt.enum_servers.empty()) &&
      (!opt.enum_file.empty()))
  {
    TRC_WARNING("Both ENUM server and ENUM file lookup enabled - ignoring ENUM file");
  }

  // Ensure our random numbers are unpredictable.
  unsigned int seed;
  pj_time_val now;
  pj_gettimeofday(&now);
  seed = (unsigned int)now.sec ^ (unsigned int)now.msec ^ getpid();
  srand(seed);

  if (opt.pcscf_enabled)
  {
    snmp_setup("bono");
  }
  else
  {
    snmp_setup("sprout");
  }

  SNMP::EventAccumulatorTable* latency_table;
  SNMP::EventAccumulatorTable* queue_size_table;
  SNMP::CounterTable* requests_counter;
  SNMP::CounterTable* overload_counter;

  SNMP::IPCountTable* homestead_cxn_count = NULL;
<<<<<<< HEAD
  SNMP::EventAccumulatorTable* homestead_latency_table = NULL;
  SNMP::EventAccumulatorTable* homestead_mar_latency_table = NULL;
  SNMP::EventAccumulatorTable* homestead_sar_latency_table = NULL;
  SNMP::EventAccumulatorTable* homestead_uar_latency_table = NULL;
  SNMP::EventAccumulatorTable* homestead_lir_latency_table = NULL;

  SNMP::ContinuousAccumulatorTable* token_rate_table = NULL;
  SNMP::U32Scalar* smoothed_latency_scalar = NULL;
  SNMP::U32Scalar* target_latency_scalar = NULL;
  SNMP::U32Scalar* penalties_scalar = NULL;
  SNMP::U32Scalar* token_rate_scalar = NULL;
=======
  SNMP::AccumulatorTable* homestead_latency_table = NULL;
  SNMP::AccumulatorTable* homestead_mar_latency_table = NULL;
  SNMP::AccumulatorTable* homestead_sar_latency_table = NULL;
  SNMP::AccumulatorTable* homestead_uar_latency_table = NULL;
  SNMP::AccumulatorTable* homestead_lir_latency_table = NULL;
>>>>>>> c3379c00

  SNMP::RegistrationStatsTables reg_stats_tbls;
  SNMP::RegistrationStatsTables third_party_reg_stats_tbls;
  SNMP::AuthenticationStatsTables auth_stats_tbls;

  if (opt.pcscf_enabled)
  {
    latency_table = SNMP::EventAccumulatorTable::create("bono_latency",
                                                   ".1.2.826.0.1.1578918.9.2.2");
    queue_size_table = SNMP::EventAccumulatorTable::create("bono_queue_size",
                                                      ".1.2.826.0.1.1578918.9.2.6");
    requests_counter = SNMP::CounterTable::create("bono_incoming_requests",
                                                  ".1.2.826.0.1.1578918.9.2.4");
    overload_counter = SNMP::CounterTable::create("bono_rejected_overload",
                                                  ".1.2.826.0.1.1578918.9.2.5");
  }
  else
  {
    latency_table = SNMP::EventAccumulatorTable::create("sprout_latency",
                                                   ".1.2.826.0.1.1578918.9.3.1");
    queue_size_table = SNMP::EventAccumulatorTable::create("sprout_queue_size",
                                                      ".1.2.826.0.1.1578918.9.3.8");
    requests_counter = SNMP::CounterTable::create("sprout_incoming_requests",
                                                  ".1.2.826.0.1.1578918.9.3.6");
    overload_counter = SNMP::CounterTable::create("sprout_rejected_overload",
                                                  ".1.2.826.0.1.1578918.9.3.7");

    homestead_cxn_count = SNMP::IPCountTable::create("sprout_homestead_cxn_count",
                                                     ".1.2.826.0.1.1578918.9.3.3.1");
    homestead_latency_table = SNMP::EventAccumulatorTable::create("sprout_homestead_latency",
                                                             ".1.2.826.0.1.1578918.9.3.3.2");
    homestead_mar_latency_table = SNMP::EventAccumulatorTable::create("sprout_homestead_mar_latency",
                                                                 ".1.2.826.0.1.1578918.9.3.3.3");
    homestead_sar_latency_table = SNMP::EventAccumulatorTable::create("sprout_homestead_sar_latency",
                                                                 ".1.2.826.0.1.1578918.9.3.3.4");
    homestead_uar_latency_table = SNMP::EventAccumulatorTable::create("sprout_homestead_uar_latency",
                                                                 ".1.2.826.0.1.1578918.9.3.3.5");
    homestead_lir_latency_table = SNMP::EventAccumulatorTable::create("sprout_homestead_lir_latency",
                                                                 ".1.2.826.0.1.1578918.9.3.3.6");

    reg_stats_tbls.init_reg_tbl = SNMP::SuccessFailCountTable::create("initial_reg_success_fail_count",
                                                                      ".1.2.826.0.1.1578918.9.3.9");
    reg_stats_tbls.re_reg_tbl = SNMP::SuccessFailCountTable::create("re_reg_success_fail_count",
                                                                    ".1.2.826.0.1.1578918.9.3.10");
    reg_stats_tbls.de_reg_tbl = SNMP::SuccessFailCountTable::create("de_reg_success_fail_count",
                                                                     ".1.2.826.0.1.1578918.9.3.11");

<<<<<<< HEAD
    third_party_reg_stats_tbls.init_reg_tbl = SNMP::SuccessFailCountTable::create("initial_reg_success_fail_count",
=======
    third_party_reg_stats_tbls.init_reg_tbl = SNMP::SuccessFailCountTable::create("third_party_initial_reg_success_fail_count",
>>>>>>> c3379c00
                                                                                  ".1.2.826.0.1.1578918.9.3.12");
    third_party_reg_stats_tbls.re_reg_tbl = SNMP::SuccessFailCountTable::create("third_party_re_reg_success_fail_count",
                                                                                ".1.2.826.0.1.1578918.9.3.13");
    third_party_reg_stats_tbls.de_reg_tbl = SNMP::SuccessFailCountTable::create("third_party_de_reg_success_fail_count",
                                                                                ".1.2.826.0.1.1578918.9.3.14");

<<<<<<< HEAD
    auth_stats_tbls.sip_digest_auth_tbl = SNMP::SuccessFailCountTable::create("initial_reg_success_fail_count",
=======
    auth_stats_tbls.sip_digest_auth_tbl = SNMP::SuccessFailCountTable::create("sip_digest_auth_success_fail_count",
>>>>>>> c3379c00
                                                                              ".1.2.826.0.1.1578918.9.3.15");
    auth_stats_tbls.ims_aka_auth_tbl = SNMP::SuccessFailCountTable::create("ims_aka_auth_success_fail_count",
                                                                           ".1.2.826.0.1.1578918.9.3.16");
<<<<<<< HEAD

    token_rate_table = SNMP::ContinuousAccumulatorTable::create("sprout_token_rate",
                                                      ".1.2.826.0.1.1578918.9.3.17");
    smoothed_latency_scalar = new SNMP::U32Scalar("sprout_smoothed_latency",
                                                      ".1.2.826.0.1.1578918.9.3.18");
    target_latency_scalar = new SNMP::U32Scalar("sprout_target_latency",
                                                      ".1.2.826.0.1.1578918.9.3.19");
    penalties_scalar = new SNMP::U32Scalar("sprout_penalties",
                                                      ".1.2.826.0.1.1578918.9.3.20");
    token_rate_scalar = new SNMP::U32Scalar("sprout_current_token_rate",
                                                      ".1.2.826.0.1.1578918.9.3.21");



=======
    auth_stats_tbls.non_register_auth_tbl = SNMP::SuccessFailCountTable::create("non_register_auth_success_fail_count",
                                                                                ".1.2.826.0.1.1578918.9.3.17");
>>>>>>> c3379c00
  }

  if ((opt.icscf_enabled || opt.scscf_enabled) && opt.alarms_enabled)
  {
    // Create Sprout's alarm objects.

    chronos_comm_monitor = new CommunicationMonitor(new Alarm("sprout", AlarmDef::SPROUT_CHRONOS_COMM_ERROR,
                                                                        AlarmDef::MAJOR));

    enum_comm_monitor = new CommunicationMonitor(new Alarm("sprout", AlarmDef::SPROUT_ENUM_COMM_ERROR,
                                                                     AlarmDef::MAJOR));

    hss_comm_monitor = new CommunicationMonitor(new Alarm("sprout", AlarmDef::SPROUT_HOMESTEAD_COMM_ERROR,
                                                                    AlarmDef::CRITICAL));

    memcached_comm_monitor = new CommunicationMonitor(new Alarm("sprout", AlarmDef::SPROUT_MEMCACHED_COMM_ERROR,
                                                                          AlarmDef::CRITICAL));

    memcached_remote_comm_monitor = new CommunicationMonitor(new Alarm("sprout", AlarmDef::SPROUT_REMOTE_MEMCACHED_COMM_ERROR,
                                                                                 AlarmDef::CRITICAL));

    ralf_comm_monitor = new CommunicationMonitor(new Alarm("sprout", AlarmDef::SPROUT_RALF_COMM_ERROR,
                                                                     AlarmDef::MAJOR));

    vbucket_alarm = new Alarm("sprout", AlarmDef::SPROUT_VBUCKET_ERROR,
                                        AlarmDef::MAJOR);

    remote_vbucket_alarm = new Alarm("sprout", AlarmDef::SPROUT_REMOTE_VBUCKET_ERROR,
                                               AlarmDef::MAJOR);

    // Start the alarm request agent
    AlarmReqAgent::get_instance().start();
    AlarmState::clear_all("sprout");
  }

  // Start the load monitor
  load_monitor = new LoadMonitor(opt.target_latency_us,   // Initial target latency (us).
                                 opt.max_tokens,          // Maximum token bucket size.
                                 opt.init_token_rate,     // Initial token fill rate (per sec).
                                 opt.min_token_rate,      // Minimum token fill rate (per sec).
                                 token_rate_table,        // Statistics table for token rate.
                                 smoothed_latency_scalar, // Statistics scalar for current latency.
                                 target_latency_scalar,   // Statistics scalar for target latency.
                                 penalties_scalar,        // Statistics scalar for number of penalties.
                                 token_rate_scalar);      // Statistics scalar for current token rate.

  // Start the health checker
  HealthChecker* health_checker = new HealthChecker();
  pthread_t health_check_thread;
  pthread_create(&health_check_thread,
                 NULL,
                 &HealthChecker::static_main_thread_function,
                 (void*)health_checker);

  // Create an exception handler. The exception handler should attempt to
  // quiesce the process before killing it.
  exception_handler = new ExceptionHandler(opt.exception_max_ttl,
                                           true,
                                           health_checker);

  // Create a DNS resolver and a SIP specific resolver.
  dns_resolver = new DnsCachedResolver(opt.dns_servers);
  sip_resolver = new SIPResolver(dns_resolver, opt.sip_blacklist_duration);

  // Create a new quiescing manager instance and register our completion handler
  // with it.
  quiescing_mgr = new QuiescingManager();
  quiescing_mgr->register_completion_handler(new QuiesceCompleteHandler());

  // Initialize the PJSIP stack and associated subsystems.
  status = init_stack(opt.sas_system_name,
                      opt.sas_server,
                      opt.pcscf_trusted_port,
                      opt.pcscf_untrusted_port,
                      opt.scscf_port,
                      opt.icscf_port,
                      opt.local_host,
                      opt.public_host,
                      opt.home_domain,
                      opt.additional_home_domains,
                      opt.scscf_uri,
                      opt.alias_hosts,
                      sip_resolver,
                      opt.pjsip_threads,
                      opt.record_routing_model,
                      opt.default_session_expires,
                      opt.max_session_expires,
                      opt.sip_tcp_connect_timeout,
                      opt.sip_tcp_send_timeout,
                      quiescing_mgr,
                      opt.billing_cdf);

  if (status != PJ_SUCCESS)
  {
    CL_SPROUT_SIP_INIT_INTERFACE_FAIL.log(PJUtils::pj_status_to_string(status).c_str());
    TRC_ERROR("Error initializing stack %s", PJUtils::pj_status_to_string(status).c_str());
    return 1;
  }

  // Initialize the semaphore that unblocks the quiesce thread, and the thread
  // itself. This must happen after init_stack is called, because this
  // calls init_pjsip, which calls pj_init, which sets up the
  // necessary environment for us to register threads with pjsip.
  sem_init(&quiescing_sem, 0, 0);
  pthread_create(&quiesce_unquiesce_thread,
                 NULL,
                 quiesce_unquiesce_thread_func,
                 NULL);

  // Set up our signal handler for (un)quiesce signals.
  signal(QUIESCE_SIGNAL, quiesce_unquiesce_handler);
  signal(UNQUIESCE_SIGNAL, quiesce_unquiesce_handler);

  // Now that we know the address family, create an HttpResolver too.
  http_resolver = new HttpResolver(dns_resolver,
                                   stack_data.addr_family,
                                   opt.http_blacklist_duration);

  if (opt.ralf_server != "")
  {
    // Create HttpConnection pool for Ralf Rf billing interface.
    ralf_connection = new HttpConnection(opt.ralf_server,
                                         false,
                                         http_resolver,
                                         NULL, // No SNMP table for connected Ralfs
                                         load_monitor,
                                         SASEvent::HttpLogLevel::PROTOCOL,
                                         ralf_comm_monitor);
  }
  else
  {
    CL_SPROUT_NO_RALF_CONFIGURED.log();
  }

  // Initialise the OPTIONS handling module.
  status = init_options();

  if (opt.hss_server != "")
  {
    // Create a connection to the HSS.
    TRC_STATUS("Creating connection to HSS %s", opt.hss_server.c_str());
    hss_connection = new HSSConnection(opt.hss_server,
                                       http_resolver,
                                       load_monitor,
                                       homestead_cxn_count,
                                       homestead_latency_table,
                                       homestead_mar_latency_table,
                                       homestead_sar_latency_table,
                                       homestead_uar_latency_table,
                                       homestead_lir_latency_table,
                                       hss_comm_monitor);
  }

  if ((opt.scscf_enabled) || (opt.icscf_enabled))
  {
    // Create ENUM service required for I/S-CSCF.
    if (!opt.enum_servers.empty())
    {
      TRC_STATUS("Setting up the ENUM server(s)");
      enum_service = new DNSEnumService(opt.enum_servers,
                                        opt.enum_suffix,
                                        new DNSResolverFactory(),
                                        enum_comm_monitor);
    }
    else if (!opt.enum_file.empty())
    {
      TRC_STATUS("Reading from an ENUM file");
      enum_service = new JSONEnumService(opt.enum_file);
    }
  }

  if (opt.chronos_service != "")
  {
    std::string port_str = std::to_string(opt.http_port);
    std::string chronos_callback_host = "127.0.0.1:" + port_str;

    // We want Chronos to call back to its local sprout instance so that we can
    // handle Sprouts failing without missing timers.
    if (is_ipv6(opt.http_address))
    {
      chronos_callback_host = "[::1]:" + port_str;
    }

    // Create a connection to Chronos.
    TRC_STATUS("Creating connection to Chronos %s using %s as the callback URI",
               opt.chronos_service.c_str(),
               chronos_callback_host.c_str());
    chronos_connection = new ChronosConnection(opt.chronos_service,
                                               chronos_callback_host,
                                               http_resolver,
                                               chronos_comm_monitor);
  }

  if (opt.pcscf_enabled)
  {
    // Create an ACR factory for the P-CSCF.
    pcscf_acr_factory = (ralf_connection != NULL) ?
                (ACRFactory*)new RalfACRFactory(ralf_connection, PCSCF) :
                new ACRFactory();

    // Launch stateful proxy as P-CSCF.
    status = init_stateful_proxy(NULL,
                                 NULL,
                                 NULL,
                                 true,
                                 opt.upstream_proxy,
                                 opt.upstream_proxy_port,
                                 opt.upstream_proxy_connections,
                                 opt.upstream_proxy_recycle,
                                 opt.ibcf,
                                 opt.trusted_hosts,
                                 opt.pbxes,
                                 analytics_logger,
                                 NULL,
                                 false,
                                 false,
                                 NULL,
                                 NULL,
                                 pcscf_acr_factory,
                                 NULL,
                                 NULL,
                                 "",
                                 quiescing_mgr,
                                 NULL,
                                 opt.icscf_enabled,
                                 opt.scscf_enabled,
                                 opt.emerg_reg_accepted);
    if (status != PJ_SUCCESS)
    {
      TRC_ERROR("Failed to enable P-CSCF edge proxy");
      return 1;
    }

    pj_bool_t websockets_enabled = (opt.webrtc_port != 0);
    if (websockets_enabled)
    {
      status = init_websockets((unsigned short)opt.webrtc_port);
      if (status != PJ_SUCCESS)
      {
        TRC_ERROR("Error initializing websockets, %s",
                  PJUtils::pj_status_to_string(status).c_str());

        return 1;
      }
    }
  }

  if (opt.scscf_enabled)
  {
    scscf_acr_factory = (ralf_connection != NULL) ?
                      (ACRFactory*)new RalfACRFactory(ralf_connection, SCSCF) :
                      new ACRFactory();

    if (opt.store_servers != "")
    {
      // Use memcached store.
      TRC_STATUS("Using memcached compatible store with ASCII protocol");

      local_data_store = (Store*)new MemcachedStore(true,
                                                    opt.store_servers,
                                                    memcached_comm_monitor,
                                                    vbucket_alarm);

      if (!(((MemcachedStore*)local_data_store)->has_servers()))
      {
        TRC_ERROR("Cluster settings file '%s' does not contain a valid set of servers",
                  opt.store_servers.c_str());
        return 1;
      };

      if (opt.remote_store_servers != "")
      {
        // Use remote memcached store too.
        TRC_STATUS("Using remote memcached compatible store with ASCII protocol");

        remote_data_store = (Store*)new MemcachedStore(true,
                                                       opt.remote_store_servers,
                                                       memcached_remote_comm_monitor,
                                                       remote_vbucket_alarm);

        if (!(((MemcachedStore*)remote_data_store)->has_servers()))
        {
          TRC_WARNING("Remote cluster settings file '%s' does not contain a valid set of servers",
                      opt.remote_store_servers.c_str());
        };
      }
    }
    else
    {
      // Use local store.
      TRC_STATUS("Using local store");
      local_data_store = (Store*)new LocalStore();
    }

    if (local_data_store == NULL)
    {
      CL_SPROUT_MEMCACHE_CONN_FAIL.log();
      closelog();
      TRC_ERROR("Failed to connect to data store");
      exit(0);
    }

    // Create local and optionally remote registration data stores.
    //
    // It is fine to reuse these variables for creating both stores, as
    // ownership of the objects they point to is transferred to the store when
    // it is constructed.
    RegStore::SerializerDeserializer* serializer;
    std::vector<RegStore::SerializerDeserializer*> deserializers;

    create_regstore_plugins(serializer,
                            deserializers,
                            opt.memcached_write_format);
    local_reg_store = new RegStore(local_data_store,
                                   serializer,
                                   deserializers,
                                   chronos_connection);

    if (remote_data_store != NULL)
    {
      create_regstore_plugins(serializer,
                              deserializers,
                              opt.memcached_write_format);
      remote_reg_store = new RegStore(remote_data_store,
                                      serializer,
                                      deserializers,
                                      chronos_connection);
    }

    if (opt.auth_enabled)
    {
      // Create an AV store using the local store and initialise the authentication
      // module.  We don't create a AV store using the remote data store as
      // Authentication Vectors are only stored for a short period after the
      // relevant challenge is sent.
      TRC_STATUS("Initialise S-CSCF authentication module");
      av_store = new AvStore(local_data_store);
      status = init_authentication(opt.auth_realm,
                                   av_store,
                                   hss_connection,
                                   chronos_connection,
                                   scscf_acr_factory,
                                   opt.non_register_auth_mode,
                                   analytics_logger,
                                   &auth_stats_tbls);
    }

    // Launch the registrar.
    status = init_registrar(local_reg_store,
                            remote_reg_store,
                            hss_connection,
                            analytics_logger,
                            scscf_acr_factory,
                            opt.reg_max_expires,
                            &reg_stats_tbls,
                            &third_party_reg_stats_tbls);

    if (status != PJ_SUCCESS)
    {
      CL_SPROUT_INIT_SERVICE_ROUTE_FAIL.log(PJUtils::pj_status_to_string(status).c_str());
      closelog();
      TRC_ERROR("Failed to enable S-CSCF registrar");
      return 1;
    }

    // Launch the subscription module.
    status = init_subscription(local_reg_store,
                               remote_reg_store,
                               hss_connection,
                               scscf_acr_factory,
                               analytics_logger,
                               opt.sub_max_expires);

    if (status != PJ_SUCCESS)
    {
      CL_SPROUT_REG_SUBSCRIBER_HAND_FAIL.log(PJUtils::pj_status_to_string(status).c_str());
      closelog();
      TRC_ERROR("Failed to enable subscription module");
      return 1;
    }
  }

  // Load the sproutlet plugins.
  PluginLoader* loader = new PluginLoader("/usr/share/clearwater/sprout/plugins", opt);

  if (!loader->load(sproutlets))
  {
    CL_SPROUT_PLUGIN_FAILURE.log();
    closelog();
    TRC_ERROR("Failed to successfully load plug-ins");
    return 1;
  }

  // Must happen after all SNMP tables have been registered.
  if (opt.pcscf_enabled)
  {
    init_snmp_handler_threads("bono");
  }
  else
  {
    init_snmp_handler_threads("sprout");
  }
  
  if (!sproutlets.empty())
  {
    // There are Sproutlets loaded, so start the Sproutlet proxy.
    std::unordered_set<std::string> host_aliases;
    host_aliases.insert(opt.local_host);
    host_aliases.insert(opt.public_host);
    host_aliases.insert(opt.home_domain);
    host_aliases.insert(stack_data.home_domains.begin(),
                        stack_data.home_domains.end());
    host_aliases.insert(stack_data.aliases.begin(),
                        stack_data.aliases.end());

    sproutlet_proxy = new SproutletProxy(stack_data.endpt,
                                         PJSIP_MOD_PRIORITY_UA_PROXY_LAYER+3,
                                         std::string(stack_data.scscf_uri.ptr,
                                                     stack_data.scscf_uri.slen),
                                         host_aliases,
                                         sproutlets,
                                         opt.stateless_proxies);
    if (sproutlet_proxy == NULL)
    {
      CL_SPROUT_S_CSCF_INIT_FAIL.log();
      CL_SPROUT_BGCF_INIT_FAIL.log();
      CL_SPROUT_I_CSCF_INIT_FAIL.log();
      TRC_ERROR("Failed to create SproutletProxy");
      closelog();
      return 1;
    }
  }

  init_common_sip_processing(load_monitor,
                             requests_counter,
                             overload_counter,
                             health_checker);

  init_thread_dispatcher(opt.worker_threads,
                         latency_table,
                         queue_size_table,
                         load_monitor,
                         exception_handler);

  // Create worker threads first as they take work from the PJSIP threads so
  // need to be ready.

  status = start_worker_threads();
  if (status != PJ_SUCCESS)
  {
    TRC_ERROR("Error starting SIP worker threads, %s", PJUtils::pj_status_to_string(status).c_str());
    return 1;
  }

  status = start_pjsip_threads();
  if (status != PJ_SUCCESS)
  {
    CL_SPROUT_SIP_STACK_INIT_FAIL.log(PJUtils::pj_status_to_string(status).c_str());
    closelog();
    TRC_ERROR("Error starting SIP stack, %s", PJUtils::pj_status_to_string(status).c_str());
    return 1;
  }

  RegistrationTimeoutTask::Config reg_timeout_config(local_reg_store, remote_reg_store, hss_connection);
  AuthTimeoutTask::Config auth_timeout_config(av_store, hss_connection);
  DeregistrationTask::Config deregistration_config(local_reg_store, remote_reg_store, hss_connection, sip_resolver);

  // The RegistrationTimeoutTask and AuthTimeoutTask both handle
  // chronos requests, so use the ChronosHandler.
  ChronosHandler<RegistrationTimeoutTask, RegistrationTimeoutTask::Config> reg_timeout_handler(&reg_timeout_config);
  ChronosHandler<AuthTimeoutTask, AuthTimeoutTask::Config> auth_timeout_handler(&auth_timeout_config);
  HttpStackUtils::SpawningHandler<DeregistrationTask, DeregistrationTask::Config> deregistration_handler(&deregistration_config);
  HttpStackUtils::PingHandler ping_handler;

  HttpStack* http_stack = NULL;
  if (opt.scscf_enabled)
  {
    http_stack = HttpStack::get_instance();

    try
    {
      http_stack->initialize();
      http_stack->configure(opt.http_address,
                            opt.http_port,
                            opt.http_threads,
                            exception_handler,
                            access_logger);
      http_stack->register_handler("^/ping$",
                                   &ping_handler);
      http_stack->register_handler("^/timers$",
                                   &reg_timeout_handler);
      http_stack->register_handler("^/authentication-timeout$",
                                   &auth_timeout_handler);
      http_stack->register_handler("^/registrations?*$",
                                   &deregistration_handler);
      http_stack->start(&reg_httpthread_with_pjsip);
    }
    catch (HttpStack::Exception& e)
    {
      CL_SPROUT_HTTP_INTERFACE_FAIL.log(e._func, e._rc);
      closelog();
      TRC_ERROR("Caught HttpStack::Exception - %s - %d\n", e._func, e._rc);
      return 1;
    }
  }

  // Wait here until the quit semaphore is signaled.
  sem_wait(&term_sem);
  snmp_terminate("sprout");

  CL_SPROUT_ENDED.log();
  if (opt.scscf_enabled)
  {
    try
    {
      http_stack->stop();
      http_stack->wait_stopped();
    }
    catch (HttpStack::Exception& e)
    {
      CL_SPROUT_HTTP_INTERFACE_STOP_FAIL.log(e._func, e._rc);
      TRC_ERROR("Caught HttpStack::Exception - %s - %d\n", e._func, e._rc);
    }
  }

  // Terminate the PJSIP threads and the worker threads to exit.  We kill
  // the PJSIP threads first - if we killed the worker threads first the
  // rx_msg_q will stop getting serviced so could fill up blocking
  // PJSIP threads, causing a deadlock.
  stop_pjsip_threads();
  stop_worker_threads();

  // We must call stop_stack here because this terminates the
  // transaction layer, which can otherwise generate work for other modules
  // after they have unregistered.
  stop_stack();

  unregister_thread_dispatcher();
  unregister_common_processing_module();

  // Destroy the Sproutlet Proxy.
  delete sproutlet_proxy;

  // Unload any dynamically loaded sproutlets and delete the loader.
  loader->unload();
  delete loader;

  if (opt.scscf_enabled)
  {
    destroy_subscription();
    destroy_registrar();
    if (opt.auth_enabled)
    {
      destroy_authentication();
    }
    delete chronos_connection;
  }
  if (opt.pcscf_enabled)
  {
    if (websockets_enabled)
    {
      destroy_websockets();
    }
    destroy_stateful_proxy();
    delete pcscf_acr_factory;
  }

  destroy_options();
  destroy_stack();

  delete hss_connection;
  delete quiescing_mgr;
  delete exception_handler;
  delete load_monitor;
  delete local_reg_store;
  delete remote_reg_store;
  delete av_store;
  delete local_data_store;
  delete remote_data_store;
  delete ralf_connection;
  delete enum_service;
  delete scscf_acr_factory;

  delete sip_resolver;
  delete http_resolver;
  delete dns_resolver;

  delete analytics_logger;
  delete analytics_logger_logger;

  if ((opt.icscf_enabled || opt.scscf_enabled) && opt.alarms_enabled)
  {
    // Stop the alarm request agent
    AlarmReqAgent::get_instance().stop();

    // Delete Sprout's alarm objects
    delete chronos_comm_monitor;
    delete enum_comm_monitor;
    delete hss_comm_monitor;
    delete memcached_comm_monitor;
    delete memcached_remote_comm_monitor;
    delete ralf_comm_monitor;
    delete vbucket_alarm;
    delete remote_vbucket_alarm;
  }

  delete latency_table;
  delete queue_size_table;
  delete requests_counter;
  delete overload_counter;

  health_checker->terminate();
  pthread_join(health_check_thread, NULL);
  delete health_checker;

  // Unregister the handlers that use semaphores (so we can safely destroy
  // them).
  signal(QUIESCE_SIGNAL, SIG_DFL);
  signal(UNQUIESCE_SIGNAL, SIG_DFL);
  signal(SIGTERM, SIG_DFL);

  // Cancel the (un)quiesce thread (so that we can safely destroy the semaphore
  // it uses).
  pthread_cancel(quiesce_unquiesce_thread);
  pthread_join(quiesce_unquiesce_thread, NULL);

  sem_destroy(&quiescing_sem);
  sem_destroy(&term_sem);
  closelog();

  return 0;
}<|MERGE_RESOLUTION|>--- conflicted
+++ resolved
@@ -1522,7 +1522,7 @@
   SNMP::CounterTable* overload_counter;
 
   SNMP::IPCountTable* homestead_cxn_count = NULL;
-<<<<<<< HEAD
+
   SNMP::EventAccumulatorTable* homestead_latency_table = NULL;
   SNMP::EventAccumulatorTable* homestead_mar_latency_table = NULL;
   SNMP::EventAccumulatorTable* homestead_sar_latency_table = NULL;
@@ -1534,13 +1534,6 @@
   SNMP::U32Scalar* target_latency_scalar = NULL;
   SNMP::U32Scalar* penalties_scalar = NULL;
   SNMP::U32Scalar* token_rate_scalar = NULL;
-=======
-  SNMP::AccumulatorTable* homestead_latency_table = NULL;
-  SNMP::AccumulatorTable* homestead_mar_latency_table = NULL;
-  SNMP::AccumulatorTable* homestead_sar_latency_table = NULL;
-  SNMP::AccumulatorTable* homestead_uar_latency_table = NULL;
-  SNMP::AccumulatorTable* homestead_lir_latency_table = NULL;
->>>>>>> c3379c00
 
   SNMP::RegistrationStatsTables reg_stats_tbls;
   SNMP::RegistrationStatsTables third_party_reg_stats_tbls;
@@ -1588,44 +1581,31 @@
     reg_stats_tbls.de_reg_tbl = SNMP::SuccessFailCountTable::create("de_reg_success_fail_count",
                                                                      ".1.2.826.0.1.1578918.9.3.11");
 
-<<<<<<< HEAD
-    third_party_reg_stats_tbls.init_reg_tbl = SNMP::SuccessFailCountTable::create("initial_reg_success_fail_count",
-=======
     third_party_reg_stats_tbls.init_reg_tbl = SNMP::SuccessFailCountTable::create("third_party_initial_reg_success_fail_count",
->>>>>>> c3379c00
                                                                                   ".1.2.826.0.1.1578918.9.3.12");
     third_party_reg_stats_tbls.re_reg_tbl = SNMP::SuccessFailCountTable::create("third_party_re_reg_success_fail_count",
                                                                                 ".1.2.826.0.1.1578918.9.3.13");
     third_party_reg_stats_tbls.de_reg_tbl = SNMP::SuccessFailCountTable::create("third_party_de_reg_success_fail_count",
                                                                                 ".1.2.826.0.1.1578918.9.3.14");
 
-<<<<<<< HEAD
-    auth_stats_tbls.sip_digest_auth_tbl = SNMP::SuccessFailCountTable::create("initial_reg_success_fail_count",
-=======
     auth_stats_tbls.sip_digest_auth_tbl = SNMP::SuccessFailCountTable::create("sip_digest_auth_success_fail_count",
->>>>>>> c3379c00
                                                                               ".1.2.826.0.1.1578918.9.3.15");
     auth_stats_tbls.ims_aka_auth_tbl = SNMP::SuccessFailCountTable::create("ims_aka_auth_success_fail_count",
                                                                            ".1.2.826.0.1.1578918.9.3.16");
-<<<<<<< HEAD
-
-    token_rate_table = SNMP::ContinuousAccumulatorTable::create("sprout_token_rate",
-                                                      ".1.2.826.0.1.1578918.9.3.17");
-    smoothed_latency_scalar = new SNMP::U32Scalar("sprout_smoothed_latency",
-                                                      ".1.2.826.0.1.1578918.9.3.18");
-    target_latency_scalar = new SNMP::U32Scalar("sprout_target_latency",
-                                                      ".1.2.826.0.1.1578918.9.3.19");
-    penalties_scalar = new SNMP::U32Scalar("sprout_penalties",
-                                                      ".1.2.826.0.1.1578918.9.3.20");
-    token_rate_scalar = new SNMP::U32Scalar("sprout_current_token_rate",
-                                                      ".1.2.826.0.1.1578918.9.3.21");
-
-
-
-=======
+
     auth_stats_tbls.non_register_auth_tbl = SNMP::SuccessFailCountTable::create("non_register_auth_success_fail_count",
                                                                                 ".1.2.826.0.1.1578918.9.3.17");
->>>>>>> c3379c00
+
+    token_rate_table = SNMP::ContinuousAccumulatorTable::create("sprout_token_rate",
+                                                      ".1.2.826.0.1.1578918.9.3.27");
+    smoothed_latency_scalar = new SNMP::U32Scalar("sprout_smoothed_latency",
+                                                      ".1.2.826.0.1.1578918.9.3.28");
+    target_latency_scalar = new SNMP::U32Scalar("sprout_target_latency",
+                                                      ".1.2.826.0.1.1578918.9.3.29");
+    penalties_scalar = new SNMP::U32Scalar("sprout_penalties",
+                                                      ".1.2.826.0.1.1578918.9.3.30");
+    token_rate_scalar = new SNMP::U32Scalar("sprout_current_token_rate",
+                                                      ".1.2.826.0.1.1578918.9.3.31");
   }
 
   if ((opt.icscf_enabled || opt.scscf_enabled) && opt.alarms_enabled)
@@ -2028,7 +2008,7 @@
   {
     init_snmp_handler_threads("sprout");
   }
-  
+
   if (!sproutlets.empty())
   {
     // There are Sproutlets loaded, so start the Sproutlet proxy.
